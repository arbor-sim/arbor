#include <cmath>
#include <exception>
#include <fstream>
#include <iostream>
#include <memory>
#include <set>
#include <vector>

#include <arbor/common_types.hpp>
#include <arbor/distributed_context.hpp>
#include <arbor/domain_decomposition.hpp>
#include <arbor/event_generator.hpp>
#include <arbor/lif_cell.hpp>
#include <arbor/load_balance.hpp>
#include <arbor/profile/meter_manager.hpp>
#include <arbor/profile/profiler.hpp>
#include <arbor/recipe.hpp>
#include <arbor/simulation.hpp>
#include <arbor/threadinfo.hpp>
#include <arbor/version.hpp>

#include <aux/ioutil.hpp>
#include <aux/json_meter.hpp>
#include <aux/path.hpp>
#include <aux/spike_emitter.hpp>
#include <aux/strsub.hpp>
#ifdef ARB_MPI_ENABLED
#include <aux/with_mpi.hpp>
#endif

#include "io.hpp"

using namespace arb;

<<<<<<< HEAD
void banner(hw::node_info, const execution_context*);
=======
void banner(proc_allocation, const distributed_context*);
>>>>>>> d6af0c4d

// Samples m unique values in interval [start, end) - gid.
// We exclude gid because we don't want self-loops.
std::vector<cell_gid_type> sample_subset(cell_gid_type gid, cell_gid_type start, cell_gid_type end,  unsigned m) {
    std::set<cell_gid_type> s;
    std::mt19937 gen(gid + 42);
    std::uniform_int_distribution<cell_gid_type> dis(start, end - 1);
    while (s.size() < m) {
        auto val = dis(gen);
        if (val != gid) {
            s.insert(val);
        }
    }
    return {s.begin(), s.end()};
}

/*
   A Brunel network consists of nexc excitatory LIF neurons and ninh inhibitory LIF neurons.
   Each neuron in the network receives in_degree_prop * nexc excitatory connections
   chosen randomly, in_degree_prop * ninh inhibitory connections and next (external) Poisson connections.
   All the connections have the same delay. The strenght of excitatory and Poisson connections is given by
   parameter weight, whereas the strength of inhibitory connections is rel_inh_strength * weight.
   Poisson neurons all spike independently with expected number of spikes given by parameter poiss_lambda.
   Because of the refractory period, the activity is mostly driven by Poisson neurons and
   recurrent connections have a small effect.
 */
class brunel_recipe: public recipe {
public:
    brunel_recipe(cell_size_type nexc, cell_size_type ninh, cell_size_type next, double in_degree_prop,
                  float weight, float delay, float rel_inh_strength, double poiss_lambda, int seed = 42):
        ncells_exc_(nexc), ncells_inh_(ninh), ncells_ext_(next), delay_(delay), seed_(seed) {
        // Make sure that in_degree_prop in the interval (0, 1]
        if (in_degree_prop <= 0.0 || in_degree_prop > 1.0) {
            std::out_of_range("The proportion of incoming connections should be in the interval (0, 1].");
        }

        // Set up the parameters.
        weight_exc_ = weight;
        weight_inh_ = -rel_inh_strength * weight_exc_;
        weight_ext_ =  weight;
        in_degree_exc_ = std::round(in_degree_prop * nexc);
        in_degree_inh_ = std::round(in_degree_prop * ninh);
        // each cell receives next incoming Poisson sources with mean rate poiss_lambda, which is equivalent
        // to a single Poisson source with mean rate next*poiss_lambda
        lambda_ = next * poiss_lambda;
    }

    cell_size_type num_cells() const override {
        return ncells_exc_ + ncells_inh_;
    }

    cell_kind get_cell_kind(cell_gid_type gid) const override {
        return cell_kind::lif_neuron;
    }

    std::vector<cell_connection> connections_on(cell_gid_type gid) const override {
        std::vector<cell_connection> connections;
        // Add incoming excitatory connections.
        for (auto i: sample_subset(gid, 0, ncells_exc_, in_degree_exc_)) {
            cell_member_type source{cell_gid_type(i), 0};
            cell_member_type target{gid, 0};
            cell_connection conn(source, target, weight_exc_, delay_);
            connections.push_back(conn);
        }

        // Add incoming inhibitory connections.
        for (auto i: sample_subset(gid, ncells_exc_, ncells_exc_ + ncells_inh_, in_degree_inh_)) {
            cell_member_type source{cell_gid_type(i), 0};
            cell_member_type target{gid, 0};
            cell_connection conn(source, target, weight_inh_, delay_);
            connections.push_back(conn);
        }
        return connections;
    }

    util::unique_any get_cell_description(cell_gid_type gid) const override {
        auto cell = lif_cell();
        cell.tau_m = 10;
        cell.V_th = 10;
        cell.C_m = 20;
        cell.E_L = 0;
        cell.V_m = 0;
        cell.V_reset = 0;
        cell.t_ref = 2;
        return cell;
    }

    std::vector<event_generator> event_generators(cell_gid_type gid) const override {
        std::vector<arb::event_generator> gens;

        std::mt19937_64 G;
        G.seed(gid + seed_);

        using pgen = poisson_generator<std::mt19937_64>;

        time_type t0 = 0;
        cell_member_type target{gid, 0};

        gens.emplace_back(pgen(target, weight_ext_, G, t0, lambda_));
        return gens;
    }

    cell_size_type num_sources(cell_gid_type) const override {
         return 1;
    }

    cell_size_type num_targets(cell_gid_type) const override {
        return 1;
    }

    cell_size_type num_probes(cell_gid_type) const override {
        return 0;
    }

    probe_info get_probe(cell_member_type probe_id) const override {
        return {};
    }

private:
    // Number of excitatory cells.
    cell_size_type ncells_exc_;

    // Number of inhibitory cells.
    cell_size_type ncells_inh_;

    // Number of Poisson connections each neuron receives 
    cell_size_type ncells_ext_;

    // Weight of excitatory synapses.
    float weight_exc_;

    // Weight of inhibitory synapses.
    float weight_inh_;

    // Weight of external Poisson cell synapses.
    float weight_ext_;

    // Delay of all synapses.
    float delay_;

    // Number of connections that each neuron receives from excitatory population.
    int in_degree_exc_;

    // Number of connections that each neuron receives from inhibitory population.
    int in_degree_inh_;

    // Expected number of poisson spikes.
    double lambda_;

    // Seed used for the Poisson spikes generation.
    int seed_;
};

int main(int argc, char** argv) {
    execution_context context(num_threads());

    try {
#ifdef ARB_MPI_ENABLED
        with_mpi guard(argc, argv, false);
        context.distributed_context_ = mpi_context(MPI_COMM_WORLD);
#endif
        arb::profile::meter_manager meters(&context);
        meters.start();
<<<<<<< HEAD
        std::cout << util::mask_stream(context.distributed_context_.id()==0);
        // read parameters
        io::cl_options options = io::read_options(argc, argv, context.distributed_context_.id()==0);
        hw::node_info nd;
        nd.num_cpu_cores = arb::num_threads();
        nd.num_gpus = hw::num_gpus()>0? 1: 0;
=======
        std::cout << aux::mask_stream(context.id()==0);
        // read parameters
        io::cl_options options = io::read_options(argc, argv, context.id()==0);
        proc_allocation nd = local_allocation();
>>>>>>> d6af0c4d
        banner(nd, &context);

        meters.checkpoint("setup");

        // The size of excitatory population.
        cell_size_type nexc = options.nexc;

        // The size of inhibitory population.
        cell_size_type ninh = options.ninh;

        // The size of Poisson (external) population.
        cell_size_type next = options.next;

        // Fraction of connections each neuron receives from each of the 3 populations.
        double in_degree_prop = options.syn_per_cell_prop;

        // Weight of excitatory and poisson connections.
        float w = options.weight;

        // Delay of all the connections.
        float d = options.delay;

        // Relative strength of inhibitory connections with respect to excitatory connections.
        float rel_inh_strength = options.rel_inh_strength;

        // Expected number of spikes from a single poisson cell per ms.
        int poiss_lambda = options.poiss_lambda;

        // The number of cells in a single cell group.
        cell_size_type group_size = options.group_size;

        unsigned seed = options.seed;

        brunel_recipe recipe(nexc, ninh, next, in_degree_prop, w, d, rel_inh_strength, poiss_lambda, seed);

        partition_hint_map hints;
        hints[cell_kind::lif_neuron].cpu_group_size = group_size;
        auto decomp = partition_load_balance(recipe, nd, &context, hints);

        simulation sim(recipe, decomp, &context);

        // Initialize the spike exporting interface
        std::fstream spike_out;
        if (options.spike_file_output) {
            using std::ios_base;

            auto rank = context.id();
            aux::path p = options.output_path;
            p /= aux::strsub("%_%.%", options.file_name, rank, options.file_extension);

            if (options.single_file_per_rank) {
                spike_out = aux::open_or_throw(p, ios_base::out, !options.over_write);
                sim.set_local_spike_callback(aux::spike_emitter(spike_out));
            }
<<<<<<< HEAD
            else if(context.distributed_context_.id()==0) {
                file_exporter = register_exporter(options);

                sim.set_global_spike_callback(
                    [&](const std::vector<spike>& spikes) {
                        file_exporter->output(spikes);
                    }
                );
=======
            else if (rank==0) {
                spike_out = aux::open_or_throw(p, ios_base::out, !options.over_write);
                sim.set_global_spike_callback(aux::spike_emitter(spike_out));
>>>>>>> d6af0c4d
            }
        }

        meters.checkpoint("model-init");

        // run simulation
        sim.run(options.tfinal, options.dt);

        meters.checkpoint("model-simulate");

        // output profile and diagnostic feedback
        std::cout << profile::profiler_summary() << "\n";
        std::cout << "\nThere were " << sim.num_spikes() << " spikes\n";

        auto report = profile::make_meter_report(meters);
        std::cout << report;
        if (context.distributed_context_.id()==0) {
            std::ofstream fid;
            fid.exceptions(std::ios_base::badbit | std::ios_base::failbit);
            fid.open("meters.json");
            fid << std::setw(1) << aux::to_json(report) << "\n";
        }
    }
    catch (io::usage_error& e) {
        // only print usage/startup errors on master
<<<<<<< HEAD
        std::cerr << util::mask_stream(context.distributed_context_.id()==0);
=======
        std::cerr << aux::mask_stream(context.id()==0);
>>>>>>> d6af0c4d
        std::cerr << e.what() << "\n";
        return 1;
    }
    catch (std::exception& e) {
        std::cerr << e.what() << "\n";
        return 2;
    }
    return 0;
}

<<<<<<< HEAD
void banner(hw::node_info nd, const execution_context* ctx) {
    std::cout << "==========================================\n";
    std::cout << "  Arbor miniapp\n";
    std::cout << "  - distributed : " << ctx->distributed_context_.size()
              << " (" << ctx->distributed_context_.name() << ")\n";
    std::cout << "  - threads     : " << nd.num_cpu_cores
=======
void banner(proc_allocation nd, const distributed_context* ctx) {
    std::cout << "==========================================\n";
    std::cout << "  Arbor miniapp\n";
    std::cout << "  - distributed : " << ctx->size()
              << " (" << ctx->name() << ")\n";
    std::cout << "  - threads     : " << nd.num_threads
>>>>>>> d6af0c4d
              << " (" << arb::thread_implementation() << ")\n";
    std::cout << "  - gpus        : " << nd.num_gpus << "\n";
    std::cout << "==========================================\n";
}
<|MERGE_RESOLUTION|>--- conflicted
+++ resolved
@@ -32,11 +32,7 @@
 
 using namespace arb;
 
-<<<<<<< HEAD
-void banner(hw::node_info, const execution_context*);
-=======
-void banner(proc_allocation, const distributed_context*);
->>>>>>> d6af0c4d
+void banner(proc_allocation, const execution_context*);
 
 // Samples m unique values in interval [start, end) - gid.
 // We exclude gid because we don't want self-loops.
@@ -200,19 +196,10 @@
 #endif
         arb::profile::meter_manager meters(&context);
         meters.start();
-<<<<<<< HEAD
-        std::cout << util::mask_stream(context.distributed_context_.id()==0);
+        std::cout << aux::mask_stream(context.distributed_context_.id()==0);
         // read parameters
         io::cl_options options = io::read_options(argc, argv, context.distributed_context_.id()==0);
-        hw::node_info nd;
-        nd.num_cpu_cores = arb::num_threads();
-        nd.num_gpus = hw::num_gpus()>0? 1: 0;
-=======
-        std::cout << aux::mask_stream(context.id()==0);
-        // read parameters
-        io::cl_options options = io::read_options(argc, argv, context.id()==0);
         proc_allocation nd = local_allocation();
->>>>>>> d6af0c4d
         banner(nd, &context);
 
         meters.checkpoint("setup");
@@ -259,7 +246,7 @@
         if (options.spike_file_output) {
             using std::ios_base;
 
-            auto rank = context.id();
+            auto rank = context.distributed_context_.id();
             aux::path p = options.output_path;
             p /= aux::strsub("%_%.%", options.file_name, rank, options.file_extension);
 
@@ -267,20 +254,9 @@
                 spike_out = aux::open_or_throw(p, ios_base::out, !options.over_write);
                 sim.set_local_spike_callback(aux::spike_emitter(spike_out));
             }
-<<<<<<< HEAD
-            else if(context.distributed_context_.id()==0) {
-                file_exporter = register_exporter(options);
-
-                sim.set_global_spike_callback(
-                    [&](const std::vector<spike>& spikes) {
-                        file_exporter->output(spikes);
-                    }
-                );
-=======
             else if (rank==0) {
                 spike_out = aux::open_or_throw(p, ios_base::out, !options.over_write);
                 sim.set_global_spike_callback(aux::spike_emitter(spike_out));
->>>>>>> d6af0c4d
             }
         }
 
@@ -306,11 +282,7 @@
     }
     catch (io::usage_error& e) {
         // only print usage/startup errors on master
-<<<<<<< HEAD
-        std::cerr << util::mask_stream(context.distributed_context_.id()==0);
-=======
-        std::cerr << aux::mask_stream(context.id()==0);
->>>>>>> d6af0c4d
+        std::cerr << aux::mask_stream(context.distributed_context_.id()==0);
         std::cerr << e.what() << "\n";
         return 1;
     }
@@ -321,21 +293,12 @@
     return 0;
 }
 
-<<<<<<< HEAD
-void banner(hw::node_info nd, const execution_context* ctx) {
+void banner(proc_allocation nd, const execution_context* ctx) {
     std::cout << "==========================================\n";
     std::cout << "  Arbor miniapp\n";
     std::cout << "  - distributed : " << ctx->distributed_context_.size()
               << " (" << ctx->distributed_context_.name() << ")\n";
-    std::cout << "  - threads     : " << nd.num_cpu_cores
-=======
-void banner(proc_allocation nd, const distributed_context* ctx) {
-    std::cout << "==========================================\n";
-    std::cout << "  Arbor miniapp\n";
-    std::cout << "  - distributed : " << ctx->size()
-              << " (" << ctx->name() << ")\n";
     std::cout << "  - threads     : " << nd.num_threads
->>>>>>> d6af0c4d
               << " (" << arb::thread_implementation() << ")\n";
     std::cout << "  - gpus        : " << nd.num_gpus << "\n";
     std::cout << "==========================================\n";
