--- conflicted
+++ resolved
@@ -3,12 +3,9 @@
 #include <iomanip>
 #include <iostream>
 #include <optional>
-<<<<<<< HEAD
 #include <set>
 #include <vector>
 #include <random>
-=======
->>>>>>> c2678998
 
 #include <tinyopt/tinyopt.h>
 
