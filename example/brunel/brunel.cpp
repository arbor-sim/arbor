#include <cmath>
#include <exception>
#include <iomanip>
#include <iostream>
#include <optional>
<<<<<<< HEAD
#include <vector>
=======
>>>>>>> c2678998

#include <tinyopt/tinyopt.h>

#include <arbor/context.hpp>
#include <arbor/common_types.hpp>
#include <arbor/domain_decomposition.hpp>
#include <arbor/event_generator.hpp>
#include <arbor/lif_cell.hpp>
#include <arbor/cable_cell.hpp>
#include <arbor/load_balance.hpp>
#include <arbor/profile/meter_manager.hpp>
#include <arbor/profile/profiler.hpp>
#include <arbor/recipe.hpp>
#include <arbor/simulation.hpp>
#include <arbor/version.hpp>
#include <arbor/morph/segment_tree.hpp>

#include <arborenv/default_env.hpp>
#include <arborenv/gpu_env.hpp>

#include <sup/ioutil.hpp>
#include <sup/json_meter.hpp>

#ifdef ARB_MPI_ENABLED
#include <mpi.h>
#include <arborenv/with_mpi.hpp>
#endif

using namespace arb;

// Holds the options for a simulation run.
// Default constructor gives default options.
struct cl_options {
    // Cell parameters:
    uint32_t nexc = 400;
    uint32_t ninh = 100;
    uint32_t next = 40;
    double syn_per_cell_prop = 0.05;
    float weight = 1.2;
    float delay = 0.1;
    float rel_inh_strength = 1;
    double poiss_lambda = 1;
    // use cable cells instead of LIF
    bool use_cc = false;
    // disable connection resolution
    bool use_raw = false;
    // Simulation running parameters:
    double tfinal = 100.;
    double dt = 0.05;
    uint32_t group_size = 10;
    uint32_t seed = 42;
    // Parameters for spike output.
    std::string spike_file_output = "";
    // Be more verbose with informational messages.
    bool verbose = false;
};

std::ostream& operator<<(std::ostream& o, const cl_options& opt);

std::optional<cl_options> read_options(int argc, char** argv);

void banner(context ctx);

// simple, compiler independent int in range
template<typename T, typename G>
T rand_range(G& gen, T lo, T hi) { return lo + gen() * double(hi - lo) / double(G::max() - G::min()); }

// Add m unique connection from gids in interval [start, end) - gid.
template <typename C, typename S>
void add_subset(cell_gid_type gid,
                cell_gid_type start, cell_gid_type end,
                unsigned m,
                const S& src, const std::string& tgt,
                float weight, float delay,
                std::vector<C>& conns) {
    // We can only add this many connections!
    auto gid_in_range = int(gid >= start && gid < end);
    if (m + start + gid_in_range >= end) throw std::runtime_error("Requested too many connections from the given range of gids.");
    // Exclude ourself
    std::vector<bool> seen(end - start, false);
    if (gid >= start && gid < end) seen[gid - start] = true;
    std::mt19937 gen(gid + 42);
    auto conn = C{{0, src}, {tgt}, weight, delay*U::ms};
    while(m > 0) {
        cell_gid_type val = rand_range(gen, start, end);
        if (seen[val - start]) continue;
        conn.source.gid = val;
        conns.push_back(conn);
        seen[val - start] = true;
        m--;
    }
}


/*
   A Brunel network consists of nexc excitatory LIF neurons and ninh inhibitory
   LIF neurons. Each neuron in the network receives in_degree_prop * nexc
   excitatory connections chosen randomly, in_degree_prop * ninh inhibitory
   connections and next (external) Poisson connections. All the connections have
   the same delay. The strenght of excitatory and Poisson connections is given
   by parameter weight, whereas the strength of inhibitory connections is
   rel_inh_strength * weight. Poisson neurons all spike independently with
   expected number of spikes given by parameter poiss_lambda. Because of the
   refractory period, the activity is mostly driven by Poisson neurons and
   recurrent connections have a small effect.
 */
struct brunel_recipe: public recipe {
    brunel_recipe(cell_size_type nexc,
                  cell_size_type ninh,
                  cell_size_type next,
                  double in_degree_prop,
                  float weight,
                  float delay,
                  float rel_inh_strength,
                  double poiss_lambda,
                  int seed=42,
                  bool use_cc=false,
                  bool use_raw=false):
        ncells_exc_(nexc), ncells_inh_(ninh), delay_(delay), seed_(seed), use_cable_cells(use_cc), use_raw_connections(use_raw) {
        // Make sure that in_degree_prop in the interval (0, 1]
        if (in_degree_prop <= 0.0 || in_degree_prop > 1.0) {
            throw std::domain_error("The proportion of incoming connections should be in the interval (0, 1].");
        }

        // Set up the parameters.
        weight_exc_ = weight;
        weight_inh_ = -rel_inh_strength * weight_exc_;
        weight_ext_ =  weight;
        in_degree_exc_ = std::round(in_degree_prop * nexc);
        in_degree_inh_ = std::round(in_degree_prop * ninh);
        // each cell receives next incoming Poisson sources with mean rate poiss_lambda, which is equivalent
        // to a single Poisson source with mean rate next*poiss_lambda
        lambda_ = next * poiss_lambda;
        // construct cable cell prototype
        {
            arb::segment_tree tree;
            tree.append(arb::mnpos, {-1.0, 0, 0, 1.0}, {1, 0, 0, 1.0}, 1);

            auto dec = arb::decor{}
                .paint(arb::reg::tagged(1), arb::density("hh"))
                .place(arb::ls::location(0, 0.5), arb::synapse("expsyn"), "tgt")
                .place(arb::ls::location(0, 0.5), arb::threshold_detector(-10 * U::mV), "src");

            cable = arb::cable_cell(tree, dec, {});
        }
        prop.default_parameters = arb::neuron_parameter_defaults;
    }

    cell_size_type num_cells() const override {
        return ncells_exc_ + ncells_inh_;
    }

    cell_kind get_cell_kind(cell_gid_type gid) const override {
        if (use_cable_cells) {
            return cell_kind::cable;
        }
        else {
            return cell_kind::lif;
        }
    }

    arb::connection_list connections_on(cell_gid_type gid) const override {
        arb::connection_list connections;
        // Add incoming excitatory and inhibitory connections.
        if (!use_raw_connections) {
            add_subset(gid, 0,           ncells_exc_,               in_degree_exc_, "src", "tgt", weight_exc_, delay_, connections);
            add_subset(gid, ncells_exc_, ncells_inh_ + ncells_exc_, in_degree_inh_, "src", "tgt", weight_inh_, delay_, connections);
        }
        return connections;
    }

    arb::raw_connection_list raw_connections_on(cell_gid_type gid) const override {
        arb::raw_connection_list connections;
        // Add incoming excitatory and inhibitory connections.
        if (use_raw_connections) {
            add_subset(gid, 0,           ncells_exc_,               in_degree_exc_, cell_lid_type(0), "tgt", weight_exc_, delay_, connections);
            add_subset(gid, ncells_exc_, ncells_inh_ + ncells_exc_, in_degree_inh_, cell_lid_type(0), "tgt", weight_inh_, delay_, connections);
        }
        return connections;
    }


    util::unique_any get_cell_description(cell_gid_type gid) const override {
        if (use_cable_cells) {
            return cable;
        }
        else {
            return lif;
        }
    }

    std::any get_global_properties(cell_kind) const override { return prop; }

    std::vector<event_generator> event_generators(cell_gid_type gid) const override {
        return {poisson_generator({"tgt"}, weight_ext_, 0*arb::units::ms, lambda_*arb::units::kHz, gid + seed_)};
    }

private:
    // Number of excitatory cells.
    cell_size_type ncells_exc_;
    // Number of inhibitory cells.
    cell_size_type ncells_inh_;
    // Weight of excitatory synapses.
    float weight_exc_;
    // Weight of inhibitory synapses.
    float weight_inh_;
    // Weight of external Poisson cell synapses.
    float weight_ext_;
    // Delay of all synapses.
    float delay_;
    // Number of connections that each neuron receives from excitatory population.
    int in_degree_exc_;
    // Number of connections that each neuron receives from inhibitory population.
    int in_degree_inh_;
    // Expected number of poisson spikes.
    double lambda_;
    // Seed used for the Poisson spikes generation.
    int seed_;

    // LIF cell prototype
    arb::lif_cell lif = {
        .source="src",
        .target="tgt",
        .tau_m = 10*U::ms,
        .V_th = 10*U::mV,
        .C_m = 20*U::pF,
        .E_L = 0*U::mV,
        .V_m = 0*U::mV,
        .t_ref = 2*U::ms,
    };
    // Cable cell prototype
    arb::cable_cell cable;
    arb::cable_cell_global_properties prop;
    bool use_cable_cells = false;
    bool use_raw_connections = false;
};

int main(int argc, char** argv) {
    bool root = true;

    try {
#ifdef ARB_MPI_ENABLED
        arbenv::with_mpi guard(argc, argv, false);
        unsigned num_threads = arbenv::default_concurrency();
        int gpu_id = arbenv::find_private_gpu(MPI_COMM_WORLD);
        auto context = arb::make_context(arb::proc_allocation{num_threads, gpu_id}, MPI_COMM_WORLD);
        root = arb::rank(context) == 0;
#else
        auto context = arb::make_context(arbenv::default_allocation());
#endif

#ifdef ARB_PROFILE_ENABLED
        arb::profile::profiler_initialize(context);
#endif

        std::cout << sup::mask_stream(root);
        banner(context);

        arb::profile::meter_manager meters;
        meters.start(context);

        // read parameters
        auto o = read_options(argc, argv);
        if (!o) {
            std::cerr << "Couldm't read options.\n";
            return -1;
        }
        cl_options options = o.value();

        std::fstream spike_out;
        auto spike_file_output = options.spike_file_output;
        if (spike_file_output != "" && root) {
            spike_out = sup::open_or_throw(spike_file_output, std::ios_base::out, false);
        }

        meters.checkpoint("setup", context);

        // The size of excitatory population.
        cell_size_type nexc = options.nexc;

        // The size of inhibitory population.
        cell_size_type ninh = options.ninh;

        // The size of Poisson (external) population.
        cell_size_type next = options.next;

        // Fraction of connections each neuron receives from each of the 3 populations.
        double in_degree_prop = options.syn_per_cell_prop;

        // Weight of excitatory and poisson connections.
        float w = options.weight;

        // Delay of all the connections.
        float d = options.delay;

        // Relative strength of inhibitory connections with respect to excitatory connections.
        float rel_inh_strength = options.rel_inh_strength;

        // Expected number of spikes from a single poisson cell per ms.
        int poiss_lambda = options.poiss_lambda;

        // The number of cells in a single cell group.
        cell_size_type group_size = options.group_size;

        unsigned seed = options.seed;

        brunel_recipe recipe(nexc, ninh, next, in_degree_prop, w, d, rel_inh_strength, poiss_lambda, seed, options.use_cc, options.use_raw);

        partition_hint_map hints;
        hints[cell_kind::lif].cpu_group_size = group_size;
        hints[cell_kind::cable].cpu_group_size = group_size;
        hints[cell_kind::lif].gpu_group_size = group_size;
        hints[cell_kind::cable].gpu_group_size = group_size;
        auto dec = partition_load_balance(recipe, context, hints);

        simulation sim(recipe, context, dec);

        // Set up spike recording.
        std::vector<arb::spike> recorded_spikes;
        if (spike_out) {
            sim.set_global_spike_callback([&recorded_spikes](auto& spikes) {
                    recorded_spikes.insert(recorded_spikes.end(), spikes.begin(), spikes.end());
                });
        }

        meters.checkpoint("model-init", context);

        // Run simulation.
        sim.run(options.tfinal*arb::units::ms, options.dt*arb::units::ms);

        meters.checkpoint("model-simulate", context);

        // Output spikes if requested.
        if (spike_out) {
            spike_out << std::fixed << std::setprecision(4);
            for (auto& s: recorded_spikes) {
                spike_out << s.source.gid << ' '
                          << s.time << '\n';
            }
        }

        // output profile and diagnostic feedback
        std::cout << profile::profiler_summary() << "\n"
                  << "\nThere were " << sim.num_spikes() << " spikes\n";

        auto report = profile::make_meter_report(meters, context);
        std::cout << report;
        if (root) {
            std::ofstream fid;
            fid.exceptions(std::ios_base::badbit | std::ios_base::failbit);
            fid.open("meters.json");
            fid << std::setw(1) << sup::to_json(report) << "\n";
        }
    }
    catch (std::exception& e) {
        // only print errors on master
        std::cerr << sup::mask_stream(root)
                  << e.what() << "\n";
        return 1;
    }
    return 0;
}

void banner(context ctx) {
    std::cout << "==========================================\n";
    std::cout << "  Brunel model miniapp\n";
    std::cout << "  - distributed : " << arb::num_ranks(ctx)
              << (arb::has_mpi(ctx)? " (mpi)": " (serial)") << "\n";
    std::cout << "  - threads     : " << arb::num_threads(ctx) << "\n";
    std::cout << "  - gpus        : " << (arb::has_gpu(ctx)? "yes": "no") << "\n";
    std::cout << "==========================================\n";
}

<<<<<<< HEAD
// simple, compiler independent int in range
template<typename T, typename G>
T rand_range(G& gen, T lo, T hi) { return lo + gen() * double(hi - lo) / double(G::max() - G::min()); }

void add_subset(cell_gid_type gid,
                cell_gid_type start, cell_gid_type end,
                unsigned m,
                const std::string& src, const std::string& tgt,
                float weight, float delay,
                std::vector<cell_connection>& conns) {
    // We can only add this many connections!
    auto gid_in_range = int(gid >= start && gid < end);
    if (m + start + gid_in_range >= end) throw std::runtime_error("Requested too many connections from the given range of gids.");
    // Exclude ourself
    std::vector<bool> seen(end - start + 1, false);
    if (gid >= start && gid < end) seen[gid - start] = true;
    std::mt19937 gen(gid + 42);
    while(m) {
        cell_gid_type val = rand_range(gen, start, end);
        if (seen[val - start]) continue;
        conns.push_back({{val, src}, {tgt}, weight, delay*U::ms});
        seen[val - start] = true;
        m--;
    }
}

=======
>>>>>>> c2678998
// Read options from (optional) json file and command line arguments.
std::optional<cl_options> read_options(int argc, char** argv) {
    using namespace to;
    auto usage_str = "\n"
                     "-n|--n-excitatory        [Number of cells in the excitatory population]\n"
                     "-m|--n-inhibitory        [Number of cells in the inhibitory population]\n"
                     "-e|--n-external          [Number of incoming Poisson (external) connections per cell]\n"
                     "-p|--in-degree-prop      [Proportion of the connections received per cell]\n"
                     "-w|--weight              [Weight of excitatory connections]\n"
                     "-d|--delay               [Delay of all connections]\n"
                     "-g|--rel-inh-w           [Relative strength of inhibitory synapses with respect to the excitatory ones]\n"
                     "-l|--lambda              [Mean firing rate from a single poisson cell (kHz)]\n"
                     "-t|--tfinal              [Length of the simulation period (ms)]\n"
                     "-s|--dt                  [Simulation time step (ms)]\n"
                     "-G|--group-size          [Number of cells per cell group]\n"
                     "-S|--seed                [Seed for poisson spike generators]\n"
                     "-f|--write-spikes        [Save spikes to file]\n"
                     "-c|--use-cable-cells     [Use a cable cell model]\n"
                     "-r|--use-raw-connections [Disable connection resolution]\n"
                     "-v|--verbose             [Print more verbose information to stdout]\n";

    cl_options opt;
    auto help = [argv0 = argv[0], &usage_str] {
        to::usage(argv0, usage_str);
    };

    to::option options[] = {
            { opt.nexc,                        "-n", "--n-excitatory" },
            { opt.ninh,                        "-m", "--n-inhibitory" },
            { opt.next,                        "-e", "--n-external" },
            { opt.syn_per_cell_prop,           "-p", "--in-degree-prop" },
            { opt.weight,                      "-w", "--weight" },
            { opt.delay,                       "-d", "--delay" },
            { opt.rel_inh_strength,            "-g", "--rel-inh-w" },
            { opt.poiss_lambda,                "-l", "--lambda" },
            { opt.tfinal,                      "-t", "--tfinal" },
            { opt.dt,                          "-s", "--dt" },
            { opt.group_size,                  "-G", "--group-size" },
            { opt.seed,                        "-S", "--seed" },
            { opt.spike_file_output,           "-f", "--write-spikes" },
            { to::set(opt.use_cc),   to::flag, "-c", "--use-cable-cells" },
            { to::set(opt.use_raw),  to::flag, "-r", "--use-raw-connections" },
            { to::set(opt.verbose),  to::flag, "-v", "--verbose" },
            { to::action(help),      to::flag, to::exit, "-h", "--help" }
    };

    if (!to::run(options, argc, argv+1)) return {};
    if (argv[1]) throw to::option_error("unrecognized argument", argv[1]);

    if (opt.group_size < 1) {
        throw std::runtime_error("minimum of one cell per group");
    }

    if (opt.rel_inh_strength <= 0 || opt.rel_inh_strength > 1) {
        throw std::runtime_error("relative strength of inhibitory connections must be in the interval (0, 1].");
    }

    // If verbose output requested, emit option summary.
    if (opt.verbose) {
        std::cout << opt << "\n";
    }

    return opt;
}

std::ostream& operator<<(std::ostream& o, const cl_options& options) {
    o << "Simulation options:\n"
      << "  Cell kind                                                  : " << (options.use_cc ? "cable" : "lif") << "\n"
      << "  Excitatory cells                                           : " << options.nexc << "\n"
      << "  Inhibitory cells                                           : " << options.ninh << "\n"
      << "  Poisson connections per cell                               : " << options.next << "\n"
      << "  Connection resolution                                      : " << (options.use_raw ? "no" : "yes") <<  "\n"
      << "  Proportion of synapses/cell from each population           : " << options.syn_per_cell_prop << "\n"
      << "  Weight of excitatory synapses                              : " << options.weight << "\n"
      << "  Relative strength of inhibitory synapses                   : " << options.rel_inh_strength << "\n"
      << "  Delay of all synapses                                      : " << options.delay << "\n"
      << "  Expected number of spikes from a single poisson cell per ms: " << options.poiss_lambda << "\n"
      << "\n"
      << "  Simulation time                                            : " << options.tfinal << "\n"
      << "  dt                                                         : " << options.dt << "\n"
      << "  Group size                                                 : " << options.group_size << "\n"
      << "  Seed                                                       : " << options.seed << "\n"
      << "  Spike file output                                          : " << options.spike_file_output << "\n";
    return o;
}<|MERGE_RESOLUTION|>--- conflicted
+++ resolved
@@ -3,10 +3,7 @@
 #include <iomanip>
 #include <iostream>
 #include <optional>
-<<<<<<< HEAD
 #include <vector>
-=======
->>>>>>> c2678998
 
 #include <tinyopt/tinyopt.h>
 
@@ -380,35 +377,6 @@
     std::cout << "==========================================\n";
 }
 
-<<<<<<< HEAD
-// simple, compiler independent int in range
-template<typename T, typename G>
-T rand_range(G& gen, T lo, T hi) { return lo + gen() * double(hi - lo) / double(G::max() - G::min()); }
-
-void add_subset(cell_gid_type gid,
-                cell_gid_type start, cell_gid_type end,
-                unsigned m,
-                const std::string& src, const std::string& tgt,
-                float weight, float delay,
-                std::vector<cell_connection>& conns) {
-    // We can only add this many connections!
-    auto gid_in_range = int(gid >= start && gid < end);
-    if (m + start + gid_in_range >= end) throw std::runtime_error("Requested too many connections from the given range of gids.");
-    // Exclude ourself
-    std::vector<bool> seen(end - start + 1, false);
-    if (gid >= start && gid < end) seen[gid - start] = true;
-    std::mt19937 gen(gid + 42);
-    while(m) {
-        cell_gid_type val = rand_range(gen, start, end);
-        if (seen[val - start]) continue;
-        conns.push_back({{val, src}, {tgt}, weight, delay*U::ms});
-        seen[val - start] = true;
-        m--;
-    }
-}
-
-=======
->>>>>>> c2678998
 // Read options from (optional) json file and command line arguments.
 std::optional<cl_options> read_options(int argc, char** argv) {
     using namespace to;
