--- conflicted
+++ resolved
@@ -82,7 +82,6 @@
         // Apical dendrite, length 490 μm, radius 1 μm, with SWC tag 4.
         tree.append(soma_apex, {0, 0, 10, 1},  {0, 0, 500, 1}, 4);
 
-<<<<<<< HEAD
         synapse_location_ = "(on-components 0.5 (tag 1))"_ls;
         auto dec = decor()
             // Use NEURON defaults for reversal potentials, ion concentrations etc., but override ra, cm.
@@ -95,24 +94,6 @@
             .paint("(tag 4)"_reg, density("pas/e=-70.0"))
             // Add exponential synapse at centre of soma.
             .place(synapse_location_, synapse("expsyn", {{"e", 0}, {"tau", 2}}), "syn");
-=======
-        auto dec = arb::decor();
-        // Use NEURON defaults for reversal potentials, ion concentrations etc., but override ra, cm.
-        dec.set_default(axial_resistivity{100});     // [Ω·cm]
-        dec.set_default(membrane_capacitance{0.01}); // [F/m²]
-
-        // Twenty CVs per branch on the dendrites (tag 4).
-        dec.set_default(cv_policy_fixed_per_branch(20, arb::reg::tagged(4)));
-
-        // Add pas and hh mechanisms:
-        dec.paint(reg::tagged(1), density("hh")); // (default parameters)
-        dec.paint(reg::tagged(4), density("pas/e=-70.0"));
-
-        // Add exponential synapse at centre of soma.
-        synapse_location_ = ls::on_components(0.5, reg::tagged(1));
-        dec.place(synapse_location_, synapse("expsyn", {{"e", 0}, {"tau", 2}}), "syn");
->>>>>>> 6cf2687e
-
         cell_ = cable_cell(tree, {}, dec);
     }
 };
