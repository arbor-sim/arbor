--- conflicted
+++ resolved
@@ -179,21 +179,11 @@
 
         auto sched = arb::regular_schedule(0.025*U::ms);
         // This is where the voltage samples will be stored as (time, value) pairs
-<<<<<<< HEAD
-
-        sample_results voltage_traces(decomp.num_local_cells());
+        sample_results voltage_traces(decomp->num_local_cells());
 
         // Now attach the sampler at probeset_id, with sampling schedule sched, writing to voltage
         unsigned j = 0;
-
-        for (const auto& g: decomp.groups()) {
-=======
-        std::vector<arb::trace_vector<double>> voltage_traces(decomp->num_local_cells());
-
-        // Now attach the sampler at probeset_id, with sampling schedule sched, writing to voltage
-        unsigned j=0;
         for (const auto& g: decomp->groups()) {
->>>>>>> c2678998
             for (auto i: g.gids) {
                 sim.add_sampler(arb::one_probe({i, "Um"}), sched, arb::make_simple_sampler(voltage_traces[j++]));
             }
