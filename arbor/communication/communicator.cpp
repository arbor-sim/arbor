#include <numeric>
#include <utility>
#include <vector>
#include <limits>

#include <arbor/assert.hpp>
#include <arbor/common_types.hpp>
#include <arbor/domain_decomposition.hpp>
#include <arbor/recipe.hpp>
#include <arbor/spike.hpp>
#include <include/arbor/arbexcept.hpp>

#include "communication/gathered_vector.hpp"
#include "connection.hpp"
#include "distributed_context.hpp"
#include "execution_context.hpp"
#include "network_impl.hpp"
#include "profile/profiler_macro.hpp"
#include "threading/threading.hpp"
#include "util/partition.hpp"
#include "util/rangeutil.hpp"
#include "util/span.hpp"

#include "communication/communicator.hpp"

namespace arb {

communicator::communicator(const recipe& rec, const domain_decomposition& dom_dec, context ctx):
    num_total_cells_{rec.num_cells()},
    num_local_cells_{dom_dec.num_local_cells()},
    num_local_groups_{dom_dec.num_groups()},
    num_domains_{(cell_size_type)ctx->distributed->size()},
    ctx_(std::move(ctx)) {}

constexpr inline
bool is_external(cell_gid_type c) {
    // index of the MSB of cell_gid_type in bits
    constexpr auto msb = static_cast<cell_gid_type>(1 << (std::numeric_limits<cell_gid_type>::digits - 1));
    // If set, we are external
    return bool(c & msb);
}

constexpr inline
cell_member_type global_cell_of(const cell_remote_label_type& c) {
    constexpr auto msb = static_cast<cell_gid_type>(1 << (std::numeric_limits<cell_gid_type>::digits - 1));
    // set the MSB
    return {c.rid | msb, c.index};
}

constexpr inline
cell_member_type global_cell_of(const cell_member_type& c) {
    constexpr auto msb = static_cast<cell_gid_type>(1 << (std::numeric_limits<cell_gid_type>::digits - 1));
    // set the MSB
    return {c.gid | msb, c.index};
}

inline
void reset_index(const domain_decomposition& dom_dec,
                 std::vector<cell_size_type>& divs,
                 util::partition_view_type<std::vector<cell_size_type>>& part) {
    divs.clear();
    part = util::make_partition(divs,
                                util::transform_view(dom_dec.groups(),
                                                     [](const group_description& g){
                                                         return g.gids.size();
                                                     }));
}

inline
void reset_partition(const std::vector<std::vector<connection>>& connss,
                     std::vector<cell_size_type>& part) {
    part.clear();
    part.push_back(0);
    for (const auto& conns: connss) part.push_back(part.back() + conns.size());
}

void make_remote_connections(const std::vector<cell_gid_type>& gids,
                             const recipe& rec,
                             const domain_decomposition& dom_dec,
                             resolver& target_resolver,
                             resolver& source_resolver,
                             communicator::connection_list& out) {
    PE(init:communicator:update:connections:remote);
    std::vector<connection> ext_connections;
    std::size_t n_ext = 0;
    target_resolver.clear();
    for (auto tgt_gid: gids) {
        const auto iod = dom_dec.index_on_domain(tgt_gid);
        source_resolver.clear();
        for (const auto& conn: rec.external_connections_on(tgt_gid)) {
            auto src = global_cell_of(conn.source);
            auto src_gid = conn.source.rid;
            if(is_external(src_gid)) throw arb::source_gid_exceeds_limit(tgt_gid, src_gid);
            auto tgt_lid = target_resolver.resolve(tgt_gid, conn.target);
            ext_connections.push_back({src, tgt_lid, conn.weight, conn.delay, iod});
            ++n_ext;
        }
    }
    PL();

    PE(init:communicator:update:sort:remote);
    util::sort(ext_connections);
    PL();

    PE(init:communicator:update:destructure:remote);
    out.clear();
    out.reserve(n_ext);
    out.make(ext_connections);
    PL();
}

void communicator::update_connections(const recipe& rec,
                                      const domain_decomposition& dom_dec,
                                      const label_resolution_map& source_resolution_map,
                                      const label_resolution_map& target_resolution_map) {
    // Record all the gids in a flat vector.
    PE(init:communicator:update:collect_gids);
    std::vector<cell_gid_type> gids;
    gids.reserve(num_local_cells_);
    for (const auto& g: dom_dec.groups()) util::append(gids, g.gids);
    PL();

    // Prepare resolvers
    auto target_resolver = resolver(&target_resolution_map);
    auto source_resolver = resolver(&source_resolution_map);

    // Build cell partition by group for passing events to cell groups
    PE(init:communicator:update:index);
    reset_index(dom_dec, index_divisions_, index_part_);
    PL();

<<<<<<< HEAD
    // Construct the connections. The loop above gave us the information needed
    // to do this in place.
    // NOTE: The connections are partitioned by the domain of their source gid.
    PE(init:communicator:update:connections);
    std::vector<connection> connections(n_cons);
    std::vector<connection> ext_connections(n_ext_cons);
    auto offsets = connection_part_; // Copy, as we use this as the list of current target indices to write into
    std::size_t ext = 0;
    auto src_domain = src_domains.begin();
    auto target_resolver = resolver(&target_resolution_map);
    auto source_resolver = resolver(&source_resolution_map);
    for (const auto index: util::make_span(num_local_cells_)) {
        const auto tgt_gid = gids[index];
        const auto iod = dom_dec.index_on_domain(tgt_gid);
        source_resolver.clear();
        for (const auto cidx: util::make_span(part_connections[index], part_connections[index+1])) {
            const auto& conn = gid_connections[cidx];
=======
    // Construct connection from external
    make_remote_connections(gids, rec, dom_dec, target_resolver, source_resolver, ext_connections_);

    // Construct connections from recipe callback
    // NOTE: It'd great to parallelize here, however, as we write to different
    //       src_domains *and* use the same resolvers, that's not feasible.
    //       The only way to speed this up w/ more HW is to use more MPI tasks,
    //       for now. The alternative is
    //       - make coarsegrained parallel chunks,
    //       - copy the resolvers into each
    //       - generate one resultant vector each
    //       - merge those serially
    //       The word coarsegrained is load-bearing, as many small task will result
    //       in many, many allocations and we don't have the proper primitives.
    PE(init:communicator:update:connections:local);
    std::size_t n_con = 0;
    std::vector<std::vector<connection>> connections_by_src_domain(num_domains_);
    target_resolver.clear();
    for (const auto tgt_gid: gids) {
        auto iod = dom_dec.index_on_domain(tgt_gid);
        source_resolver.clear();
        for (const auto& conn: rec.connections_on(tgt_gid)) {
>>>>>>> 08c44a40
            auto src_gid = conn.source.gid;
            if(src_gid >= num_total_cells_) throw arb::bad_connection_source_gid(tgt_gid, src_gid, num_total_cells_);
            auto src_dom = dom_dec.gid_domain(src_gid);
            auto src_lid = source_resolver.resolve(conn.source);
            auto tgt_lid = target_resolver.resolve(tgt_gid, conn.target);
            // NOTE old compilers stumble over emplace_back here
            connections_by_src_domain[src_dom].emplace_back(
                connection{
                .source={.gid=src_gid, .index=src_lid},
                .target=tgt_lid,
                .weight=conn.weight,
                .delay=conn.delay,
                .index_on_domain=iod
            });
            ++n_con;
        }
    }
    PL();

    // Construct connections from high-level specification.
    PE(init:communicator:update:connections:generated);
    for (const auto& conn: generate_connections(rec, ctx_, dom_dec)) {
        auto src_gid = conn.source.gid;
        // NOTE: a bit awkward, as we don't have the tgt_gid.
        if (src_gid >= num_total_cells_) throw arb::bad_connection_source_gid(-1, src_gid, num_total_cells_);
        auto src_dom = dom_dec.gid_domain(src_gid);
        connections_by_src_domain[src_dom].push_back(conn);
        ++n_con;
    }
    PL();

    // Sort the connections for each domain; num_domains_ independent sorts
    // parallelized trivially.
    PE(init:communicator:update:sort:local);
    threading::parallel_for::apply(0, num_domains_, ctx_->thread_pool.get(),
                                   [&](auto i) { util::sort(connections_by_src_domain[i]); });
    PL();

    PE(init:communicator:update:connections:partition);
    reset_partition(connections_by_src_domain, connection_part_);
    PL();

    PE(init:communicator:update:destructure:local);
    connections_.clear();
    connections_.reserve(n_con);
    connections_.make(connections_by_src_domain);
    PL();
}

std::pair<cell_size_type, cell_size_type> communicator::group_queue_range(cell_size_type i) {
    arb_assert(i<num_local_groups_);
    return index_part_[i];
}

time_type communicator::min_delay() {
    time_type res = std::numeric_limits<time_type>::max();
    res = std::accumulate(connections_.delays.begin(), connections_.delays.end(),
                          res,
                          [](auto&& acc, time_type del) { return std::min(acc, del); });
    res = std::accumulate(ext_connections_.delays.begin(), ext_connections_.delays.end(),
                          res,
                          [](auto&& acc, time_type del) { return std::min(acc, del); });
    res = ctx_->distributed->min(res);
    return res;
}

communicator::spikes
communicator::exchange(std::vector<spike> local_spikes) {
    PE(communication:exchange:sort);
    // sort the spikes in ascending order of source gid
    util::sort_by(local_spikes, [](spike s){return s.source;});
    PL();

    PE(communication:exchange:gather);
    // global all-to-all to gather a local copy of the global spike list on each node.
    auto global_spikes = ctx_->distributed->gather_spikes(local_spikes);
    num_spikes_ += global_spikes.size();
    PL();

    // Get remote spikes
    PE(communication:exchange:gather:remote);
    if (remote_spike_filter_) {
        local_spikes.erase(std::remove_if(local_spikes.begin(),
                                          local_spikes.end(),
                                          [this] (const auto& s) { return !remote_spike_filter_(s); }));
    }
    auto remote_spikes = ctx_->distributed->remote_gather_spikes(local_spikes);
    PL();

    PE(communication:exchange:gather:remote:post_process);
    // set the remote bit on all incoming spikes
    std::for_each(remote_spikes.begin(), remote_spikes.end(),
                  [](spike& s) { s.source = global_cell_of(s.source); });
    // sort, since we cannot trust our peers
    std::sort(remote_spikes.begin(), remote_spikes.end());
    PL();
    return {global_spikes, remote_spikes};
}

void communicator::set_remote_spike_filter(const spike_predicate& p) { remote_spike_filter_ = p; }
void communicator::remote_ctrl_send_continue(const epoch& e) { ctx_->distributed->remote_ctrl_send_continue(e); }
void communicator::remote_ctrl_send_done() { ctx_->distributed->remote_ctrl_send_done(); }

template<typename S>
void append_events_from_domain(const communicator::connection_list& cons, size_t cn, const size_t ce,
                               const S& spks,
                               std::vector<pse_vector>& queues) {
    auto sp = spks.begin(), se = spks.end();
    // We have a choice of whether to walk spikes or connections:
    // i.e., we can iterate over the spikes, and for each spike search
    // the for connections that have the same source; or alternatively
    // for each connection, we can search the list of spikes for spikes
    // with the same source.
    //
    // We iterate over whichever set is the smallest, which has
    // complexity of order max(S log(C), C log(S)), where S is the
    // number of spikes, and C is the number of connections.
    // Thus the whole algorithm has O(min(S, C) log max(S, C))
    while (sp < se && cn < ce) {
        if ((ce - cn) < size_t(se - sp)) {
            auto src = cons.srcs[cn];
            // identify range of spikes to enqueue.
            auto fst = sp;
            if (fst->source != src) {
                fst = std::lower_bound(sp, se,
                                       src,
                                       [](const auto& spk, const auto& src) { return spk.source < src; });
            }
            for (; cn < ce && cons.srcs[cn] == src; ++cn) {
                auto dst = cons.dests[cn];
                auto del = cons.delays[cn];
                auto wgt = cons.weights[cn];
                auto dom = cons.idx_on_domain[cn];
                auto& que = queues[dom];
                // Handle all connections with the same source
                // scan the range of spikes, once per connection
                for (sp = fst; sp < se && sp->source == src; ++sp) {
                    que.emplace_back(dst, sp->time + del, wgt);
                }
            }
            // once we leave here, sp will be at the end of the eglible range
            // and all connections with the same source will have been treated.
            // so, we can just leave sp at this end.
        }
        else { // less spikes than connections, so iterate spikes linearly and bsearch connections
            auto spk = sp;
            auto src = spk->source;
            // Here, `cn` is the index of the first connection whose source
            // is larger or equal to the spike's source. It may be `ce` if
            // all elements compare < to spk.source.
            auto fst = cn;
            if (cons.srcs[fst] != src) {
                fst = std::lower_bound(cons.srcs.begin() + cn,
                                       cons.srcs.begin() + ce,
                                       src,
                                       [](auto a, auto b) { return a < b; })
                    - cons.srcs.begin();
            }
            for (sp = spk; sp < se && sp->source == src; ++sp) {
                for (cn = fst; cn < ce && cons.srcs[cn] == src; ++cn) {
                    auto dst = cons.dests[cn];
                    auto del = cons.delays[cn];
                    auto wgt = cons.weights[cn];
                    auto dom = cons.idx_on_domain[cn];
                    auto& que = queues[dom];
                    // If we ever get multiple spikes from the same source, treat
                    // them all. This is mostly rare.
                    // NB: Reset the spike iterator as we walk the same sub-range
                    // for each connection with the same source.
                    que.emplace_back(dst, sp->time + del, wgt);
                }
            }
        }
    }
}

void communicator::make_event_queues(communicator::spikes& spikes,
                                     std::vector<pse_vector>& queues) {
    arb_assert(queues.size()==num_local_cells_);
    const auto& sp = spikes.from_local.partition();
    const auto& cp = connection_part_;
    for (auto dom: util::make_span(num_domains_)) {
        append_events_from_domain(connections_, cp[dom], cp[dom+1],
                                  util::subrange_view(spikes.from_local.values(), sp[dom], sp[dom+1]),
                                  queues);
    }
    num_local_events_ = util::sum_by(queues, [](const auto& q) {return q.size();}, num_local_events_);
    // Now that all local spikes have been processed; consume the remote events coming in.
    // - turn all gids into externals
    std::for_each(spikes.from_remote.begin(), spikes.from_remote.end(),
                  [](auto& s) { s.source = global_cell_of(s.source); });
    append_events_from_domain(ext_connections_, 0, ext_connections_.size(), spikes.from_remote, queues);
}

std::uint64_t communicator::num_spikes() const { return num_spikes_; }
void communicator::set_num_spikes(std::uint64_t n) { num_spikes_ = n; }
cell_size_type communicator::num_local_cells() const { return num_local_cells_; }
const communicator::connection_list& communicator::connections() const { return connections_; }

void communicator::reset() {
    num_spikes_ = 0;
    num_local_events_ = 0;
}

} // namespace arb
<|MERGE_RESOLUTION|>--- conflicted
+++ resolved
@@ -129,25 +129,6 @@
     reset_index(dom_dec, index_divisions_, index_part_);
     PL();
 
-<<<<<<< HEAD
-    // Construct the connections. The loop above gave us the information needed
-    // to do this in place.
-    // NOTE: The connections are partitioned by the domain of their source gid.
-    PE(init:communicator:update:connections);
-    std::vector<connection> connections(n_cons);
-    std::vector<connection> ext_connections(n_ext_cons);
-    auto offsets = connection_part_; // Copy, as we use this as the list of current target indices to write into
-    std::size_t ext = 0;
-    auto src_domain = src_domains.begin();
-    auto target_resolver = resolver(&target_resolution_map);
-    auto source_resolver = resolver(&source_resolution_map);
-    for (const auto index: util::make_span(num_local_cells_)) {
-        const auto tgt_gid = gids[index];
-        const auto iod = dom_dec.index_on_domain(tgt_gid);
-        source_resolver.clear();
-        for (const auto cidx: util::make_span(part_connections[index], part_connections[index+1])) {
-            const auto& conn = gid_connections[cidx];
-=======
     // Construct connection from external
     make_remote_connections(gids, rec, dom_dec, target_resolver, source_resolver, ext_connections_);
 
@@ -170,7 +151,6 @@
         auto iod = dom_dec.index_on_domain(tgt_gid);
         source_resolver.clear();
         for (const auto& conn: rec.connections_on(tgt_gid)) {
->>>>>>> 08c44a40
             auto src_gid = conn.source.gid;
             if(src_gid >= num_total_cells_) throw arb::bad_connection_source_gid(tgt_gid, src_gid, num_total_cells_);
             auto src_dom = dom_dec.gid_domain(src_gid);
