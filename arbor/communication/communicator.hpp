--- conflicted
+++ resolved
@@ -159,14 +159,10 @@
     // Connections from external simulators into Arbor.
     // Currently we have no partitions/indices/acceleration structures
     connection_list ext_connections_;
-<<<<<<< HEAD
-
     std::uint64_t num_spikes_ = 0u;
     std::uint64_t num_local_spikes_ = 0u;
     std::uint64_t num_local_events_ = 0u;
     context ctx_;
-=======
->>>>>>> 215c392b
 };
 
 } // namespace arb