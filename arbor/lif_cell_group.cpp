--- conflicted
+++ resolved
@@ -127,18 +127,15 @@
     std::size_t n_values = 0;
     std::vector<std::pair<time_type, sampler_association_handle>> samples;
     if (!samplers_.empty()) {
+        auto tlast = last_time_sampled_[lid];
         std::lock_guard<std::mutex> guard(sampler_mex_);
         for (auto& [hdl, assoc]: samplers_) {
-<<<<<<< HEAD
+             // No need to generate events
+            if (assoc.probeset_ids.empty()) continue;
             // Construct sampling times, might give us the last time we sampled, so skip that.
-            auto tlast = last_time_sampled_[lid];
             auto times = util::make_range(assoc.sched.events(tlast, tfinal));
             if (!times.empty() && times.front() == tlast) times.left++;
-=======
-            if (assoc.probeset_ids.empty()) continue; // No need to generate events
-            // Construct sampling times
-            const auto& times = util::make_range(assoc.sched.events(t, tfinal));
->>>>>>> d5634fcf
+            if (times.empty()) continue;
             const auto n_times = times.size();
             // Count up the samplers touching _our_ gid
             int delta = 0;
