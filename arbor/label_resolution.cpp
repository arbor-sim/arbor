--- conflicted
+++ resolved
@@ -87,7 +87,6 @@
         idx -= len;
     }
     throw arbor_internal_error("invalid lid");
-<<<<<<< HEAD
 }
 
 const label_resolution_map::range_set& label_resolution_map::at(cell_gid_type gid, hash_type hash) const {
@@ -97,25 +96,6 @@
 std::size_t label_resolution_map::count(cell_gid_type gid, hash_type hash) const {
     return map.count(std::make_pair(gid, hash));
 }
-
-const label_resolution_map::range_set& label_resolution_map::at(cell_gid_type gid, const cell_tag_type& tag) const {
-    return at(gid, hash_value(tag));
-}
-
-std::size_t label_resolution_map::count(cell_gid_type gid, const cell_tag_type& tag) const {
-    return count(gid, hash_value(tag));
-=======
-}
-
-const label_resolution_map::range_set& label_resolution_map::at(cell_gid_type gid, hash_type hash) const {
-    return map.at(std::make_pair(gid, hash));
-}
-
-std::size_t label_resolution_map::count(cell_gid_type gid, hash_type hash) const {
-    return map.count(std::make_pair(gid, hash));
->>>>>>> 08c44a40
-}
-
 
 label_resolution_map::label_resolution_map(const cell_labels_and_gids& clg) {
     arb_assert(clg.label_range.check_invariant());
