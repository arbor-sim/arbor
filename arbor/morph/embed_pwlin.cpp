#include <cstddef>
#include <utility>
#include <vector>

#include <arbor/morph/embed_pwlin.hpp>
#include <arbor/morph/morphology.hpp>
#include <arbor/morph/primitives.hpp>

#include "util/piecewise.hpp"
#include "util/range.hpp"
#include "util/rangeutil.hpp"
#include "util/ratelem.hpp"
#include "util/span.hpp"

namespace arb {

// Each integrable or interpolated quantity is represented by
// a sequence of spans covering each branch, where a span is itself
// a piecewise polynomial or rational function.
//
// The piecewise functions are represented by util::pw_elements<util::rat_element<p, q>>
// objects. util::rat_element describes an order (p, q) rational function in terms of
// the values of that function at p+q+1 equally spaced points along the element, including
// the two endpoints.

using util::rat_element;
using util::pw_elements;

// Represents piecewise rational function over a subset of a branch.
// When the function represents an integral, the integral between two points
// in the domain of a pw_ratpoly can be computed by taking the difference
// in the interpolated value at the two points.

template <unsigned p, unsigned q>
using pw_ratpoly = util::pw_elements<rat_element<p, q>>;

// One branch can be covered by more than one pw_ratpoly (of the same degree).
// When the function represents an integral, the integral between two points
// that do not lie in the same domain of a pw_ratpoly must be summed by
// considering the contribution of each pw_ratpoly element separately. Multiple
// pw_ratpoly elements over the same branch are required to avoid cases of loss
// of precision and singularities.

template <unsigned p, unsigned q>
using branch_pw_spans = util::pw_elements<pw_ratpoly<p, q>>;

struct embed_pwlin_data {
    // Vectors below are all indexed by branch index.

    // Length and directed projection are piecewise linear, continuous, and
    // monotonically increasing. They are represented by a single piecewise
    // linear function per branch.

<<<<<<< HEAD
// Length, area, and ixa are polynomial or rational polynomial functions of branch position,
// continous and monotonically increasing with respect to distance from root.
//
// Integration wrt a piecewise constant function is performed by taking the difference between
// interpolated values at the end points of each constant interval.
=======
    std::vector<pw_ratpoly<1, 0>> length; // [µm]
    std::vector<pw_ratpoly<1, 0>> directed_projection; // [µm]
>>>>>>> ed957368

    // Radius is piecewise linear, but not necessarily continuous. Where the
    // morphology describes different radii at the same point, the interpolated
    // radius is regarded as being right-continuous, and corresponds to the
    // value described by the last segment added that covers the point.

    std::vector<pw_ratpoly<1, 0>> radius; // [µm]

    // Morphological surface area between points on a branch is given as
    // the difference between the interpolated value of a piecewise quadratic
    // function over the branch. The function is monotonically increasing,
    // but not necessarily continuous. Where the value jumps, the function
    // is interpreted as being right-continuous.

    std::vector<pw_ratpoly<2, 0>> area; // [µm²]

    // Integrated inverse cross-sectional area (ixa) between points on a branch
    // is used to compute the conductance between points on the morphology.
    // It is represented by an order (1, 1) rational function (i.e. a linear
    // function divided by a linear function).
    //
    // Because a small radius can lead to very large (or infinite, if the
    // radius is zero) values, one branch may be covered by multiple
    // piecewise functions, and computing ixa may require summing the
    // contributions from more than one.

    std::vector<branch_pw_spans<1, 1>> ixa;  // [1/µm]

    explicit embed_pwlin_data(msize_t n_branch):
        length(n_branch),
        directed_projection(n_branch),
        radius(n_branch),
        area(n_branch),
        ixa(n_branch)
    {}
};

// Interpolation

// Value at pos on a branch interpolated from a piecewise rational function
// which covers pos. pos is in [0, 1], and the bounds of the piecewise rational
// function is an interval [a, b] with 0 ≤ a ≤ pos ≤ b ≤ 1.

template <unsigned p, unsigned q>
double interpolate(double pos, const pw_ratpoly<p, q>& f) {
    auto [extent, poly] = f(pos);
    auto [left, right] = extent;

    return left==right? poly[0]: poly((pos-left)/(right-left));
}

// Integration

// Integral of piecwise constant function g with respect to a measure determined
// by a single piecewise monotonic right continuous rational function f, over
// an interval [r, s]: ∫[r,s] g(x) df(x) (where [r, s] is the domain of g).

template <unsigned p, unsigned q>
double integrate(const pw_constant_fn& g, const pw_ratpoly<p, q>& f) {
    double sum = 0;
    for (auto&& [extent, gval]: g) {
        sum += gval*(interpolate(extent.second, f)-interpolate(extent.first, f));
    }
    return sum;
}

// Integral of piecewise constant function g with respect to a measure determined
// by a contiguous sequence of piecewise monotonic right continuous rational
// functions fi with support [aⱼ, bⱼ], over an interval [r, s] with a₀ ≤ r ≤ s ≤ bₙ:
// Σⱼ ∫[r,s]∩[aⱼ,bⱼ] g(x)dfⱼ(x) (where [r, s] is the domain of g).

template <unsigned p, unsigned q>
double integrate(const pw_constant_fn& g, const pw_elements<pw_ratpoly<p, q>>& fs) {
    double sum = 0;
    for (auto&& [extent, pw_pair]: pw_zip_range(g, fs)) {
        auto [left, right] = extent;
        if (left==right) continue;

        double gval = pw_pair.first;
        pw_ratpoly<p, q> f = pw_pair.second;
        sum += gval*(interpolate(right, f)-interpolate(left, f));
    }
    return sum;
}

// Implementation of public embed_pwlin methods:

double embed_pwlin::radius(mlocation loc) const {
    return interpolate(loc.pos, data_->radius.at(loc.branch));
}

double embed_pwlin::directed_projection(arb::mlocation loc) const {
    return interpolate(loc.pos, data_->directed_projection.at(loc.branch));
}

// Point to point integration:

double embed_pwlin::integrate_length(mlocation proximal, mlocation distal) const {
    return interpolate(distal.pos, data_->length.at(distal.branch)) -
           interpolate(proximal.pos, data_->length.at(proximal.branch));
}

double embed_pwlin::integrate_area(mlocation proximal, mlocation distal) const {
    return interpolate(distal.pos, data_->area.at(distal.branch)) -
           interpolate(proximal.pos, data_->area.at(proximal.branch));
}

// Integrate piecewise function over a branch:

double embed_pwlin::integrate_length(msize_t bid, const pw_constant_fn& g) const {
    return integrate(g, data_->length.at(bid));
}

double embed_pwlin::integrate_area(msize_t bid, const pw_constant_fn& g) const {
    return integrate(g, data_->area.at(bid));
}

double embed_pwlin::integrate_ixa(msize_t bid, const pw_constant_fn& g) const {
    return integrate(g, data_->ixa.at(bid));
}

// Integrate over cable:

double embed_pwlin::integrate_length(mcable c) const {
    return integrate_length(c.branch, pw_constant_fn{{c.prox_pos, c.dist_pos}, {1.}});
}

double embed_pwlin::integrate_area(mcable c) const {
    return integrate_area(c.branch, pw_constant_fn{{c.prox_pos, c.dist_pos}, {1.}});
}

double embed_pwlin::integrate_ixa(mcable c) const {
    return integrate_ixa(c.branch, pw_constant_fn{{c.prox_pos, c.dist_pos}, {1.}});
}

// Integrate piecewise function over a cable:

static pw_constant_fn restrict(const pw_constant_fn& g, double left, double right) {
    return pw_zip_with(g, pw_elements<void>{{left, right}});
}

double embed_pwlin::integrate_length(mcable c, const pw_constant_fn& g) const {
    return integrate_length(c.branch, restrict(g, c.prox_pos, c.dist_pos));
}

double embed_pwlin::integrate_area(mcable c, const pw_constant_fn& g) const {
    return integrate_area(c.branch, restrict(g, c.prox_pos, c.dist_pos));
}

double embed_pwlin::integrate_ixa(mcable c, const pw_constant_fn& g) const {
    return integrate_ixa(c.branch, restrict(g, c.prox_pos, c.dist_pos));
}

// Subregions defined by geometric inequalities:

// Given a piecewise linear function f over a branch, a comparison operation op and a threshold v,
// determine the subset of the branch where the op(f(x), v) is true.
//
// Functions are supplied for each branch via a branch-index vector of pw_ratpoly<1, 0> functions;
// supplied branch id is the index into this vector, and is used to construct the cables
// corresponding to the matching subset.

template <typename operation>
mcable_list data_cmp(const std::vector<pw_ratpoly<1, 0>>& f_on_branch, msize_t bid, double val, operation op) {
    mcable_list L;
    for (auto&& piece: f_on_branch.at(bid)) {
        auto [left, right] = piece.extent;
        auto left_val = piece.value(0);
        auto right_val = piece.value(1);

        if (!op(left_val, val) && !op(right_val, val)) {
            continue;
        }
        if (op(left_val, val) && op(right_val, val)) {
            L.push_back({bid, left, right});
            continue;
        }

        auto cable_loc = (val - left_val)/(right_val - left_val);
        auto edge = math::lerp(left, right, cable_loc);

        if (op(left_val, val)) {
            L.push_back({bid, left, edge});
            continue;
        }
        if (!op(left_val, val)) {
            L.push_back({bid, edge, right});
            continue;
        }
    }
    return L;
}


mcable_list embed_pwlin::radius_cmp(msize_t bid, double val, comp_op op) const {
    switch (op) {
        case comp_op::lt: return data_cmp(data_->radius, bid, val, [](auto l, auto r){return l <  r;});
        case comp_op::le: return data_cmp(data_->radius, bid, val, [](auto l, auto r){return l <= r;});
        case comp_op::gt: return data_cmp(data_->radius, bid, val, [](auto l, auto r){return l >  r;});
        case comp_op::ge: return data_cmp(data_->radius, bid, val, [](auto l, auto r){return l >= r;});
        default: return {};
    }
}

mcable_list embed_pwlin::projection_cmp(msize_t bid, double val, comp_op op) const {
    switch (op) {
        case comp_op::lt: return data_cmp(data_->directed_projection, bid, val, [](auto l, auto r){return l <  r;});
        case comp_op::le: return data_cmp(data_->directed_projection, bid, val, [](auto l, auto r){return l <= r;});
        case comp_op::gt: return data_cmp(data_->directed_projection, bid, val, [](auto l, auto r){return l >  r;});
        case comp_op::ge: return data_cmp(data_->directed_projection, bid, val, [](auto l, auto r){return l >= r;});
        default: return {};
    }
}

// Initialization, creation of geometric data.

embed_pwlin::embed_pwlin(const arb::morphology& m) {
    constexpr double pi = math::pi<double>;
    msize_t n_branch = m.num_branches();
    data_ = std::make_shared<embed_pwlin_data>(n_branch);

    if (!n_branch) return;

    double proj_shift = m.branch_segments(0).front().prox.z;

    for (msize_t bid = 0; bid<n_branch; ++bid) {
        unsigned parent = m.branch_parent(bid);
        auto& segments = m.branch_segments(bid);
        arb_assert(segments.size());

        std::vector<double> seg_pos;
        seg_pos.reserve(segments.size()+1);
        seg_pos.push_back(0.);

        for (const auto &seg: segments) {
            double d = distance(seg.prox, seg.dist);
            seg_pos.push_back(seg_pos.back()+d);
        }

        double branch_length = seg_pos.back();
        if (branch_length!=0) {
            for (auto& d: seg_pos) {
                d /= branch_length;
                all_segment_ends_.push_back({bid, d});
            }
        }
        else {
            // In zero length branch, set all segment ends to be 0,
            // except for last, which is 1. This ensures that the
            // union of the cables corresponding to a branch cover
            // the branch.
            seg_pos.back() = 1;
            for (auto d: seg_pos) {
                all_segment_ends_.push_back({bid, d});
            }
        }

        // Second pass over segments to store associated cables.
        auto pos_iter = seg_pos.begin();
        for (const auto &seg: segments) {
            double pos0 = *pos_iter++;
            double pos1 = *pos_iter;

            if (seg.id>=segment_cables_.size()) {
                segment_cables_.resize(seg.id+1);
            }
            segment_cables_[seg.id] = mcable{bid, pos0, pos1};
        }

        double length_0 = parent==mnpos? 0: data_->length[parent].back().value[1];
        data_->length[bid].push_back(0., 1, rat_element<1, 0>(length_0, length_0+branch_length));

        double area_0 = parent==mnpos? 0: data_->area[parent].back().value[2];

        double ixa_last = 0;
        pw_ratpoly<1, 1> ixa_pw;

        for (auto i: util::count_along(segments)) {
            auto prox = segments[i].prox;
            auto dist = segments[i].dist;

            double p0 = seg_pos[i];
            double p1 = seg_pos[i+1];

            double z0 = prox.z - proj_shift;
            double z1 = dist.z - proj_shift;
            data_->directed_projection[bid].push_back(p0, p1, rat_element<1, 0>(z0, z1));

            double r0 = prox.radius;
            double r1 = dist.radius;
            data_->radius[bid].push_back(p0, p1, rat_element<1, 0>(r0, r1));

            double dx = (p1-p0)*branch_length;
            double dr = r1-r0;
            double c = pi*std::sqrt(dr*dr+dx*dx);
            double area_half = area_0 + (0.75*r0+0.25*r1)*c;
            double area_1 = area_0 + (r0+r1)*c;
            data_->area[bid].push_back(p0, p1, rat_element<2, 0>(area_0, area_half, area_1));
            area_0 = area_1;

            if (dx>0) {
                double ixa_0 = 0;
                double ixa_half = dx/(pi*r0*(r0+r1));
                double ixa_1 = dx/(pi*r0*r1);

                if (r0==0 && r1==0) {
                    // ixa is just not defined on this segment; represent with all
                    // infinite node values.
                    ixa_0 = INFINITY;
                    ixa_half = INFINITY;
                    ixa_1 = INFINITY;
                }
                else if (r0==0) {
                    ixa_0 = -INFINITY;
                    ixa_half = -dx/(pi*r1*r1);
                    ixa_1 = 0;
                }

                // Start a new piecewise function if last ixa value is
                // large compared to ixa_1 - ixa_0 (leading to loss
                // of precision), or if ixa_0 is already non-zero (something
                // above has declared we should start anew).

                constexpr double max_ixa_ratio = 1e5;
                if (!ixa_pw.empty() && ixa_0 == 0 && ixa_last<max_ixa_ratio*ixa_1) {
                    // Extend last pw representation on the branch.
                    ixa_0 += ixa_last;
                    ixa_half += ixa_last;
                    ixa_1 += ixa_last;
                }
                else {
                    // Start a new pw representation on the branch:
                    if (!ixa_pw.empty()) {
                        auto [left, right] = ixa_pw.bounds();
                        data_->ixa[bid].push_back(left, right, ixa_pw);
                    }
                    ixa_pw.clear();
                }
                ixa_pw.push_back(p0, p1, rat_element<1, 1>(ixa_0, ixa_half, ixa_1));
                ixa_last = ixa_1;
            }
        }
        // push last ixa pw function on the branch, if nonempty.
        if (!ixa_pw.empty()) {
            auto [left, right] = ixa_pw.bounds();
            data_->ixa[bid].push_back(left, right, ixa_pw);
        }

        arb_assert((data_->radius[bid].size()>0));
        if (branch_length!=0) {
            arb_assert((data_->radius[bid].bounds()==std::pair<double, double>(0., 1.)));
            arb_assert((data_->area[bid].bounds()==std::pair<double, double>(0., 1.)));
            arb_assert((data_->ixa[bid].bounds()==std::pair<double, double>(0., 1.)));
        }
    }
};

} // namespace arb<|MERGE_RESOLUTION|>--- conflicted
+++ resolved
@@ -51,16 +51,8 @@
     // monotonically increasing. They are represented by a single piecewise
     // linear function per branch.
 
-<<<<<<< HEAD
-// Length, area, and ixa are polynomial or rational polynomial functions of branch position,
-// continous and monotonically increasing with respect to distance from root.
-//
-// Integration wrt a piecewise constant function is performed by taking the difference between
-// interpolated values at the end points of each constant interval.
-=======
     std::vector<pw_ratpoly<1, 0>> length; // [µm]
     std::vector<pw_ratpoly<1, 0>> directed_projection; // [µm]
->>>>>>> ed957368
 
     // Radius is piecewise linear, but not necessarily continuous. Where the
     // morphology describes different radii at the same point, the interpolated
