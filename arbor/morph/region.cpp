#include <set>
#include <string>
#include <vector>
#include <stack>

#include <arbor/morph/locset.hpp>
#include <arbor/morph/primitives.hpp>
#include <arbor/morph/morphexcept.hpp>
#include <arbor/morph/mprovider.hpp>
#include <arbor/morph/region.hpp>

#include "util/span.hpp"
#include "util/strprintf.hpp"
#include "util/range.hpp"
#include "util/rangeutil.hpp"

namespace arb {
namespace reg {

// Head and tail of an mcable as mlocations.
inline mlocation head(mcable c) {
    return mlocation{c.branch, c.prox_pos};
}

inline mlocation tail(mcable c) {
    return mlocation{c.branch, c.dist_pos};
}

// Returns true iff cable sections a and b:
//  1. are on the same branch
//  2. overlap, i.e. their union is not empty.
bool is_disjoint(const mcable& a, const mcable& b) {
    if (a.branch!=b.branch) return true;
    return a<b? a.dist_pos<b.prox_pos: b.dist_pos<a.prox_pos;
}

// Take the union of two cable sections that are not disjoint.
mcable make_union(const mcable& a, const mcable& b) {
    assert(!is_disjoint(a,b));
    return mcable{a.branch, std::min(a.prox_pos, b.prox_pos), std::max(a.dist_pos, b.dist_pos)};
}

// Take the intersection of two cable sections that are not disjoint.
mcable make_intersection(const mcable& a, const mcable& b) {
    assert(!is_disjoint(a,b));

    return mcable{a.branch, std::max(a.prox_pos, b.prox_pos), std::min(a.dist_pos, b.dist_pos)};
}

mcable_list merge(const mcable_list& v) {
    if (v.size()<2) return v;
    std::vector<mcable> L;
    L.reserve(v.size());
    auto c = v.front();
    auto it = v.begin()+1;
    while (it!=v.end()) {
        if (!is_disjoint(c, *it)) {
            c = make_union(c, *it);
        }
        else {
            L.push_back(c);
            c = *it;
        }
        ++it;
    }
    L.push_back(c);
    return L;
}

// List of colocated mlocations, excluding the parameter.
mlocation_list colocated(mlocation loc, const morphology& m) {
    mlocation_list L{};

    // Note: if the location is not at the end of a branch, there are no
    // other colocated points.

    if (loc.pos==0) {
        // Include head of each branch with same parent,
        // and end of parent branch if not mnpos.

        auto p = m.branch_parent(loc.branch);
        if (p!=mnpos) L.push_back({p, 1});

        for (auto b: m.branch_children(p)) {
            if (b!=loc.branch) L.push_back({b, 0});
        }
    }
    else if (loc.pos==1) {
        // Include head of each child branch.

        for (auto b: m.branch_children(loc.branch)) {
            L.push_back({b, 0});
        }
    }

    return L;
}

// Insert a zero-length region at the start of each child branch for every cable
// that includes the end of a branch.
// Insert a zero-length region at the end of the parent branch for each cable
// that includes the start of the branch.
mcable_list cover(mcable_list cables, const morphology& m) {
    mcable_list L = cables;

    for (auto& c: cables) {
        for (auto& x: colocated(head(c), m)) {
            L.push_back({x.branch, x.pos, x.pos});
        }
        for (auto& x: colocated(tail(c), m)) {
            L.push_back({x.branch, x.pos, x.pos});
        }
    }

    util::sort(L);
    return L;
}

mcable_list remove_cover(mcable_list cables, const morphology& m) {
    // Find all zero-length cables at the end of cables, and convert to
    // their canonical representation.
    for (auto& c: cables) {
        if (c.dist_pos==0 || c.prox_pos==1) {
            auto cloc = canonical(m, head(c));
            c = {cloc.branch, cloc.pos, cloc.pos};
        }
    }
    // Some new zero-length cables may be out of order, so sort
    // the cables.
    util::sort(cables);

    // Remove multiple copies of zero-length cables if present.
    return merge(cables);
}

<<<<<<< HEAD
mcable_list remove_redundancy(mcable_list cables, const morphology& m) {
=======
// Remove zero-length regions from a sorted cable_list that are in the cover of another region in the list.
mcable_list remove_covered_points(mcable_list cables, const morphology& m) {
>>>>>>> 2f6e3b2d
    struct branch_index_pair {
        msize_t bid;
        unsigned lid;
    };
    std::vector<branch_index_pair> end_branches;
    std::vector<unsigned> erase_indices;

    for (unsigned i = 0; i < cables.size(); i++) {
        auto c = cables[i];
        // Save zero length cables at the distal end of a branch
        // Or at the proximal end of the soma
        if ((c.prox_pos==1 && c.dist_pos==1) ||
            (c.prox_pos==0 && c.dist_pos==0)) {
            end_branches.push_back({c.branch, i});
        }
        // Look for branches that are children of the cables saved in end_branches
        else if (c.prox_pos==0) {
            auto parent = m.branch_parent(c.branch);
            if (parent==mnpos) parent = 0;

            auto it = std::find_if(end_branches.begin(), end_branches.end(),
                                   [&](branch_index_pair& p) { return p.bid==parent;});

            if (it!=end_branches.end()) {
                erase_indices.push_back((*it).lid);
                end_branches.erase(it);
            }
        }
    }
<<<<<<< HEAD

=======
>>>>>>> 2f6e3b2d
    util::sort(erase_indices);
    for (auto it = erase_indices.rbegin(); it != erase_indices.rend(); it++) {
        cables.erase(cables.begin() + *it);
    }

    return cables;
}

// Empty region.

struct nil_ {};

region nil() {
    return region{nil_{}};
}

mcable_list thingify_(const nil_& x, const mprovider&) {
    return {};
}

std::ostream& operator<<(std::ostream& o, const nil_& x) {
    return o << "nil";
}


// Explicit cable section.

struct cable_ {
    mcable cable;
};

region cable(mcable c) {
    if (!test_invariants(c)) {
        throw invalid_mcable(c);
    }
    return region(cable_{c});
}

region branch(msize_t bid) {
    return cable({bid, 0, 1});
}

mcable_list thingify_(const cable_& reg, const mprovider& p) {
    if (reg.cable.branch>=p.morphology().num_branches()) {
        throw no_such_branch(reg.cable.branch);
    }
    return {reg.cable};
}

std::ostream& operator<<(std::ostream& o, const cable_& c) {
    return o << c.cable;
}


// Region with all segments with the same numeric tag.

struct tagged_ {
    int tag;
};

region tagged(int id) {
    return region(tagged_{id});
}

mcable_list thingify_(const tagged_& reg, const mprovider& p) {
    const auto& m = p.morphology();
    const auto& e = p.embedding();
    size_t nb = m.num_branches();

    std::vector<mcable> L;
    L.reserve(nb);
    auto& samples = m.samples();
    auto matches     = [reg, &samples](msize_t i) {return samples[i].tag==reg.tag;};
    auto not_matches = [&matches](msize_t i) {return !matches(i);};

    for (msize_t i: util::make_span(nb)) {
        auto ids = util::make_range(m.branch_indexes(i)); // range of sample ids in branch.
        size_t ns = util::size(ids);        // number of samples in branch.

        if (ns==1) {
            // The branch is a spherical soma
            if (samples[0].tag==reg.tag) {
                L.push_back({0,0,1});
            }
            continue;
        }

        // The branch has at least 2 samples.
        // Start at begin+1 because a segment gets its tag from its distal sample.
        auto beg = std::cbegin(ids);
        auto end = std::cend(ids);

        // Find the next sample that matches reg.tag.
        auto start = std::find_if(beg+1, end, matches);
        while (start!=end) {
            // find the next sample that does not match reg.tag
            auto first = start-1;
            auto last = std::find_if(start, end, not_matches);

            auto l = first==beg? 0.: e.sample_location(*first).pos;
            auto r = last==end?  1.: e.sample_location(*(last-1)).pos;
            L.push_back({i, l, r});

            // Find the next sample in the branch that matches reg.tag.
            start = std::find_if(last, end, matches);
        }
    }
    if (L.size()<L.capacity()/4) {
        L.shrink_to_fit();
    }
    return L;
}

std::ostream& operator<<(std::ostream& o, const tagged_& t) {
    return o << "(tag " << t.tag << ")";
}

// Region comprising whole morphology.

struct all_ {};

region all() {
    return region(all_{});
}

mcable_list thingify_(const all_&, const mprovider& p) {
    auto nb = p.morphology().num_branches();
    mcable_list branches;
    branches.reserve(nb);
    for (auto i: util::make_span(nb)) {
        branches.push_back({i,0,1});
    }
    return branches;
}

std::ostream& operator<<(std::ostream& o, const all_& t) {
    return o << "all";
}

// Region with all segments distal from another region

struct distal_interval_ {
    region start;
    double distance; //um
};

region distal_interval(region start, double distance) {
    return region(distal_interval_{start, distance});
}

mcable_list thingify_(const distal_interval_& reg, const mprovider& p) {
    const auto& m = p.morphology();
    const auto& e = p.embedding();

    std::vector<mcable> L;

    auto start = thingify(reg.start, p);
    auto distance = reg.distance;

    struct branch_interval {
        msize_t bid;
        double distance;
    };

    for (auto c: start) {
        std::stack<branch_interval> branches_reached;
        bool first_branch = true;

        // if we're starting at the end of a branch, start traversal with its children
        if (c.dist_pos < 1) {
            branches_reached.push({c.branch, distance});
        } else {
            first_branch = false;
            for (auto child: m.branch_children(c.branch)) {
                branches_reached.push({child, distance});
            }
        }

        while (!branches_reached.empty()) {
            auto bi = branches_reached.top();
            branches_reached.pop();

            auto branch = bi.bid;
            auto rem_dist = bi.distance;

            auto branch_length = e.branch_length(branch);
            auto prox_pos = first_branch*c.dist_pos;
            auto dist_pos = rem_dist / branch_length + prox_pos;

            if (dist_pos <= 1) {
                L.push_back({branch, prox_pos, dist_pos});
            } else {
                L.push_back({branch, prox_pos, 1});
                rem_dist = rem_dist - (1 - prox_pos)*branch_length;
                for (auto child: m.branch_children(branch)) {
                    branches_reached.push({child, rem_dist});
                }
            }
            first_branch = false;
        }
    }
    util::sort(L);
    return merge(L);
}

std::ostream& operator<<(std::ostream& o, const distal_interval_& d) {
    return o << "(distal_interval: " << d.start << ", " << d.distance << ")";
}

// Region with all segments proximal from another region

struct proximal_interval_ {
    region end;
    double distance; //um
};

region proximal_interval(region end, double distance) {
    return region(proximal_interval_{end, distance});
}

mcable_list thingify_(const proximal_interval_& reg, const mprovider& p) {
    const auto& m = p.morphology();
    const auto& e = p.embedding();

    std::vector<mcable> L;

    auto start = thingify(reg.end, p);
    auto distance = reg.distance;

    for (auto c: start) {
        auto branch = c.branch;
        auto branch_length = e.branch_length(branch);
        auto rem_dist = distance;

        auto dist_pos = c.prox_pos;
        auto prox_pos = dist_pos - distance / branch_length;

        while (prox_pos < 0) {
            L.push_back({branch, 0, dist_pos});

            rem_dist = rem_dist - dist_pos*branch_length;

            branch = m.branch_parent(branch);
            if (branch == mnpos) {
                break;
            }

            dist_pos = 1;
            prox_pos = dist_pos - rem_dist / e.branch_length(branch);
        }
        if (branch != mnpos) {
            L.push_back({branch, prox_pos, dist_pos});
        }
    }
    util::sort(L);
    return merge(L);
}

std::ostream& operator<<(std::ostream& o, const proximal_interval_& d) {
    return o << "(distal_interval: " << d.end << ", " << d.distance << ")";
}

// Region with all segments with radius less than r

struct radius_lt_ {
    region reg;
    double val; //um
};

region radius_lt(region reg, double val) {
    return region(radius_lt_{reg, val});
}

mcable_list thingify_(const radius_lt_& r, const mprovider& p) {
    const auto& e = p.embedding();

    std::vector<mcable> L;
    auto reg = thingify(r.reg, p);
    auto val = r.val;
    for (auto c: reg) {
        util::append(L, e.radius_lt(c.branch, val));
    }
    util::sort(L);
    return merge(L);
}

std::ostream& operator<<(std::ostream& o, const radius_lt_& r) {
    return o << "(radius_le: " << r.reg << ", " << r.val << ")";
}

// Region with all segments with radius greater than r

struct radius_gt_ {
    region reg;
    double val; //um
};

region radius_gt(region reg, double val) {
    return region(radius_gt_{reg, val});
}

mcable_list thingify_(const radius_gt_& r, const mprovider& p) {
    const auto& e = p.embedding();

    std::vector<mcable> L;
    auto reg = thingify(r.reg, p);
    auto val = r.val;
    for (auto c: reg) {
        util::append(L, e.radius_gt(c.branch, val));
    }
    util::sort(L);
    return merge(L);
}

std::ostream& operator<<(std::ostream& o, const radius_gt_& r) {
    return o << "(radius_gt: " << r.reg << ", " << r.val << ")";
}

// Region with all segments with projection less than val

struct proj_lt_{
    double val; //um
};

region proj_lt(double val) {
    return region(proj_lt_{val});
}

mcable_list thingify_(const proj_lt_& r, const mprovider& p) {
    const auto& m = p.morphology();
    const auto& e = p.embedding();

    std::vector<mcable> L;
    auto val = r.val;
    for (auto i: util::make_span(m.num_branches())) {
        util::append(L, e.projection_lt(i, val));
    }
    util::sort(L);
    return merge(L);
}

std::ostream& operator<<(std::ostream& o, const proj_lt_& r) {
    return o << "(radius_le: " << r.val << ")";
}

// Region with all segments with projection greater than val

struct proj_gt_ {
    double val; //um
};

region proj_gt(double val) {
    return region(proj_gt_{val});
}

mcable_list thingify_(const proj_gt_& r, const mprovider& p) {
    const auto& m = p.morphology();
    const auto& e = p.embedding();

    std::vector<mcable> L;
    auto val = r.val;
    for (auto i: util::make_span(m.num_branches())) {
        util::append(L, e.projection_gt(i, val));
    }
    util::sort(L);
    return merge(L);
}

std::ostream& operator<<(std::ostream& o, const proj_gt_& r) {
    return o << "(proj_gt: " << r.val << ")";
}

region projection_lt(double r0) {
    region lt = reg::proj_lt(r0);
    region gt = reg::proj_gt(-r0);
    return region{intersect(std::move(lt), std::move(gt))};
}

region projection_gt(double r0) {
    region lt = reg::proj_lt(-r0);
    region gt = reg::proj_gt(r0);
    return region{join(std::move(lt), std::move(gt))};
}

// Named region.

struct named_ {
    std::string name;
};

region named(std::string name) {
    return region(named_{std::move(name)});
}

mcable_list thingify_(const named_& n, const mprovider& p) {
    return p.region(n.name);
}

std::ostream& operator<<(std::ostream& o, const named_& x) {
    return o << "(named \"" << x.name << "\")";
}


// Intersection of two regions.

struct reg_and {
    region lhs;
    region rhs;
    reg_and(region lhs, region rhs): lhs(std::move(lhs)), rhs(std::move(rhs)) {}
};

mcable_list thingify_(const reg_and& P, const mprovider& p) {
    auto& m = p.morphology();

    using cable_it = std::vector<mcable>::const_iterator;
    using cable_it_pair = std::pair<cable_it, cable_it>;

    auto lhs = cover(thingify(P.lhs, p), m);
    auto rhs = cover(thingify(P.rhs, p), m);

    // Perform intersection
    cable_it_pair it{lhs.begin(), rhs.begin()};
    cable_it_pair end{lhs.end(), rhs.end()};
    std::vector<mcable> L;

    bool at_end = it.first==end.first || it.second==end.second;
    while (!at_end) {
        bool first_less = *(it.first) < *(it.second);
        auto& lhs = first_less? it.first: it.second;
        auto& rhs = first_less? it.second: it.first;
        if (!is_disjoint(*lhs, *rhs)) {
            L.push_back(make_intersection(*lhs, *rhs));
        }
        if (dist_loc(*lhs) < dist_loc(*rhs)) {
            ++lhs;
        }
        else {
            ++rhs;
        }
        at_end = it.first==end.first || it.second==end.second;
    }

<<<<<<< HEAD
    return remove_redundancy(remove_cover(L, m), m);
=======
    return remove_covered_points(remove_cover(L, m), m);
>>>>>>> 2f6e3b2d
}

std::ostream& operator<<(std::ostream& o, const reg_and& x) {
    return o << "(intersect " << x.lhs << " " << x.rhs << ")";
}


// Union of two regions.

struct reg_or {
    region lhs;
    region rhs;
    reg_or(region lhs, region rhs): lhs(std::move(lhs)), rhs(std::move(rhs)) {}
};

mcable_list thingify_(const reg_or& P, const mprovider& p) {
    auto lhs = thingify(P.lhs, p);
    auto rhs = thingify(P.rhs, p);
    mcable_list L;
    L.resize(lhs.size() + rhs.size());

    std::merge(lhs.begin(), lhs.end(), rhs.begin(), rhs.end(), L.begin());

    return merge(L);
}

std::ostream& operator<<(std::ostream& o, const reg_or& x) {
    return o << "(join " << x.lhs << " " << x.rhs << ")";
}

} // namespace reg

// The intersect and join operations in the arb:: namespace with region so that
// ADL allows for construction of expressions with regions without having
// to namespace qualify the intersect/join.

region intersect(region l, region r) {
    return region{reg::reg_and(std::move(l), std::move(r))};
}

region join(region l, region r) {
    return region{reg::reg_or(std::move(l), std::move(r))};
}

region::region() {
    *this = reg::nil();
}

region::region(std::string label) {
    *this = reg::named(std::move(label));
}

region::region(const char* label) {
    *this = reg::named(label);
}

} // namespace arb<|MERGE_RESOLUTION|>--- conflicted
+++ resolved
@@ -133,12 +133,8 @@
     return merge(cables);
 }
 
-<<<<<<< HEAD
-mcable_list remove_redundancy(mcable_list cables, const morphology& m) {
-=======
 // Remove zero-length regions from a sorted cable_list that are in the cover of another region in the list.
 mcable_list remove_covered_points(mcable_list cables, const morphology& m) {
->>>>>>> 2f6e3b2d
     struct branch_index_pair {
         msize_t bid;
         unsigned lid;
@@ -168,10 +164,7 @@
             }
         }
     }
-<<<<<<< HEAD
-
-=======
->>>>>>> 2f6e3b2d
+
     util::sort(erase_indices);
     for (auto it = erase_indices.rbegin(); it != erase_indices.rend(); it++) {
         cables.erase(cables.begin() + *it);
@@ -614,11 +607,7 @@
         at_end = it.first==end.first || it.second==end.second;
     }
 
-<<<<<<< HEAD
-    return remove_redundancy(remove_cover(L, m), m);
-=======
     return remove_covered_points(remove_cover(L, m), m);
->>>>>>> 2f6e3b2d
 }
 
 std::ostream& operator<<(std::ostream& o, const reg_and& x) {
