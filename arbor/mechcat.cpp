--- conflicted
+++ resolved
@@ -16,10 +16,7 @@
 
 #include "util/rangeutil.hpp"
 #include "util/maputil.hpp"
-<<<<<<< HEAD
-=======
 #include "util/span.hpp"
->>>>>>> 817c01a7
 
 /* Notes on implementation:
  *
