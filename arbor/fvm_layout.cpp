--- conflicted
+++ resolved
@@ -326,15 +326,9 @@
         id.reserve(n_branch);
         for (msize_t i = 0; i<n_branch; ++i) {
             auto cable = mcable{i, 0., 1.};
-<<<<<<< HEAD
             auto scale_param = [&, ion=ion](const auto&, const iexpr& par) {
                 auto ii = 1.0/par;
                 auto ie = thingify(ii, provider);
-=======
-            auto scale_param = [&, ion=ion](const auto&,
-                                   const inv_diff& par) -> double {
-                auto ie = thingify(par.value, provider);
->>>>>>> 2c08a566
                 auto sc = ie->eval(provider, cable);
                 if (def <= 0.0 || std::isnan(def)) {
                     throw make_cc_error("Illegal diffusivity '{}' for ion '{}' at cable {}."
