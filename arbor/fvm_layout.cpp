--- conflicted
+++ resolved
@@ -1070,11 +1070,7 @@
         auto ion_data = dflt.ion_data;
         for (const auto& [ion, dflt]: global_dflt.ion_data) {
             auto& data = ion_data[ion];
-<<<<<<< HEAD
-            if (!data.diffusivity) data.diffusivity = data.diffusivity;
-=======
             if (!data.diffusivity)             data.diffusivity             = dflt.diffusivity;
->>>>>>> bf4c0f46
             if (!data.init_ext_concentration)  data.init_ext_concentration  = dflt.init_ext_concentration;
             if (!data.init_int_concentration)  data.init_int_concentration  = dflt.init_int_concentration;
             if (!data.init_reversal_potential) data.init_reversal_potential = dflt.init_reversal_potential;
