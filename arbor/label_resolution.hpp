#pragma once

#include <unordered_map>
#include <vector>

#include <arbor/export.hpp>
#include <arbor/arbexcept.hpp>
#include <arbor/common_types.hpp>
#include <arbor/util/expected.hpp>

#include <arbor/util/hash_def.hpp>

namespace arb {

// class containing the data required for {cell, label} to lid resolution.
// `sizes` is a partitioning vector for associating a cell with a set of
// (label, range) pairs in `labels`, `ranges`.
// gids of the cells are unknown.
struct ARB_ARBOR_API cell_label_range {
    cell_label_range() = default;
    cell_label_range(cell_label_range&&) = default;
    cell_label_range(const cell_label_range&) = default;
    cell_label_range& operator=(const cell_label_range&) = default;
    cell_label_range& operator=(cell_label_range&&) = default;

    cell_label_range(std::vector<cell_size_type> size_vec,
                     const std::vector<cell_tag_type>& label_vec,
                     std::vector<lid_range> range_vec);
    cell_label_range(std::vector<cell_size_type> size_vec,
                     std::vector<hash_type> label_vec,
                     std::vector<lid_range> range_vec);

    void add_cell();

    void add_label(hash_type label, lid_range range);

    void append(cell_label_range other);

    bool check_invariant() const;

    // The number of labels associated with each cell.
    std::vector<cell_size_type> sizes;
    // The labels corresponding to each cell, partitioned according to sizes_.
    std::vector<hash_type> labels;
    // The lid_range corresponding to each label.
    std::vector<lid_range> ranges;
};

// Struct for associating each cell of `cell_label_range` with a gid.
struct ARB_ARBOR_API cell_labels_and_gids {
    cell_labels_and_gids() = default;
    cell_labels_and_gids(cell_label_range lr, std::vector<cell_gid_type> gids);

    void append(cell_labels_and_gids other);

    bool check_invariant() const;

    cell_label_range label_range;
    std::vector<cell_gid_type> gids;
};

// Class constructed from `cell_labels_and_ranges`:
// Represents the information in the object in a more
// structured manner for lid resolution in `resolver`
struct ARB_ARBOR_API label_resolution_map {
    struct range_set {
        std::size_t size = 0;
        std::vector<lid_range> ranges;
        cell_lid_type at(unsigned idx) const;
    };

    label_resolution_map() = default;
    explicit label_resolution_map(const cell_labels_and_gids&);

    const range_set& at(cell_gid_type gid, hash_type hash) const;
    std::size_t count(cell_gid_type gid, hash_type hash) const;
<<<<<<< HEAD
    const range_set& at(cell_gid_type gid, const cell_tag_type&) const;
    std::size_t count(cell_gid_type gid, const cell_tag_type&) const;
=======
    const range_set& at(cell_gid_type gid, const cell_tag_type& tag) const { return at(gid, hash_value(tag)); }
    std::size_t count(cell_gid_type gid, const cell_tag_type& tag) const { return count(gid, hash_value(tag)); }
>>>>>>> 08c44a40

private:
    using Key = std::pair<cell_gid_type, hash_type>;

    struct Hasher {
        std::size_t operator()(const Key& key) const { return hash_value(key.first, key.second); }
    };
    std::unordered_map<Key, range_set, Hasher> map;
};

// Struct used for resolving the lid of a (gid, label, lid_selection_policy) input.
// Requires a `label_resolution_map` which stores the constant mapping of (gid, label) pairs to lid sets.
struct ARB_ARBOR_API resolver {
    resolver() = delete;
    resolver(const label_resolution_map* label_map): label_map_(label_map) {}
    cell_lid_type resolve(const cell_global_label_type& iden);
    cell_lid_type resolve(cell_gid_type gid, const cell_local_label_type& lid);

    void clear() { rr_state_map_.clear(); }

private:
    template<typename K, typename V>
    using map = std::unordered_map<K, V>;

    const label_resolution_map* label_map_ = nullptr;
    // save index for round-robin and round-robin-halt policies
    map<cell_gid_type, map<hash_type, cell_lid_type>> rr_state_map_;
};
} // namespace arb<|MERGE_RESOLUTION|>--- conflicted
+++ resolved
@@ -74,13 +74,8 @@
 
     const range_set& at(cell_gid_type gid, hash_type hash) const;
     std::size_t count(cell_gid_type gid, hash_type hash) const;
-<<<<<<< HEAD
-    const range_set& at(cell_gid_type gid, const cell_tag_type&) const;
-    std::size_t count(cell_gid_type gid, const cell_tag_type&) const;
-=======
     const range_set& at(cell_gid_type gid, const cell_tag_type& tag) const { return at(gid, hash_value(tag)); }
     std::size_t count(cell_gid_type gid, const cell_tag_type& tag) const { return count(gid, hash_value(tag)); }
->>>>>>> 08c44a40
 
 private:
     using Key = std::pair<cell_gid_type, hash_type>;
