#pragma once

#include <cstddef>
#include <memory>
#include <unordered_map>
#include <unordered_set>
#include <variant>
#include <vector>

#include <arbor/export.hpp>
#include <arbor/assert.hpp>
#include <arbor/common_types.hpp>
#include <arbor/cable_cell.hpp>
#include <arbor/fvm_types.hpp>
#include <arbor/morph/primitives.hpp>
#include <arbor/recipe.hpp>
#include <arbor/serdes.hpp>
#include <arbor/util/any_ptr.hpp>
#include <arbor/sampling.hpp>

#include "backends/event.hpp"
#include "backends/common_types.hpp"
#include "execution_context.hpp"
#include "event_lane.hpp"
#include "timestep_range.hpp"
#include "util/range.hpp"

namespace arb {

// A sample for a probe may be derived from multiple 'raw' sampled
// values from the backend.

// An `fvm_probe_data` object represents the mapping between
// a sample value (possibly non-scalar) presented to a sampler
// function, and one or more probe handles that reference data
// in the FVM back-end.
struct fvm_probe_multi {
    std::vector<probe_handle> raw_handles;
    std::variant<mcable_list, mlocation_list, std::vector<cable_probe_point_info>> metadata;

    void shrink_to_fit() {
        raw_handles.shrink_to_fit();
        std::visit([](auto& v) { v.shrink_to_fit(); }, metadata);
    }

    util::any_ptr get_metadata_ptr() const {
        return std::visit([](const auto& x) -> util::any_ptr { return x.data(); }, metadata);
    }

    std::size_t get_width() const {
        return std::visit([](const auto& x) -> std::size_t { return x.size(); }, metadata);
    }

};

struct fvm_probe_weighted_multi {
    std::vector<probe_handle> raw_handles;
    std::vector<double> weight;
    mcable_list metadata;

    void shrink_to_fit() {
        raw_handles.shrink_to_fit();
        weight.shrink_to_fit();
        metadata.shrink_to_fit();
    }
    std::size_t get_width() const { return metadata.size(); }
    util::any_ptr get_metadata_ptr() const { return metadata.data(); }
};

struct fvm_probe_interpolated_multi {
    std::vector<probe_handle> raw_handles; // First half take coef[0], second half coef[1].
    std::vector<double> coef[2];
    std::variant<mcable_list, mlocation_list> metadata;

    void shrink_to_fit() {
        raw_handles.shrink_to_fit();
        coef[0].shrink_to_fit();
        coef[1].shrink_to_fit();
        std::visit([](auto& v) { v.shrink_to_fit(); }, metadata);
    }

    util::any_ptr get_metadata_ptr() const {
        return std::visit([](const auto& x) -> util::any_ptr { return x.data(); }, metadata);
    }

    std::size_t get_width() const {
        return std::visit([](const auto& x) -> std::size_t { return x.size(); }, metadata);
    }

};

// Trans-membrane currents require special handling!
struct fvm_probe_membrane_currents {
    std::vector<probe_handle> raw_handles; // Voltage per CV, followed by stim current densities.
    mcable_list metadata;                  // Cables from each CV, in CV order.

    std::vector<unsigned> cv_parent;       // Parent CV index for each CV.
    std::vector<double> cv_parent_cond;    // Face conductance between CV and parent.
    std::vector<double> weight;            // Area of cable : area of CV.
    std::vector<unsigned> cv_cables_divs;  // Partitions metadata by CV index.

    std::vector<double> stim_scale;        // CV area for scaling raw stim current densities.
    std::vector<unsigned> stim_cv;         // CV index corresponding to each stim raw handle.

    void shrink_to_fit() {
        raw_handles.shrink_to_fit();
        metadata.shrink_to_fit();
        cv_parent.shrink_to_fit();
        cv_parent_cond.shrink_to_fit();
        weight.shrink_to_fit();
        cv_cables_divs.shrink_to_fit();
        stim_scale.shrink_to_fit();
        stim_cv.shrink_to_fit();
    }

    std::size_t get_width() const { return metadata.size(); }
    util::any_ptr get_metadata_ptr() const { return metadata.data(); }
};

struct missing_probe_info {
    // dummy data...
    std::array<probe_handle, 0> raw_handles;
    void* metadata = nullptr;

    std::size_t get_width() const { return 0; }
    util::any_ptr get_metadata_ptr() const { return nullptr; }
};

struct fvm_probe_data {
    fvm_probe_data() = default;
    fvm_probe_data(fvm_probe_multi p): info(std::move(p)) {}
    fvm_probe_data(fvm_probe_weighted_multi p): info(std::move(p)) {}
    fvm_probe_data(fvm_probe_interpolated_multi p): info(std::move(p)) {}
    fvm_probe_data(fvm_probe_membrane_currents p): info(std::move(p)) {}

    std::variant<missing_probe_info,
<<<<<<< HEAD
=======
                 fvm_probe_scalar,
                 fvm_probe_interpolated,
>>>>>>> c2678998
                 fvm_probe_multi,
                 fvm_probe_weighted_multi,
                 fvm_probe_interpolated_multi,
                 fvm_probe_membrane_currents> info = missing_probe_info{};

    auto raw_handle_range() const {
        return util::make_range(
            std::visit(
                [](auto& i) -> std::pair<const probe_handle*, const probe_handle*> {
                    using std::data;
                    using std::size;
                    return {data(i.raw_handles), data(i.raw_handles)+size(i.raw_handles)};
                },
                info));
    }

    util::any_ptr get_metadata_ptr() const {
        return std::visit([](const auto& i) -> util::any_ptr { return i.get_metadata_ptr(); }, info);
    }

    std::size_t get_width() const {
        return std::visit([](const auto& i) -> std::size_t { return i.get_width(); }, info);
    }

    sample_size_type n_raw() const { return raw_handle_range().size(); }

    explicit operator bool() const { return !std::get_if<missing_probe_info>(&info); }
};

// Samplers are tied to probe ids, but one probe id may
// map to multiple probe representations within the cable_cell_group.

struct probe_association_map {
    // unique keys from multimap
    std::vector<cell_address_type> keys(cell_member_predicate pred=all_probes) const {
        std::vector<cell_address_type> res;
        std::unordered_set<cell_address_type> seen;
        for (const auto& [k, v]: data) {
            if (!seen.count(k)) {
                if (pred(k)) res.push_back(k);
                seen.insert(k);
            }
        }
        return res;
    }

    auto count(const cell_address_type& k) const { return data.count(k); }

    // Return range of fvm_probe_data values associated with probeset_id.
    std::vector<const fvm_probe_data*> data_on(const cell_address_type& probeset_id) const {
        std::vector<const fvm_probe_data*> res;
        const auto& [beg, end] = data.equal_range(probeset_id);
        for (auto it = beg; it != end; ++it) {
            res.push_back(&it->second);
        }
        return res;
    }

    probe_association_map& insert(const cell_address_type& k, fvm_probe_data v) {
        data.insert({k, std::move(v)});
        return *this;
    }

    std::size_t size() const { return data.size(); }

private:
    std::unordered_multimap<cell_address_type, fvm_probe_data> data;
};

struct fvm_initialization_data {
    // Handles for accessing lowered cell.
    std::unordered_map<unsigned, arb_size_type> num_targets_per_mech_id;

    // Maps probe ids to probe handles and tags.
    probe_association_map probe_map;

    // Structs required for {gid, label} to lid resolution
    cell_label_range source_data;
    cell_label_range target_data;
    cell_label_range gap_junction_data;

    // Maps storing number of sources/targets per cell.
    std::unordered_map<cell_gid_type, arb_size_type> num_sources;
    std::unordered_map<cell_gid_type, arb_size_type> num_targets;

    void shrink_to_fit() {
        source_data.shrink_to_fit();
        target_data.shrink_to_fit();
        gap_junction_data.shrink_to_fit();
    }
};

// Common base class for FVM implementation on host or gpu back-end.

struct fvm_lowered_cell {
    virtual void reset() = 0;

    virtual fvm_initialization_data initialize(const std::vector<cell_gid_type>& gids,
                                               const recipe& rec) = 0;

    virtual fvm_integration_result integrate(const timestep_range& dts,
                                             const event_lane_subrange& event_lanes,
                                             const std::vector<std::vector<sample_event>>& staged_samples) = 0;

    virtual arb_value_type time() const = 0;

    virtual ~fvm_lowered_cell() {}

    virtual void t_serialize(serializer& ser, const std::string& k) const = 0;
    virtual void t_deserialize(serializer& ser, const std::string& k) = 0;
};

using fvm_lowered_cell_ptr = std::unique_ptr<fvm_lowered_cell>;

ARB_ARBOR_API fvm_lowered_cell_ptr make_fvm_lowered_cell(backend_kind p, const execution_context& ctx,
        std::uint64_t seed = 0);

inline
void serialize(serializer& s, const std::string& k, const fvm_lowered_cell& v) { v.t_serialize(s, k); }
inline
void deserialize(serializer& s, const std::string& k, fvm_lowered_cell& v) { v.t_deserialize(s, k); }

} // namespace arb<|MERGE_RESOLUTION|>--- conflicted
+++ resolved
@@ -134,11 +134,6 @@
     fvm_probe_data(fvm_probe_membrane_currents p): info(std::move(p)) {}
 
     std::variant<missing_probe_info,
-<<<<<<< HEAD
-=======
-                 fvm_probe_scalar,
-                 fvm_probe_interpolated,
->>>>>>> c2678998
                  fvm_probe_multi,
                  fvm_probe_weighted_multi,
                  fvm_probe_interpolated_multi,
