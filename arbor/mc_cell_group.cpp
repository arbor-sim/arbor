--- conflicted
+++ resolved
@@ -439,14 +439,8 @@
     sample_size_type n_samples = 0;
     sample_size_type max_samples_per_call = 0;
 
-<<<<<<< HEAD
-    {
-=======
-    std::vector<deliverable_event> exact_sampling_events;
-
     if (!sampler_map_.empty()) { // NOTE: We avoid the lock here as often as possible
         // SAFETY: We need the lock here, as _schedule_ is not reentrant.
->>>>>>> d5634fcf
         std::lock_guard<std::mutex> guard(sampler_mex_);
         for (auto& [sk, sa]: sampler_map_) {
             if (sa.probeset_ids.empty()) continue; // No need to make any schedule
@@ -454,22 +448,10 @@
             sample_size_type n_times = sample_times.size();
             if (n_times == 0) continue;
             max_samples_per_call = std::max(max_samples_per_call, n_times);
-<<<<<<< HEAD
-
-            for (cell_member_type pid: sa.probeset_ids) {
-=======
             for (const cell_member_type& pid: sa.probeset_ids) {
-                cell_size_type cell_index = gid_index_map_.at(pid.gid);
-                cell_size_type intdom = cell_to_intdom_[cell_index];
->>>>>>> d5634fcf
                 probe_tag tag = probe_map_.tag.at(pid);
                 unsigned index = 0;
-                target_handle null_target{(cell_local_size_type)-1, 0, intdom};
                 for (const fvm_probe_data& pdata: probe_map_.data_on(pid)) {
-<<<<<<< HEAD
-                    call_info.push_back({sa.sampler, pid, tag, index++, &pdata, n_samples, n_samples + n_times*pdata.n_raw()});
-
-=======
                     call_info.push_back({sa.sampler,
                                          pid,
                                          tag,
@@ -478,24 +460,13 @@
                                          n_samples,
                                          n_samples + n_times*pdata.n_raw()});
                     index++;
->>>>>>> d5634fcf
                     for (auto t: sample_times) {
                         auto it = timesteps_.find(t);
                         arb_assert(it != timesteps_.end());
                         const auto timestep_index = it - timesteps_.begin();
                         for (probe_handle h: pdata.raw_handle_range()) {
-<<<<<<< HEAD
                             sample_event ev{t, {h, n_samples++}};
                             sample_events_[timestep_index].push_back(ev);
-=======
-                            sample_events.push_back({t, intdom, raw_probe_info{h, n_samples}});
-                            n_samples++;
-                        }
-                        if (sa.policy == sampling_policy::exact) {
-                            exact_sampling_events.emplace_back(t,
-                                                               null_target,
-                                                               0.f);
->>>>>>> d5634fcf
                         }
                     }
                 }
@@ -503,34 +474,6 @@
             arb_assert(n_samples==call_info.back().end_offset);
         }
     }
-<<<<<<< HEAD
-=======
-
-    // Sort exact sampling events into staged events for delivery.
-    if (!exact_sampling_events.empty()) {
-        auto event_less =
-            [](const auto& a, const auto& b) {
-                 auto ai = event_index(a);
-                 auto bi = event_index(b);
-                 return ai<bi || (ai==bi && event_time(a)<event_time(b));
-            };
-
-        util::sort(exact_sampling_events, event_less);
-
-        std::vector<deliverable_event> merged;
-        merged.reserve(staged_events_.size()+exact_sampling_events.size());
-
-        std::merge(staged_events_.begin(), staged_events_.end(),
-                   exact_sampling_events.begin(), exact_sampling_events.end(),
-                   std::back_inserter(merged), event_less);
-        std::swap(merged, staged_events_);
-    }
-
-    // Sample events must be ordered by time for the lowered cell.
-    util::sort_by(sample_events,
-                  [](const sample_event& ev) { return std::make_tuple(event_index(ev),
-                                                                      event_time(ev)); });
->>>>>>> d5634fcf
     PL();
 
     // Run integration and collect samples, spikes.
