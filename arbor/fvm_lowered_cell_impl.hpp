#pragma once

// Implementations for fvm_lowered_cell are parameterized
// on the back-end class.
//
// Classes here are exposed in a header only so that
// implementation details may be tested in the unit tests.
// It should otherwise only be used in `fvm_lowered_cell.cpp`.

#include <memory>
#include <optional>
#include <utility>
#include <vector>

#include <arbor/assert.hpp>
#include <arbor/common_types.hpp>
#include <arbor/cable_cell_param.hpp>
#include <arbor/recipe.hpp>
#include <arbor/util/any_visitor.hpp>

#include "execution_context.hpp"
#include "fvm_layout.hpp"
#include "fvm_lowered_cell.hpp"
#include "label_resolution.hpp"
#include "profile/profiler_macro.hpp"
#include "util/maputil.hpp"
#include "util/meta.hpp"
#include "util/rangeutil.hpp"
#include "util/strprintf.hpp"
#include "util/transform.hpp"

namespace arb {

template <class Backend>
class fvm_lowered_cell_impl: public fvm_lowered_cell {
public:
    using backend = Backend;
    using value_type = arb_value_type;
    using index_type = arb_index_type;
    using size_type = arb_size_type;

    fvm_lowered_cell_impl(execution_context ctx, arb_seed_type seed = 0):
        context_(ctx),
        seed_{seed}
    {};

    void reset() override;

    fvm_initialization_data initialize(
        const std::vector<cell_gid_type>& gids,
        const recipe& rec) override;

    fvm_integration_result integrate(
        const timestep_range& dts,
        const std::vector<std::vector<std::vector<deliverable_event>>>& staged_events_per_mech_id,
        const std::vector<std::vector<sample_event>>& staged_samples) override;

    value_type time() const override { return state_->time; }

    //Exposed for testing purposes
    std::vector<mechanism_ptr>& mechanisms() {
        return mechanisms_;
    }

    ARB_SERDES_ENABLE(fvm_lowered_cell_impl<Backend>, seed_, state_);

    void t_serialize(serializer& ser, const std::string& k) const override { serialize(ser, k, *this); }
    void t_deserialize(serializer& ser, const std::string& k) override { deserialize(ser, k, *this); }

private:
    // Host or GPU-side back-end dependent storage.
    using array               = typename backend::array;
    using shared_state        = typename backend::shared_state;

    execution_context context_;

    std::unique_ptr<shared_state> state_; // Cell state shared across mechanisms.

    std::vector<mechanism_ptr> mechanisms_; // excludes reversal potential calculators.
    std::vector<mechanism_ptr> revpot_mechanisms_;
    std::vector<mechanism_ptr> voltage_mechanisms_;

    // Optional non-physical voltage check threshold
    std::optional<double> check_voltage_mV_;

    // random number generator seed value
    arb_seed_type seed_;

    // Flag indicating that at least one of the mechanisms implements the post_events procedure
    bool post_events_ = false;

    void update_ion_state();

    // Throw if absolute value of membrane voltage exceeds bounds.
    void assert_voltage_bounded(arb_value_type bound);

    // Sets the GPU used for CUDA calls from the thread that calls it.
    // The GPU will be the one in the execution context context_.
    // If not called, the thread may attempt to launch on a different GPU,
    // leading to crashes.
    void set_gpu() {
        if (context_.gpu->has_gpu()) context_.gpu->set_gpu();
    }

    // Translate cell probe descriptions into probe handles etc.
    void resolve_probe_address(
        std::vector<fvm_probe_data>& probe_data, // out parameter
        const std::vector<cable_cell>& cells,
        std::size_t cell_idx,
        const std::any& paddr,
        const fvm_cv_discretization& D,
        const fvm_mechanism_data& M,
        const std::vector<target_handle>& handles,
        const std::unordered_map<std::string, mechanism*>& mech_instance_by_name);

        // Add probes to fvm_info::probe_map
        void add_probes(const std::vector<cell_gid_type>& gids,
                        const std::vector<cable_cell>& cells,
                        const recipe& rec,
                        const fvm_cv_discretization& D,
                        const std::unordered_map<std::string, mechanism*>& mechptr_by_name,
                        const fvm_mechanism_data& mech_data,
                        const std::vector<target_handle>& target_handles,
                        probe_association_map& probe_map);
};

template <typename Backend>
void fvm_lowered_cell_impl<Backend>::reset() {
    state_->reset();

    for (auto& m: voltage_mechanisms_) {
        m->initialize();
    }

    for (auto& m: revpot_mechanisms_) {
        m->initialize();
    }

    for (auto& m: mechanisms_) {
        m->initialize();
    }

    update_ion_state();

    state_->zero_currents();

    // Note: mechanisms must be initialized again after the ion state is updated,
    // as mechanisms can read/write the ion_state within the initialize block
    for (auto& m: revpot_mechanisms_) {
        m->initialize();
    }

    for (auto& m: mechanisms_) {
        m->initialize();
    }

    for (auto& m: voltage_mechanisms_) {
        m->initialize();
    }

    // NOTE: Threshold watcher reset must come after the voltage values are set,
    // as voltage is implicitly read by watcher to set initial state.
    state_->reset_thresholds();
}

template <typename Backend>
fvm_integration_result fvm_lowered_cell_impl<Backend>::integrate(
    const timestep_range& dts,
    const std::vector<std::vector<std::vector<deliverable_event>>>& staged_events_per_mech_id,
    const std::vector<std::vector<sample_event>>& staged_samples)
{
    arb_assert(state_->time == dts.t_begin());
    set_gpu();

    // Integration setup
    PE(advance:integrate:setup);
    // Push samples and events down to the state and reset the spike thresholds.
    state_->begin_epoch(staged_events_per_mech_id, staged_samples, dts);
    PL();

    // loop over timesteps
    for (const auto& ts : dts) {
        state_->update_time_to(ts);
        arb_assert(state_->time == ts.t_begin());

        // Update integration step time information visible to mechanisms.
        for (auto& m: mechanisms_) {
            m->set_dt(state_->dt);
        }
        for (auto& m: revpot_mechanisms_) {
            m->set_dt(state_->dt);
        }
        for (auto& m: voltage_mechanisms_) {
            m->set_dt(state_->dt);
        }

        // Update any required reversal potentials based on ionic concentrations
        for (auto& m: revpot_mechanisms_) {
            m->update_current();
        }

        PE(advance:integrate:current:zero);
        state_->zero_currents();
        PL();

        // Deliver events and accumulate mechanism current contributions.

        // Mark all events due before (but not including) the end of this time step (state_->time_to) for delivery
        state_->mark_events();
        for (auto& m: mechanisms_) {
            // apply the events and drop them afterwards
            state_->deliver_events(*m);
            m->update_current();
        }

        // Add stimulus current contributions.
        // NOTE: performed after dt, time_to calculation, in case we want to
        // use mean current contributions as opposed to point sample.
        PE(advance:integrate:stimuli)
        state_->add_stimulus_current();
        PL();

        // Take samples at cell time if sample time in this step interval.
        PE(advance:integrate:samples);
        state_->take_samples();
        PL();

        // Integrate voltage and diffusion
        PE(advance:integrate:cable);
        state_->integrate_cable_state();
        PL();

        // Integrate mechanism state for density
        for (auto& m: mechanisms_) {
            state_->update_prng_state(*m);
            m->update_state();
        }

        // Update ion concentrations.
        PE(advance:integrate:ionupdate);
        update_ion_state();
        PL();

        // voltage mechs run now; after the cable_solver, but before the
        // threshold test
        for (auto& m: voltage_mechanisms_) {
            m->update_current();
        }
        for (auto& m: voltage_mechanisms_) {
            state_->update_prng_state(*m);
            m->update_state();
        }

        // Update time and test for spike threshold crossings.
        PE(advance:integrate:threshold);
        state_->test_thresholds();
        PL();

        PE(advance:integrate:post)
        if (post_events_) {
            for (auto& m: mechanisms_) {
                m->post_event();
            }
        }
        PL();

        // Advance epoch
        state_->next_time_step();

        // Check for non-physical solutions:
        if (check_voltage_mV_) {
            PE(advance:integrate:physicalcheck);
            assert_voltage_bounded(check_voltage_mV_.value());
            PL();
        }
    }

    return state_->get_integration_result();
}

template <typename Backend>
void fvm_lowered_cell_impl<Backend>::update_ion_state() {
    state_->ions_init_concentration();
    for (auto& m: mechanisms_) {
        m->update_ions();
    }
}

template <typename Backend>
void fvm_lowered_cell_impl<Backend>::assert_voltage_bounded(arb_value_type bound) {
    auto v_minmax = state_->voltage_bounds();
    if (v_minmax.first>=-bound && v_minmax.second<=bound) {
        return;
    }

    throw range_check_failure(
        util::pprintf("voltage solution out of bounds for at t = {}", state_->time),
        v_minmax.first<-bound? v_minmax.first: v_minmax.second);
}

inline
fvm_detector_info get_detector_info(arb_size_type max,
                                    arb_size_type ncell,
                                    const std::vector<cable_cell>& cells,
                                    const fvm_cv_discretization& D,
                                    execution_context ctx) {
    std::vector<arb_index_type> cv;
    std::vector<arb_value_type> threshold;
    for (auto cell_idx: util::make_span(ncell)) {
        for (auto entry: cells[cell_idx].detectors()) {
            cv.push_back(D.geometry.location_cv(cell_idx, entry.loc, cv_prefer::cv_empty));
            threshold.push_back(entry.item.threshold);
        }
    }
    return { max, std::move(cv), std::move(threshold), ctx };
}

inline cell_size_type
add_labels(cell_label_range& clr, const cable_cell::lid_range_map& ranges) {
    clr.add_cell();
    cell_size_type count = 0;
    std::unordered_map<hash_type, cell_tag_type> hashes;
    for (const auto& [label, range]: ranges) {
        clr.add_label(label, range);
        count += (range.end - range.begin);
    }
    return count;
}

template <typename Backend>
<<<<<<< HEAD
=======
void fvm_lowered_cell_impl<Backend>::add_probes(const std::vector<cell_gid_type>& gids,
                                                const std::vector<cable_cell>& cells,
                                                const recipe& rec,
                                                const fvm_cv_discretization& D,
                                                const std::unordered_map<std::string, mechanism*>& mechptr_by_name,
                                                const fvm_mechanism_data& mech_data,
                                                const std::vector<target_handle>& target_handles,
                                                probe_association_map& probe_map) {
    auto ncell = gids.size();

    std::vector<fvm_probe_data> probe_data;
    for (auto cell_idx: util::make_span(ncell)) {
        cell_gid_type gid = gids[cell_idx];
        const auto& rec_probes = rec.get_probes(gid);
        for (const auto& pi: rec_probes) {
            resolve_probe_address(probe_data, cells, cell_idx, pi.address, D, mech_data, target_handles, mechptr_by_name);
            if (!probe_data.empty()) {
                cell_address_type addr{gid, pi.tag};
                if (probe_map.count(addr)) throw dup_cell_probe(cell_kind::cable, gid, pi.tag);
                for (auto& data: probe_data) {
                    probe_map.insert(addr, std::move(data));
                }
            }
        }
    }
}

template <typename Backend>
>>>>>>> 29d84bd9
fvm_initialization_data fvm_lowered_cell_impl<Backend>::initialize(const std::vector<cell_gid_type>& gids,
                                                                   const recipe& rec) {
    using std::any_cast;
    using util::count_along;
    using util::make_span;
    using util::value_by_key;
    using util::keys;

    fvm_initialization_data fvm_info;

    set_gpu();

    std::vector<cable_cell> cells;
    const std::size_t ncell = gids.size();

    cells.resize(ncell);
    threading::parallel_for::apply(0, gids.size(), context_.thread_pool.get(),
           [&](cell_size_type i) {
               auto gid = gids[i];
               try {
                   cells[i] = any_cast<cable_cell&&>(rec.get_cell_description(gid));
               }
               catch (std::bad_any_cast&) {
                   throw bad_cell_description(rec.get_cell_kind(gid), gid);
               }
           });

    // Populate source, target and gap_junction data vectors.
    for (auto i : util::make_span(ncell)) {
        auto gid = gids[i];
        const auto& c = cells[i];
        fvm_info.num_sources[gid] = add_labels(fvm_info.source_data, c.detector_ranges());
        fvm_info.num_targets[gid] = add_labels(fvm_info.target_data, c.synapse_ranges());
        add_labels(fvm_info.gap_junction_data, c.junction_ranges());
    }

    cable_cell_global_properties global_props;
    try {
        std::any rec_props = rec.get_global_properties(cell_kind::cable);
        if (rec_props.has_value()) {
            global_props = any_cast<cable_cell_global_properties>(rec_props);
        }
    }
    catch (std::bad_any_cast&) {
        throw bad_global_property(cell_kind::cable);
    }

    // Assert that all global default parameters have been set.
    // (Throws cable_cell_error on failure.)
    check_global_properties(global_props);

    const auto& catalogue = global_props.catalogue;

    // Mechanism instantiator helper.
    auto mech_instance = [&catalogue](const std::string& name) {
        return catalogue.instance(backend::kind, name);
    };

    // Check for physically reasonable membrane volages?

    check_voltage_mV_ = global_props.membrane_voltage_limit_mV;

    // Discretize cells, build matrix.

    fvm_cv_discretization D = fvm_cv_discretize(cells, global_props.default_parameters, context_);

    arb_assert(D.n_cell() == ncell);

    // Discretize and build gap junction info.

    auto gj_cvs = fvm_build_gap_junction_cv_map(cells, gids, D);
    auto gj_conns = fvm_resolve_gj_connections(gids, fvm_info.gap_junction_data, gj_cvs, rec);

    // Discretize mechanism data.

    fvm_mechanism_data mech_data = fvm_build_mechanism_data(global_props, cells, gids, gj_conns, D, context_);

    // Fill src_to_spike and cv_to_cell vectors only if mechanisms with post_events implemented are present.
    post_events_ = mech_data.post_events;
    auto max_detector = 0;
    if (post_events_) {
        auto it = util::max_element_by(fvm_info.num_sources, [](auto elem) {return util::second(elem);});
        max_detector = it->second;
    }
    std::vector<arb_index_type> src_to_spike, cv_to_cell;

    if (post_events_) {
        for (auto cell_idx: make_span(ncell)) {
            for (auto lid: make_span(fvm_info.num_sources[gids[cell_idx]])) {
                src_to_spike.push_back(cell_idx * max_detector + lid);
            }
        }
        src_to_spike.shrink_to_fit();
        cv_to_cell = D.geometry.cv_to_cell;
    }

    // map control volume ids to global cell ids
    std::vector<arb_index_type> cv_to_gid(D.geometry.cv_to_cell.size());
    std::transform(D.geometry.cv_to_cell.begin(), D.geometry.cv_to_cell.end(),
                   cv_to_gid.begin(),
                   [&gids](auto i){return gids[i]; });

    // Create shared cell state.
    // Shared state vectors should accommodate each mechanism's data alignment requests.

    unsigned data_alignment = util::max_value(
        util::transform_view(keys(mech_data.mechanisms),
            [&](const std::string& name) { return mech_instance(name).mech->data_alignment(); }));

    auto d_info = get_detector_info(max_detector, ncell, cells, D, context_);
    state_ = std::make_unique<shared_state>(context_.thread_pool,
                                            ncell,
                                            std::move(cv_to_cell),
                                            D,
                                            std::move(src_to_spike),
                                            d_info,
                                            mech_data.ions,
                                            mech_data.stimuli,
                                            data_alignment? data_alignment: 1u,
                                            seed_);

    fvm_info.target_handles.resize(mech_data.n_target);

    // Keep track of mechanisms by name for probe lookup.
    std::unordered_map<std::string, mechanism*> mechptr_by_name;

    unsigned mech_id = 0;
    for (const auto& [name, config]: mech_data.mechanisms) {
        mechanism_layout layout;
        layout.cv = config.cv;
        layout.multiplicity = config.multiplicity;
        layout.peer_cv = config.peer_cv;
        layout.weight.resize(layout.cv.size());

        std::vector<arb_index_type> multiplicity_divs;
        auto multiplicity_part = util::make_partition(multiplicity_divs, layout.multiplicity);

        // Mechanism weights are F·α where α ∈ [0, 1] is the proportional
        // contribution in the CV, and F is the scaling factor required
        // to convert from the mechanism current contribution units to A/m².

        arb_size_type idx_offset = 0;
        switch (config.kind) {
        case arb_mechanism_kind_point:
            // Point mechanism contributions are in [nA]; CV area A in [µm^2].
            // F = 1/A * [nA/µm²] / [A/m²] = 1000/A.

            layout.gid.resize(config.cv.size());
            layout.idx.resize(layout.gid.size());
            for (auto i: count_along(config.cv)) {
                auto cv = layout.cv[i];
                layout.weight[i] = 1000/D.cv_area[cv];
                layout.gid[i] = cv_to_gid[cv];
                if (i>0 && (layout.gid[i-1] != layout.gid[i])) idx_offset = i;
                layout.idx[i] = i - idx_offset;

                if (config.target.empty()) continue;

                target_handle handle(mech_id, i);
                if (config.multiplicity.empty()) {
                    fvm_info.target_handles[config.target[i]] = handle;
                }
                else {
                    for (auto j: make_span(multiplicity_part[i])) {
                        fvm_info.target_handles[config.target[j]] = handle;
                    }
                }
            }
            fvm_info.num_targets_per_mech_id[mech_id] = config.target.size();
            break;
        case arb_mechanism_kind_gap_junction:
            // Junction mechanism contributions are in [nA] (µS * mV); CV area A in [µm^2].
            // F = 1/A * [nA/µm²] / [A/m²] = 1000/A.

            for (auto i: count_along(layout.cv)) {
                auto cv = layout.cv[i];
                layout.weight[i] = config.local_weight[i] * 1000/D.cv_area[cv];
            }
            break;
        case arb_mechanism_kind_voltage:
        case arb_mechanism_kind_density:
            // Current density contributions from mechanism are already in [A/m²].

            layout.gid.resize(layout.cv.size());
            layout.idx.resize(layout.gid.size());
            for (auto i: count_along(layout.cv)) {
                layout.weight[i] = config.norm_area[i];
                layout.gid[i] = cv_to_gid[i];
                if (i>0 && (layout.gid[i-1] != layout.gid[i])) idx_offset = i;
                layout.idx[i] = i - idx_offset;
            }
            break;
        case arb_mechanism_kind_reversal_potential:
            // Mechanisms that set reversal potential should not be contributing
            // to any currents, so leave weights as zero.
            break;
        }

        auto [mech, over] = mech_instance(name);
        state_->instantiate(*mech, mech_id, over, layout, config.param_values);
        mechptr_by_name[name] = mech.get();
        ++mech_id;

        switch (config.kind) {
            case arb_mechanism_kind_gap_junction:
            case arb_mechanism_kind_point:
            case arb_mechanism_kind_density: {
                mechanisms_.emplace_back(mech.release());
                break;
            }
            case arb_mechanism_kind_reversal_potential: {
                revpot_mechanisms_.emplace_back(mech.release());
                break;
            }
            case arb_mechanism_kind_voltage: {
                voltage_mechanisms_.emplace_back(mech.release());
                break;
            }
            default:;
                throw invalid_mechanism_kind(config.kind);
        }
    }

    add_probes(gids, cells, rec, D, mechptr_by_name, mech_data, fvm_info.target_handles, fvm_info.probe_map);

    reset();
    return fvm_info;
}

// Resolution of probe addresses into a specific fvm_probe_data draws upon data
// from the cable cell, the discretization, the target handle map, and the
// back-end shared state.
//
// `resolve_probe_address` collates this data into a `probe_resolution_data`
// struct which is then passed on to the specific resolution procedure
// determined by the type of the user-supplied probe address.

template <typename Backend>
struct probe_resolution_data {
    std::vector<fvm_probe_data>& result;
    typename Backend::shared_state* state;
    const cable_cell& cell;
    const std::size_t cell_idx;
    const fvm_cv_discretization& D;
    const fvm_mechanism_data& M;
    const std::vector<target_handle>& handles;
    const std::unordered_map<std::string, mechanism*>& mech_instance_by_name;

    // Backend state data for a given mechanism and state variable.
    const arb_value_type* mechanism_state(const std::string& name, const std::string& state_var) const {
        mechanism* m = util::value_by_key(mech_instance_by_name, name).value_or(nullptr);
        if (!m) return nullptr;

        const arb_value_type* data = state->mechanism_state_data(*m, state_var);
        if (!data) throw cable_cell_error("no state variable '"+state_var+"' in mechanism '"+name+"'");

        return data;
    }

    // Extent of density mechanism on cell.
    mextent mechanism_support(const std::string& name) const {
        auto& mech_map = cell.region_assignments().template get<density>();
        auto opt_mm = util::value_by_key(mech_map, name);

        return opt_mm? opt_mm->support(): mextent{};
    };

    // Index into ion data from location.
    std::optional<arb_index_type> ion_location_index(const std::string& ion, mlocation loc) const {
        if (state->ion_data.count(ion)) {
            return util::binary_search_index(M.ions.at(ion).cv,
                arb_index_type(D.geometry.location_cv(cell_idx, loc, cv_prefer::cv_nonempty)));
        }
        return std::nullopt;
    }
};

template <typename Backend>
void fvm_lowered_cell_impl<Backend>::resolve_probe_address(std::vector<fvm_probe_data>& probe_data,
                                                           const std::vector<cable_cell>& cells,
                                                           std::size_t cell_idx,
                                                           const std::any& paddr,
                                                           const fvm_cv_discretization& D,
                                                           const fvm_mechanism_data& M,
                                                           const std::vector<target_handle>& handles,
                                                           const std::unordered_map<std::string, mechanism*>& mech_instance_by_name) {
    probe_data.clear();
    probe_resolution_data<Backend> prd{
        probe_data, state_.get(), cells[cell_idx], cell_idx, D, M, handles, mech_instance_by_name};

    using V = util::any_visitor<
        cable_probe_membrane_voltage,
        cable_probe_membrane_voltage_cell,
        cable_probe_axial_current,
        cable_probe_total_ion_current_density,
        cable_probe_total_ion_current_cell,
        cable_probe_total_current_cell,
        cable_probe_stimulus_current_cell,
        cable_probe_density_state,
        cable_probe_density_state_cell,
        cable_probe_point_state,
        cable_probe_point_state_cell,
        cable_probe_ion_current_density,
        cable_probe_ion_current_cell,
        cable_probe_ion_int_concentration,
        cable_probe_ion_int_concentration_cell,
        cable_probe_ion_diff_concentration,
        cable_probe_ion_diff_concentration_cell,
        cable_probe_ion_ext_concentration,
        cable_probe_ion_ext_concentration_cell>;

    auto visitor = util::overload(
        [&prd](auto& probe_addr) { resolve_probe(probe_addr, prd); },
        [] { throw cable_cell_error("unrecognized probe type"), fvm_probe_data{}; });

    return V::visit(visitor, paddr);
}

template <typename B>
void resolve_probe(const cable_probe_membrane_voltage& p, probe_resolution_data<B>& R) {
    const arb_value_type* data = R.state->voltage.data();

    for (mlocation loc: thingify(p.locations, R.cell.provider())) {
        fvm_voltage_interpolant in = fvm_interpolate_voltage(R.cell, R.D, R.cell_idx, loc);

        R.result.push_back(fvm_probe_interpolated{
            {data+in.proximal_cv, data+in.distal_cv},
            {in.proximal_coef, in.distal_coef},
            loc});
    }
}

template <typename B>
void resolve_probe(const cable_probe_membrane_voltage_cell& p, probe_resolution_data<B>& R) {
    fvm_probe_multi r;
    mcable_list cables;

    for (auto cv: R.D.geometry.cell_cvs(R.cell_idx)) {
        const double* ptr = R.state->voltage.data()+cv;
        for (auto cable: R.D.geometry.cables(cv)) {
            r.raw_handles.push_back(ptr);
            cables.push_back(cable);
        }
    }
    r.metadata = std::move(cables);
    r.shrink_to_fit();

    R.result.push_back(std::move(r));
}

template <typename B>
void resolve_probe(const cable_probe_axial_current& p, probe_resolution_data<B>& R) {
    const arb_value_type* data = R.state->voltage.data();

    for (mlocation loc: thingify(p.locations, R.cell.provider())) {
        fvm_voltage_interpolant in = fvm_axial_current(R.cell, R.D, R.cell_idx, loc);

        R.result.push_back(fvm_probe_interpolated{
            {data+in.proximal_cv, data+in.distal_cv},
            {in.proximal_coef, in.distal_coef},
            loc});
    }
}

template <typename B>
void resolve_probe(const cable_probe_total_ion_current_density& p, probe_resolution_data<B>& R) {
    // Use interpolated probe with coeffs 1, -1 to represent difference between accumulated current density and stimulus.
    for (mlocation loc: thingify(p.locations, R.cell.provider())) {
        arb_index_type cv = R.D.geometry.location_cv(R.cell_idx, loc, cv_prefer::cv_nonempty);
        const double* current_cv_ptr = R.state->current_density.data() + cv;

        auto opt_i = util::binary_search_index(R.M.stimuli.cv_unique, cv);
        const double* stim_cv_ptr = opt_i? R.state->stim_data.accu_stim_.data()+*opt_i: nullptr;

        R.result.push_back(fvm_probe_interpolated{
            {current_cv_ptr, stim_cv_ptr},
            {1., -1.},
            loc});
    }
}

template <typename B>
void resolve_probe(const cable_probe_total_ion_current_cell& p, probe_resolution_data<B>& R) {
    fvm_probe_interpolated_multi r;
    std::vector<const double*> stim_handles;

    for (auto cv: R.D.geometry.cell_cvs(R.cell_idx)) {
        const double* current_cv_ptr = R.state->current_density.data()+cv;
        auto opt_i = util::binary_search_index(R.M.stimuli.cv_unique, cv);
        const double* stim_cv_ptr = opt_i? R.state->stim_data.accu_stim_.data()+*opt_i: nullptr;

        for (auto cable: R.D.geometry.cables(cv)) {
            double area = R.cell.embedding().integrate_area(cable); // [µm²]
            if (area>0) {
                r.raw_handles.push_back(current_cv_ptr);
                stim_handles.push_back(stim_cv_ptr);
                r.coef[0].push_back(0.001*area); // Scale from [µm²·A/m²] to [nA].
                r.coef[1].push_back(-r.coef[0].back());
                r.metadata.push_back(cable);
            }
        }
    }

    util::append(r.raw_handles, stim_handles);
    r.shrink_to_fit();
    R.result.push_back(std::move(r));
}

template <typename B>
void resolve_probe(const cable_probe_total_current_cell& p, probe_resolution_data<B>& R) {
    fvm_probe_membrane_currents r;

    auto cell_cv_ival = R.D.geometry.cell_cv_interval(R.cell_idx);
    auto cv0 = cell_cv_ival.first;

    util::assign(r.cv_parent, util::transform_view(util::subrange_view(R.D.geometry.cv_parent, cell_cv_ival),
        [cv0](auto cv) { return cv+1==0? cv: cv-cv0; }));
    util::assign(r.cv_parent_cond, util::subrange_view(R.D.face_conductance, cell_cv_ival));

    const auto& stim_cvs = R.M.stimuli.cv_unique;
    const arb_value_type* stim_src = R.state->stim_data.accu_stim_.data();

    r.cv_cables_divs = {0};
    for (auto cv: R.D.geometry.cell_cvs(R.cell_idx)) {
        r.raw_handles.push_back(R.state->voltage.data()+cv);
        double oo_cv_area = R.D.cv_area[cv]>0? 1./R.D.cv_area[cv]: 0;

        for (auto cable: R.D.geometry.cables(cv)) {
            double area = R.cell.embedding().integrate_area(cable); // [µm²]
            if (area>0) {
                r.weight.push_back(area*oo_cv_area);
                r.metadata.push_back(cable);
            }
        }
        r.cv_cables_divs.push_back(r.metadata.size());
    }
    for (auto cv: R.D.geometry.cell_cvs(R.cell_idx)) {
        auto opt_i = util::binary_search_index(stim_cvs, cv);
        if (!opt_i) continue;

        r.raw_handles.push_back(stim_src+*opt_i);
        r.stim_cv.push_back(cv-cv0);
        r.stim_scale.push_back(0.001*R.D.cv_area[cv]); // Scale from [µm²·A/m²] to [nA].
    }
    r.shrink_to_fit();
    R.result.push_back(std::move(r));
}

template <typename B>
void resolve_probe(const cable_probe_stimulus_current_cell& p, probe_resolution_data<B>& R) {
    fvm_probe_weighted_multi r;

    const auto& stim_cvs = R.M.stimuli.cv_unique;
    const arb_value_type* src = R.state->stim_data.accu_stim_.data();

    for (auto cv: R.D.geometry.cell_cvs(R.cell_idx)) {
        auto opt_i = util::binary_search_index(stim_cvs, cv);
        const double* ptr = opt_i? src+*opt_i: nullptr;

        for (auto cable: R.D.geometry.cables(cv)) {
            double area = R.cell.embedding().integrate_area(cable); // [µm²]
            if (area>0) {
                r.raw_handles.push_back(ptr);
                r.weight.push_back(0.001*area); // Scale from [µm²·A/m²] to [nA].
                r.metadata.push_back(cable);
            }
        }
    }

    r.shrink_to_fit();
    R.result.push_back(std::move(r));
}

template <typename B>
void resolve_probe(const cable_probe_density_state& p, probe_resolution_data<B>& R) {
    const auto& mech = p.mechanism;
    if (!R.mech_instance_by_name.count(mech)) return;
    const arb_value_type* data = R.mechanism_state(mech, p.state);
    if (!data) return;

    auto support = R.mechanism_support(mech);
    for (mlocation loc: thingify(p.locations, R.cell.provider())) {
        if (!support.intersects(loc)) continue;

        arb_index_type cv = R.D.geometry.location_cv(R.cell_idx, loc, cv_prefer::cv_nonempty);
        auto opt_i = util::binary_search_index(R.M.mechanisms.at(mech).cv, cv);
        if (!opt_i) continue;

        R.result.push_back(fvm_probe_scalar{{data+*opt_i}, loc});
    }
}

template <typename B>
void resolve_probe(const cable_probe_density_state_cell& p, probe_resolution_data<B>& R) {
    fvm_probe_multi r;

    const arb_value_type* data = R.mechanism_state(p.mechanism, p.state);
    if (!data) return;

    mextent support = R.mechanism_support(p.mechanism);
    if (!R.M.mechanisms.count(p.mechanism)) return;
    auto& mech_cvs = R.M.mechanisms.at(p.mechanism).cv;
    mcable_list cables;

    for (auto i: util::count_along(mech_cvs)) {
        auto cv = mech_cvs[i];
        auto cv_cables = R.D.geometry.cables(cv);
        mextent cv_extent = mcable_list(cv_cables.begin(), cv_cables.end());
        for (auto cable: intersect(cv_extent, support)) {
            if (cable.prox_pos==cable.dist_pos) continue;

            r.raw_handles.push_back(data+i);
            cables.push_back(cable);
        }
    }
    r.metadata = std::move(cables);
    r.shrink_to_fit();
    R.result.push_back(std::move(r));
}

inline
auto point_info_of(cell_lid_type target,
                   int mech_index,
                   const mlocation_map<synapse>& instances,
                   const std::vector<arb_index_type>& multiplicity) {

    auto opt_i = util::binary_search_index(instances, target, [](auto& item) { return item.lid; });
    if (!opt_i) throw arbor_internal_error("inconsistent mechanism state");

    return cable_probe_point_info {target,
                                   multiplicity.empty() ? 1u: multiplicity.at(mech_index),
                                   instances[*opt_i].loc};
}

template <typename B>
void resolve_probe(const cable_probe_point_state& p, probe_resolution_data<B>& R) {
    arb_assert(R.handles.size()==R.M.target_divs.back());
    arb_assert(R.handles.size()==R.M.n_target);

    const auto& mech   = p.mechanism;
    const auto& state  = p.state;
    const auto& target = p.target;
    const auto& data   = R.mechanism_state(mech, state);
    if (!R.mech_instance_by_name.count(mech)) return;
    const auto  mech_id = R.mech_instance_by_name.at(mech)->mechanism_id();
    const auto& synapses = R.cell.synapses();
    if (!synapses.count(mech)) return;
    if (!data) return;

    // Convert cell-local target number to cellgroup target number.
    const auto& divs = R.M.target_divs;
    auto cell = R.cell_idx;
    auto cg  = target + divs.at(cell);
    if (cg >= divs.at(cell + 1)) return;

    const auto& handle = R.handles.at(cg);
    if (handle.mech_id != mech_id) return;
    auto mech_index = handle.mech_index;
    R.result.push_back(fvm_probe_scalar{{data + mech_index},
                       point_info_of(target,
                                     mech_index,
                                     synapses.at(mech),
                                     R.M.mechanisms.at(mech).multiplicity)});
}

template <typename B>
void resolve_probe(const cable_probe_point_state_cell& p, probe_resolution_data<B>& R) {
    const auto& mech  = p.mechanism;
    const auto& state = p.state;
    const auto& data  = R.mechanism_state(mech, state);

    if (!data) return;
    if (!R.mech_instance_by_name.count(mech)) return;
    auto mech_id = R.mech_instance_by_name.at(mech)->mechanism_id();
    const auto& multiplicity = R.M.mechanisms.at(mech).multiplicity;

    const auto& synapses = R.cell.synapses();
    if (!synapses.count(mech)) return;
    const auto& placed_instances = synapses.at(mech);

    auto cell_targets_beg = R.M.target_divs.at(R.cell_idx);
    auto cell_targets_end = R.M.target_divs.at(R.cell_idx + 1);

    fvm_probe_multi r;
    std::vector<cable_probe_point_info> metadata;

    for (auto target: util::make_span(cell_targets_beg, cell_targets_end)) {
        const auto& handle = R.handles.at(target);
        if (handle.mech_id != mech_id) continue;

        auto mech_index = handle.mech_index;
        r.raw_handles.push_back(data + mech_index);

        metadata.push_back(point_info_of(target - cell_targets_beg, // Convert to cell-local target index.
                                         mech_index,
                                         placed_instances,
                                         multiplicity));
    }

    r.metadata = std::move(metadata);
    r.shrink_to_fit();
    R.result.push_back(std::move(r));
}

template <typename B>
void resolve_probe(const cable_probe_ion_current_density& p, probe_resolution_data<B>& R) {
    for (mlocation loc: thingify(p.locations, R.cell.provider())) {
        auto opt_i = R.ion_location_index(p.ion, loc);
        if (!opt_i) continue;

        R.result.push_back(fvm_probe_scalar{{R.state->ion_data.at(p.ion).iX_.data()+*opt_i}, loc});
    }
}

template <typename B>
void resolve_probe(const cable_probe_ion_current_cell& p, probe_resolution_data<B>& R) {
    if (!R.state->ion_data.count(p.ion)) return;
    auto& ion_cvs = R.M.ions.at(p.ion).cv;
    const arb_value_type* src = R.state->ion_data.at(p.ion).iX_.data();

    fvm_probe_weighted_multi r;
    for (auto cv: R.D.geometry.cell_cvs(R.cell_idx)) {
        auto opt_i = util::binary_search_index(ion_cvs, cv);
        if (!opt_i) continue;

        const double* ptr = src+*opt_i;
        for (auto cable: R.D.geometry.cables(cv)) {
            double area = R.cell.embedding().integrate_area(cable); // [µm²]
            if (area>0) {
                r.raw_handles.push_back(ptr);
                r.weight.push_back(0.001*area); // Scale from [µm²·A/m²] to [nA].
                r.metadata.push_back(cable);
            }
        }
    }
    r.metadata.shrink_to_fit();
    R.result.push_back(std::move(r));
}

template <typename B>
void resolve_probe(const cable_probe_ion_int_concentration& p, probe_resolution_data<B>& R) {
    for (mlocation loc: thingify(p.locations, R.cell.provider())) {
        auto opt_i = R.ion_location_index(p.ion, loc);
        if (!opt_i) continue;

        R.result.push_back(fvm_probe_scalar{{R.state->ion_data.at(p.ion).Xi_.data()+*opt_i}, loc});
    }
}

template <typename B>
void resolve_probe(const cable_probe_ion_ext_concentration& p, probe_resolution_data<B>& R) {
    for (mlocation loc: thingify(p.locations, R.cell.provider())) {
        auto opt_i = R.ion_location_index(p.ion, loc);
        if (!opt_i) continue;

        R.result.push_back(fvm_probe_scalar{{R.state->ion_data.at(p.ion).Xo_.data()+*opt_i}, loc});
    }
}

template <typename B>
void resolve_probe(const cable_probe_ion_diff_concentration& p, probe_resolution_data<B>& R) {
    for (mlocation loc: thingify(p.locations, R.cell.provider())) {
        auto opt_i = R.ion_location_index(p.ion, loc);
        if (!opt_i) continue;

        R.result.push_back(fvm_probe_scalar{{R.state->ion_data.at(p.ion).Xd_.data()+*opt_i}, loc});
    }
}

// Common implementation for int and ext concentrations across whole cell:
template <typename B>
void resolve_ion_conc_common(const std::vector<arb_index_type>& ion_cvs, const arb_value_type* src, probe_resolution_data<B>& R) {
    fvm_probe_multi r;
    mcable_list cables;

    for (auto i: util::count_along(ion_cvs)) {
        for (auto cable: R.D.geometry.cables(ion_cvs[i])) {
            if (cable.prox_pos!=cable.dist_pos) {
                r.raw_handles.push_back(src+i);
                cables.push_back(cable);
            }
        }
    }
    r.metadata = std::move(cables);
    r.shrink_to_fit();
    R.result.push_back(std::move(r));
}

template <typename B>
void resolve_probe(const cable_probe_ion_int_concentration_cell& p, probe_resolution_data<B>& R) {
    if (!R.state->ion_data.count(p.ion)) return;
    resolve_ion_conc_common<B>(R.M.ions.at(p.ion).cv, R.state->ion_data.at(p.ion).Xi_.data(), R);
}

template <typename B>
void resolve_probe(const cable_probe_ion_ext_concentration_cell& p, probe_resolution_data<B>& R) {
    if (!R.state->ion_data.count(p.ion)) return;
    resolve_ion_conc_common<B>(R.M.ions.at(p.ion).cv, R.state->ion_data.at(p.ion).Xo_.data(), R);
}

template <typename B>
void resolve_probe(const cable_probe_ion_diff_concentration_cell& p, probe_resolution_data<B>& R) {
    if (!R.state->ion_data.count(p.ion)) return;
    resolve_ion_conc_common<B>(R.M.ions.at(p.ion).cv, R.state->ion_data.at(p.ion).Xd_.data(), R);
}

} // namespace arb<|MERGE_RESOLUTION|>--- conflicted
+++ resolved
@@ -327,38 +327,6 @@
     return count;
 }
 
-template <typename Backend>
-<<<<<<< HEAD
-=======
-void fvm_lowered_cell_impl<Backend>::add_probes(const std::vector<cell_gid_type>& gids,
-                                                const std::vector<cable_cell>& cells,
-                                                const recipe& rec,
-                                                const fvm_cv_discretization& D,
-                                                const std::unordered_map<std::string, mechanism*>& mechptr_by_name,
-                                                const fvm_mechanism_data& mech_data,
-                                                const std::vector<target_handle>& target_handles,
-                                                probe_association_map& probe_map) {
-    auto ncell = gids.size();
-
-    std::vector<fvm_probe_data> probe_data;
-    for (auto cell_idx: util::make_span(ncell)) {
-        cell_gid_type gid = gids[cell_idx];
-        const auto& rec_probes = rec.get_probes(gid);
-        for (const auto& pi: rec_probes) {
-            resolve_probe_address(probe_data, cells, cell_idx, pi.address, D, mech_data, target_handles, mechptr_by_name);
-            if (!probe_data.empty()) {
-                cell_address_type addr{gid, pi.tag};
-                if (probe_map.count(addr)) throw dup_cell_probe(cell_kind::cable, gid, pi.tag);
-                for (auto& data: probe_data) {
-                    probe_map.insert(addr, std::move(data));
-                }
-            }
-        }
-    }
-}
-
-template <typename Backend>
->>>>>>> 29d84bd9
 fvm_initialization_data fvm_lowered_cell_impl<Backend>::initialize(const std::vector<cell_gid_type>& gids,
                                                                    const recipe& rec) {
     using std::any_cast;
