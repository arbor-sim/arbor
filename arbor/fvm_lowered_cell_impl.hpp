#pragma once

// Implementations for fvm_lowered_cell are parameterized
// on the back-end class.
//
// Classes here are exposed in a header only so that
// implementation details may be tested in the unit tests.
// It should otherwise only be used in `fvm_lowered_cell.cpp`.

#include <memory>
#include <optional>
#include <utility>
#include <vector>

#include <arbor/assert.hpp>
#include <arbor/common_types.hpp>
#include <arbor/cable_cell_param.hpp>
#include <arbor/recipe.hpp>
#include <arbor/util/any_visitor.hpp>

#include "execution_context.hpp"
#include "fvm_layout.hpp"

#include "fvm_lowered_cell.hpp"
#include "label_resolution.hpp"
#include "profile/profiler_macro.hpp"
#include "util/maputil.hpp"
#include "util/meta.hpp"
#include "util/rangeutil.hpp"
#include "util/strprintf.hpp"
#include "util/transform.hpp"

namespace arb {
template <class Backend>
struct fvm_lowered_cell_impl: public fvm_lowered_cell {
    using backend = Backend;
    using value_type = arb_value_type;
    using index_type = arb_index_type;
    using size_type = arb_size_type;

    fvm_lowered_cell_impl(execution_context ctx, arb_seed_type seed = 0):
        context_(ctx),
        seed_{seed}
    {};

    void reset() override;

    fvm_initialization_data initialize(
        const std::vector<cell_gid_type>& gids,
        const recipe& rec) override;

    fvm_integration_result integrate(const timestep_range& dts,
                                     const event_lane_subrange& event_lanes,
                                     const std::vector<std::vector<sample_event>>& staged_samples) override;

    value_type time() const override { return state_->time; }

    //Exposed for testing purposes
    std::vector<mechanism_ptr>& mechanisms() {
        return mechanisms_;
    }

    ARB_SERDES_ENABLE(fvm_lowered_cell_impl<Backend>, seed_, state_);

    void t_serialize(serializer& ser, const std::string& k) const override { serialize(ser, k, *this); }
    void t_deserialize(serializer& ser, const std::string& k) override { deserialize(ser, k, *this); }

    // Host or GPU-side back-end dependent storage.
    using array               = typename backend::array;
    using shared_state        = typename backend::shared_state;

    execution_context context_;

    std::unique_ptr<shared_state> state_; // Cell state shared across mechanisms.

    std::vector<mechanism_ptr> mechanisms_; // excludes reversal potential calculators.
    std::vector<mechanism_ptr> revpot_mechanisms_;
    std::vector<mechanism_ptr> voltage_mechanisms_;

    // Handles for accessing event targets.
    std::vector<target_handle> target_handles_;
    // Lookup table for target ids -> local target handle indices.
    std::vector<std::size_t> target_handle_divisions_;

    // Optional non-physical voltage check threshold
    std::optional<double> check_voltage_mV_;

    // random number generator seed value
    arb_seed_type seed_;

    // Flag indicating that at least one of the mechanisms implements the post_events procedure
    bool post_events_ = false;

    void update_ion_state();

    // Throw if absolute value of membrane voltage exceeds bounds.
    void assert_voltage_bounded(arb_value_type bound);

    // Sets the GPU used for CUDA calls from the thread that calls it.
    // The GPU will be the one in the execution context context_.
    // If not called, the thread may attempt to launch on a different GPU,
    // leading to crashes.
    void set_gpu() {
        if (context_.gpu->has_gpu()) context_.gpu->set_gpu();
    }

    // Translate cell probe descriptions into probe handles etc.
    void resolve_probe_address(
        std::vector<fvm_probe_data>& probe_data, // out parameter
        const std::vector<cable_cell>& cells,
        std::size_t cell_idx,
        const std::any& paddr,
        const fvm_cv_discretization& D,
        const fvm_mechanism_data& M,
        const std::vector<target_handle>& handles,
        const std::unordered_map<std::string, mechanism*>& mech_instance_by_name);

        // Add probes to fvm_info::probe_map
        void add_probes(const std::vector<cell_gid_type>& gids,
                        const std::vector<cable_cell>& cells,
                        const recipe& rec,
                        const fvm_cv_discretization& D,
                        const std::unordered_map<std::string, mechanism*>& mechptr_by_name,
                        const fvm_mechanism_data& mech_data,
                        const std::vector<target_handle>& target_handles,
                        probe_association_map& probe_map);
};

template <typename Backend>
void fvm_lowered_cell_impl<Backend>::reset() {
    state_->reset();

    for (auto& m: voltage_mechanisms_) {
        m->initialize();
    }

    for (auto& m: revpot_mechanisms_) {
        m->initialize();
    }

    for (auto& m: mechanisms_) {
        m->initialize();
    }

    update_ion_state();

    state_->zero_currents();

    // Note: mechanisms must be initialized again after the ion state is updated,
    // as mechanisms can read/write the ion_state within the initialize block
    for (auto& m: revpot_mechanisms_) {
        m->initialize();
    }

    for (auto& m: mechanisms_) {
        m->initialize();
    }

    for (auto& m: voltage_mechanisms_) {
        m->initialize();
    }

    // NOTE: Threshold watcher reset must come after the voltage values are set,
    // as voltage is implicitly read by watcher to set initial state.
    state_->reset_thresholds();
}

template <typename Backend>
fvm_integration_result fvm_lowered_cell_impl<Backend>::integrate(const timestep_range& dts,
<<<<<<< HEAD
                                                                 const std::vector<std::vector<std::vector<deliverable_event>>>& staged_events_per_mech_id,
=======
                                                                 const event_lane_subrange& event_lanes,
>>>>>>> bca8a5a0
                                                                 const std::vector<std::vector<sample_event>>& staged_samples) {
    arb_assert(state_->time == dts.t_begin());
    set_gpu();

    // Integration setup
    PE(advance:integrate:setup);
    // Push samples and events down to the state and reset the spike thresholds.
    state_->begin_epoch(event_lanes, staged_samples, dts, target_handles_, target_handle_divisions_);
    PL();

    // loop over timesteps
    for (const auto& ts : dts) {
        state_->update_time_to(ts);
        arb_assert(state_->time == ts.t_begin());

        // Update integration step time information visible to mechanisms.
        for (auto& m: mechanisms_) {
            m->set_dt(state_->dt);
        }
        for (auto& m: revpot_mechanisms_) {
            m->set_dt(state_->dt);
        }
        for (auto& m: voltage_mechanisms_) {
            m->set_dt(state_->dt);
        }

        // Update any required reversal potentials based on ionic concentrations
        for (auto& m: revpot_mechanisms_) {
            m->update_current();
        }

        PE(advance:integrate:current:zero);
        state_->zero_currents();
        PL();

        // Deliver events and accumulate mechanism current contributions.

        // Mark all events due before (but not including) the end of this time step (state_->time_to) for delivery
        state_->mark_events();
        for (auto& m: mechanisms_) {
            // apply the events and drop them afterwards
            state_->deliver_events(*m);
            m->update_current();
        }

        // Add stimulus current contributions.
        // NOTE: performed after dt, time_to calculation, in case we want to
        // use mean current contributions as opposed to point sample.
        PE(advance:integrate:stimuli);
        state_->add_stimulus_current();
        PL();

        // Take samples at cell time if sample time in this step interval.
        PE(advance:integrate:samples);
        state_->take_samples();
        PL();

        // Integrate voltage and diffusion
        PE(advance:integrate:cable);
        state_->integrate_cable_state();
        PL();

        // Integrate mechanism state for density
        for (auto& m: mechanisms_) {
            state_->update_prng_state(*m);
            m->update_state();
        }

        // Update ion concentrations.
        PE(advance:integrate:ionupdate);
        update_ion_state();
        PL();

        // voltage mechs run now; after the cable_solver, but before the
        // threshold test
        for (auto& m: voltage_mechanisms_) {
            m->update_current();
        }
        for (auto& m: voltage_mechanisms_) {
            state_->update_prng_state(*m);
            m->update_state();
        }

        // Update time and test for spike threshold crossings.
        PE(advance:integrate:threshold);
        state_->test_thresholds();
        PL();

        PE(advance:integrate:post);
        if (post_events_) {
            for (auto& m: mechanisms_) {
                m->post_event();
            }
        }
        PL();

        // Advance epoch
        state_->next_time_step();

        // Check for non-physical solutions:
        if (check_voltage_mV_) {
            PE(advance:integrate:physicalcheck);
            assert_voltage_bounded(check_voltage_mV_.value());
            PL();
        }
    }

    return state_->get_integration_result();
}

template <typename Backend>
void fvm_lowered_cell_impl<Backend>::update_ion_state() {
    state_->ions_init_concentration();
    for (auto& m: mechanisms_) {
        m->update_ions();
    }
}

template <typename Backend>
void fvm_lowered_cell_impl<Backend>::assert_voltage_bounded(arb_value_type bound) {
    const auto& [vmin, vmax] = state_->voltage_bounds();
    if (vmin >= -bound && vmax <= bound) return;

    throw range_check_failure(
        util::pprintf("voltage solution out of bounds for at t = {}", state_->time),
        vmin < -bound ? vmin : vmax);
}

inline
fvm_detector_info get_detector_info(arb_size_type max,
                                    arb_size_type ncell,
                                    const std::vector<cable_cell>& cells,
                                    const fvm_cv_discretization& D,
                                    execution_context ctx) {
    std::vector<arb_index_type> cv;
    std::vector<arb_value_type> threshold;
    for (auto cell_idx: util::make_span(ncell)) {
        for (auto entry: cells[cell_idx].detectors()) {
            cv.push_back(D.geometry.location_cv(cell_idx, entry.loc, cv_prefer::cv_empty));
            threshold.push_back(entry.item.threshold);
        }
    }
    return { max, std::move(cv), std::move(threshold), ctx };
}

inline cell_size_type
add_labels(cell_label_range& clr, const cable_cell::lid_range_map& ranges) {
    clr.add_cell();
    cell_size_type count = 0;
    std::unordered_map<hash_type, cell_tag_type> hashes;
    for (const auto& [label, range]: ranges) {
        clr.add_label(label, range);
        count += (range.end - range.begin);
    }
    return count;
}

template <typename Backend> void
fvm_lowered_cell_impl<Backend>::add_probes(const std::vector<cell_gid_type>& gids,
                                           const std::vector<cable_cell>& cells,
                                           const recipe& rec,
                                           const fvm_cv_discretization& D,
                                           const std::unordered_map<std::string, mechanism*>& mechptr_by_name,
                                           const fvm_mechanism_data& mech_data,
                                           const std::vector<target_handle>& target_handles,
                                           probe_association_map& probe_map) {
    auto ncell = gids.size();

    std::vector<fvm_probe_data> probe_data;
    for (auto cell_idx: util::make_span(ncell)) {
        cell_gid_type gid = gids[cell_idx];
        const auto& rec_probes = rec.get_probes(gid);
        for (const auto& pi: rec_probes) {
            resolve_probe_address(probe_data, cells, cell_idx, pi.address, D, mech_data, target_handles, mechptr_by_name);
            if (!probe_data.empty()) {
                cell_address_type addr{gid, pi.tag};
                if (probe_map.count(addr)) throw dup_cell_probe(cell_kind::cable, gid, pi.tag);
                for (auto& data: probe_data) {
                    probe_map.insert(addr, std::move(data));
                }
            }
        }
    }
}

template <typename Backend> fvm_initialization_data
fvm_lowered_cell_impl<Backend>::initialize(const std::vector<cell_gid_type>& gids,
                                           const recipe& rec) {
    using std::any_cast;
    using util::count_along;
    using util::make_span;
    using util::value_by_key;
    using util::keys;

    fvm_initialization_data fvm_info;

    set_gpu();

    std::vector<cable_cell> cells;
    const std::size_t ncell = gids.size();

    cells.resize(ncell);
    threading::parallel_for::apply(0, gids.size(), context_.thread_pool.get(),
           [&](cell_size_type i) {
               auto gid = gids[i];
               try {
                   cells[i] = any_cast<cable_cell&&>(rec.get_cell_description(gid));
               }
               catch (std::bad_any_cast&) {
                   throw bad_cell_description(rec.get_cell_kind(gid), gid);
               }
           });

    // Populate source, target and gap_junction data vectors.
    for (auto i : util::make_span(ncell)) {
        auto gid = gids[i];
        const auto& c = cells[i];
        fvm_info.num_sources[gid] = add_labels(fvm_info.source_data, c.detector_ranges());
        fvm_info.num_targets[gid] = add_labels(fvm_info.target_data, c.synapse_ranges());
        add_labels(fvm_info.gap_junction_data, c.junction_ranges());
    }

    cable_cell_global_properties global_props;
    try {
        std::any rec_props = rec.get_global_properties(cell_kind::cable);
        if (rec_props.has_value()) {
            global_props = any_cast<cable_cell_global_properties>(rec_props);
        }
    }
    catch (std::bad_any_cast&) {
        throw bad_global_property(cell_kind::cable);
    }

    // Assert that all global default parameters have been set.
    // (Throws cable_cell_error on failure.)
    check_global_properties(global_props);

    const auto& catalogue = global_props.catalogue;

    // Mechanism instantiator helper.
    auto mech_instance = [&catalogue](const std::string& name) {
        return catalogue.instance(backend::kind, name);
    };

    // Check for physically reasonable membrane volages?

    check_voltage_mV_ = global_props.membrane_voltage_limit_mV;

    // Discretize cells, build matrix.

    fvm_cv_discretization D = fvm_cv_discretize(cells, global_props.default_parameters, context_);

    arb_assert(D.n_cell() == ncell);

    // Discretize and build gap junction info.

    auto gj_cvs = fvm_build_gap_junction_cv_map(cells, gids, D);
    auto gj_conns = fvm_resolve_gj_connections(gids, fvm_info.gap_junction_data, gj_cvs, rec);

    // Discretize mechanism data.

    fvm_mechanism_data mech_data = fvm_build_mechanism_data(global_props, cells, gids, gj_conns, D, context_);

    // Fill src_to_spike and cv_to_cell vectors only if mechanisms with post_events implemented are present.
    post_events_ = mech_data.post_events;
    auto max_detector = 0;
    if (post_events_) {
        auto it = util::max_element_by(fvm_info.num_sources, [](auto elem) {return util::second(elem);});
        max_detector = it->second;
    }
    std::vector<arb_index_type> src_to_spike, cv_to_cell;

    if (post_events_) {
        for (auto cell_idx: make_span(ncell)) {
            for (auto lid: make_span(fvm_info.num_sources[gids[cell_idx]])) {
                src_to_spike.push_back(cell_idx * max_detector + lid);
            }
        }
        src_to_spike.shrink_to_fit();
        cv_to_cell = D.geometry.cv_to_cell;
    }

    // map control volume ids to global cell ids
    std::vector<arb_index_type> cv_to_gid(D.geometry.cv_to_cell.size());
    std::transform(D.geometry.cv_to_cell.begin(), D.geometry.cv_to_cell.end(),
                   cv_to_gid.begin(),
                   [&gids](auto i){return gids[i]; });

    // Create shared cell state.
    // Shared state vectors should accommodate each mechanism's data alignment requests.

    unsigned data_alignment = util::max_value(
        util::transform_view(keys(mech_data.mechanisms),
            [&](const std::string& name) { return mech_instance(name).mech->data_alignment(); }));

    auto d_info = get_detector_info(max_detector, ncell, cells, D, context_);
    state_ = std::make_unique<shared_state>(context_.thread_pool,
                                            ncell,
                                            std::move(cv_to_cell),
                                            D,
                                            std::move(src_to_spike),
                                            d_info,
                                            mech_data.ions,
                                            mech_data.stimuli,
                                            data_alignment? data_alignment: 1u,
                                            seed_);

    // Keep track of mechanisms by name for probe lookup.
    std::unordered_map<std::string, mechanism*> mechptr_by_name;
    target_handles_.resize(mech_data.n_target);

    unsigned mech_id = 0;
    for (const auto& [name, config]: mech_data.mechanisms) {
        mechanism_layout layout;
        layout.cv = config.cv;
        layout.multiplicity = config.multiplicity;
        layout.peer_cv = config.peer_cv;
        layout.weight.resize(layout.cv.size());

        std::vector<arb_index_type> multiplicity_divs;
        auto multiplicity_part = util::make_partition(multiplicity_divs, layout.multiplicity);

        // Mechanism weights are F·α where α ∈ [0, 1] is the proportional
        // contribution in the CV, and F is the scaling factor required
        // to convert from the mechanism current contribution units to A/m².

        arb_size_type idx_offset = 0;
        switch (config.kind) {
        case arb_mechanism_kind_point:
            // Point mechanism contributions are in [nA]; CV area A in [µm^2].
            // F = 1/A * [nA/µm²] / [A/m²] = 1000/A.

            layout.gid.resize(config.cv.size());
            layout.idx.resize(layout.gid.size());
            for (auto i: count_along(config.cv)) {
                auto cv = layout.cv[i];
                layout.weight[i] = 1000/D.cv_area[cv];
                layout.gid[i] = cv_to_gid[cv];
                if (i>0 && (layout.gid[i-1] != layout.gid[i])) idx_offset = i;
                layout.idx[i] = i - idx_offset;

                if (config.target.empty()) continue;

                target_handle handle(mech_id, i);
                if (config.multiplicity.empty()) {
                    target_handles_[config.target[i]] = handle;
                }
                else {
                    for (auto j: make_span(multiplicity_part[i])) {
                        target_handles_[config.target[j]] = handle;
                    }
                }
            }
            fvm_info.num_targets_per_mech_id[mech_id] = config.target.size();
            break;
        case arb_mechanism_kind_gap_junction:
            // Junction mechanism contributions are in [nA] (µS * mV); CV area A in [µm^2].
            // F = 1/A * [nA/µm²] / [A/m²] = 1000/A.

            for (auto i: count_along(layout.cv)) {
                auto cv = layout.cv[i];
                layout.weight[i] = config.local_weight[i] * 1000/D.cv_area[cv];
            }
            break;
        case arb_mechanism_kind_voltage:
        case arb_mechanism_kind_density:
            // Current density contributions from mechanism are already in [A/m²].

            layout.gid.resize(layout.cv.size());
            layout.idx.resize(layout.gid.size());
            for (auto i: count_along(layout.cv)) {
                layout.weight[i] = config.norm_area[i];
                layout.gid[i] = cv_to_gid[i];
                if (i>0 && (layout.gid[i-1] != layout.gid[i])) idx_offset = i;
                layout.idx[i] = i - idx_offset;
            }
            break;
        case arb_mechanism_kind_reversal_potential:
            // Mechanisms that set reversal potential should not be contributing
            // to any currents, so leave weights as zero.
            break;
        }

        auto [mech, over] = mech_instance(name);
        state_->instantiate(*mech, mech_id, over, layout, config.param_values);
        mechptr_by_name[name] = mech.get();
        ++mech_id;

        switch (config.kind) {
            case arb_mechanism_kind_gap_junction:
            case arb_mechanism_kind_point:
            case arb_mechanism_kind_density: {
                mechanisms_.emplace_back(mech.release());
                break;
            }
            case arb_mechanism_kind_reversal_potential: {
                revpot_mechanisms_.emplace_back(mech.release());
                break;
            }
            case arb_mechanism_kind_voltage: {
                voltage_mechanisms_.emplace_back(mech.release());
                break;
            }
            default:;
                throw invalid_mechanism_kind(config.kind);
        }
    }

    add_probes(gids, cells, rec, D, mechptr_by_name, mech_data, target_handles_, fvm_info.probe_map);

    // Create lookup structure for target ids.
    util::make_partition(target_handle_divisions_,
        util::transform_view(gids,
                             [&](cell_gid_type i) { return fvm_info.num_targets[i]; }));

    
    reset();
    return fvm_info;
}

// Resolution of probe addresses into a specific fvm_probe_data draws upon data
// from the cable cell, the discretization, the target handle map, and the
// back-end shared state.
//
// `resolve_probe_address` collates this data into a `probe_resolution_data`
// struct which is then passed on to the specific resolution procedure
// determined by the type of the user-supplied probe address.

template <typename Backend>
struct probe_resolution_data {
    std::vector<fvm_probe_data>& result;
    typename Backend::shared_state* state;
    const cable_cell& cell;
    const std::size_t cell_idx;
    const fvm_cv_discretization& D;
    const fvm_mechanism_data& M;
    const std::vector<target_handle>& handles;
    const std::unordered_map<std::string, mechanism*>& mech_instance_by_name;

    // Backend state data for a given mechanism and state variable.
    const arb_value_type* mechanism_state(const std::string& name, const std::string& state_var) const {
        mechanism* m = util::value_by_key(mech_instance_by_name, name).value_or(nullptr);
        if (!m) return nullptr;

        const arb_value_type* data = state->mechanism_state_data(*m, state_var);
        if (!data) throw cable_cell_error("no state variable '"+state_var+"' in mechanism '"+name+"'");

        return data;
    }

    // Extent of density mechanism on cell.
    mextent mechanism_support(const std::string& name) const {
        auto& mech_map = cell.region_assignments().template get<density>();
        auto opt_mm = util::value_by_key(mech_map, name);

        return opt_mm? opt_mm->support(): mextent{};
    };

    // Index into ion data from location.
    std::optional<arb_index_type> ion_location_index(const std::string& ion, mlocation loc) const {
        if (state->ion_data.count(ion)) {
            return util::binary_search_index(M.ions.at(ion).cv,
                arb_index_type(D.geometry.location_cv(cell_idx, loc, cv_prefer::cv_nonempty)));
        }
        return std::nullopt;
    }
};

template <typename Backend>
void fvm_lowered_cell_impl<Backend>::resolve_probe_address(std::vector<fvm_probe_data>& probe_data,
                                                           const std::vector<cable_cell>& cells,
                                                           std::size_t cell_idx,
                                                           const std::any& paddr,
                                                           const fvm_cv_discretization& D,
                                                           const fvm_mechanism_data& M,
                                                           const std::vector<target_handle>& handles,
                                                           const std::unordered_map<std::string, mechanism*>& mech_instance_by_name) {
    probe_data.clear();
    probe_resolution_data<Backend> prd{
        probe_data, state_.get(), cells[cell_idx], cell_idx, D, M, handles, mech_instance_by_name};

    using V = util::any_visitor<
        cable_probe_membrane_voltage,
        cable_probe_membrane_voltage_cell,
        cable_probe_axial_current,
        cable_probe_total_ion_current_density,
        cable_probe_total_ion_current_cell,
        cable_probe_total_current_cell,
        cable_probe_stimulus_current_cell,
        cable_probe_density_state,
        cable_probe_density_state_cell,
        cable_probe_point_state,
        cable_probe_point_state_cell,
        cable_probe_ion_current_density,
        cable_probe_ion_current_cell,
        cable_probe_ion_int_concentration,
        cable_probe_ion_int_concentration_cell,
        cable_probe_ion_diff_concentration,
        cable_probe_ion_diff_concentration_cell,
        cable_probe_ion_ext_concentration,
        cable_probe_ion_ext_concentration_cell>;

    auto visitor = util::overload(
        [&prd](auto& probe_addr) { resolve_probe(probe_addr, prd); },
        [] { throw cable_cell_error("unrecognized probe type"), fvm_probe_data{}; });

    return V::visit(visitor, paddr);
}

template <typename B>
void resolve_probe(const cable_probe_membrane_voltage& p, probe_resolution_data<B>& R) {
    const arb_value_type* data = R.state->voltage.data();

    for (mlocation loc: thingify(p.locations, R.cell.provider())) {
        fvm_voltage_interpolant in = fvm_interpolate_voltage(R.cell, R.D, R.cell_idx, loc);

        R.result.push_back(fvm_probe_interpolated{
            {data+in.proximal_cv, data+in.distal_cv},
            {in.proximal_coef, in.distal_coef},
            loc});
    }
}

template <typename B>
void resolve_probe(const cable_probe_membrane_voltage_cell& p, probe_resolution_data<B>& R) {
    fvm_probe_multi r;
    mcable_list cables;

    for (auto cv: R.D.geometry.cell_cvs(R.cell_idx)) {
        const double* ptr = R.state->voltage.data()+cv;
        for (auto cable: R.D.geometry.cables(cv)) {
            r.raw_handles.push_back(ptr);
            cables.push_back(cable);
        }
    }
    r.metadata = std::move(cables);
    r.shrink_to_fit();

    R.result.push_back(std::move(r));
}

template <typename B>
void resolve_probe(const cable_probe_axial_current& p, probe_resolution_data<B>& R) {
    const arb_value_type* data = R.state->voltage.data();

    for (mlocation loc: thingify(p.locations, R.cell.provider())) {
        fvm_voltage_interpolant in = fvm_axial_current(R.cell, R.D, R.cell_idx, loc);

        R.result.push_back(fvm_probe_interpolated{
            {data+in.proximal_cv, data+in.distal_cv},
            {in.proximal_coef, in.distal_coef},
            loc});
    }
}

template <typename B>
void resolve_probe(const cable_probe_total_ion_current_density& p, probe_resolution_data<B>& R) {
    // Use interpolated probe with coeffs 1, -1 to represent difference between accumulated current density and stimulus.
    for (mlocation loc: thingify(p.locations, R.cell.provider())) {
        arb_index_type cv = R.D.geometry.location_cv(R.cell_idx, loc, cv_prefer::cv_nonempty);
        const double* current_cv_ptr = R.state->current_density.data() + cv;

        auto opt_i = util::binary_search_index(R.M.stimuli.cv_unique, cv);
        const double* stim_cv_ptr = opt_i? R.state->stim_data.accu_stim_.data()+*opt_i: nullptr;

        R.result.push_back(fvm_probe_interpolated{
            {current_cv_ptr, stim_cv_ptr},
            {1., -1.},
            loc});
    }
}

template <typename B>
void resolve_probe(const cable_probe_total_ion_current_cell& p, probe_resolution_data<B>& R) {
    fvm_probe_interpolated_multi r;
    std::vector<const double*> stim_handles;

    for (auto cv: R.D.geometry.cell_cvs(R.cell_idx)) {
        const double* current_cv_ptr = R.state->current_density.data()+cv;
        auto opt_i = util::binary_search_index(R.M.stimuli.cv_unique, cv);
        const double* stim_cv_ptr = opt_i? R.state->stim_data.accu_stim_.data()+*opt_i: nullptr;

        for (auto cable: R.D.geometry.cables(cv)) {
            double area = R.cell.embedding().integrate_area(cable); // [µm²]
            if (area>0) {
                r.raw_handles.push_back(current_cv_ptr);
                stim_handles.push_back(stim_cv_ptr);
                r.coef[0].push_back(0.001*area); // Scale from [µm²·A/m²] to [nA].
                r.coef[1].push_back(-r.coef[0].back());
                r.metadata.push_back(cable);
            }
        }
    }

    util::append(r.raw_handles, stim_handles);
    r.shrink_to_fit();
    R.result.push_back(std::move(r));
}

template <typename B>
void resolve_probe(const cable_probe_total_current_cell& p, probe_resolution_data<B>& R) {
    fvm_probe_membrane_currents r;

    auto cell_cv_ival = R.D.geometry.cell_cv_interval(R.cell_idx);
    auto cv0 = cell_cv_ival.first;

    util::assign(r.cv_parent, util::transform_view(util::subrange_view(R.D.geometry.cv_parent, cell_cv_ival),
        [cv0](auto cv) { return cv+1==0? cv: cv-cv0; }));
    util::assign(r.cv_parent_cond, util::subrange_view(R.D.face_conductance, cell_cv_ival));

    const auto& stim_cvs = R.M.stimuli.cv_unique;
    const arb_value_type* stim_src = R.state->stim_data.accu_stim_.data();

    r.cv_cables_divs = {0};
    for (auto cv: R.D.geometry.cell_cvs(R.cell_idx)) {
        r.raw_handles.push_back(R.state->voltage.data()+cv);
        double oo_cv_area = R.D.cv_area[cv]>0? 1./R.D.cv_area[cv]: 0;

        for (auto cable: R.D.geometry.cables(cv)) {
            double area = R.cell.embedding().integrate_area(cable); // [µm²]
            if (area>0) {
                r.weight.push_back(area*oo_cv_area);
                r.metadata.push_back(cable);
            }
        }
        r.cv_cables_divs.push_back(r.metadata.size());
    }
    for (auto cv: R.D.geometry.cell_cvs(R.cell_idx)) {
        auto opt_i = util::binary_search_index(stim_cvs, cv);
        if (!opt_i) continue;

        r.raw_handles.push_back(stim_src+*opt_i);
        r.stim_cv.push_back(cv-cv0);
        r.stim_scale.push_back(0.001*R.D.cv_area[cv]); // Scale from [µm²·A/m²] to [nA].
    }
    r.shrink_to_fit();
    R.result.push_back(std::move(r));
}

template <typename B>
void resolve_probe(const cable_probe_stimulus_current_cell& p, probe_resolution_data<B>& R) {
    fvm_probe_weighted_multi r;

    const auto& stim_cvs = R.M.stimuli.cv_unique;
    const arb_value_type* src = R.state->stim_data.accu_stim_.data();

    for (auto cv: R.D.geometry.cell_cvs(R.cell_idx)) {
        auto opt_i = util::binary_search_index(stim_cvs, cv);
        const double* ptr = opt_i? src+*opt_i: nullptr;

        for (auto cable: R.D.geometry.cables(cv)) {
            double area = R.cell.embedding().integrate_area(cable); // [µm²]
            if (area>0) {
                r.raw_handles.push_back(ptr);
                r.weight.push_back(0.001*area); // Scale from [µm²·A/m²] to [nA].
                r.metadata.push_back(cable);
            }
        }
    }

    r.shrink_to_fit();
    R.result.push_back(std::move(r));
}

template <typename B>
void resolve_probe(const cable_probe_density_state& p, probe_resolution_data<B>& R) {
    const auto& mech = p.mechanism;
    if (!R.mech_instance_by_name.count(mech)) return;
    const arb_value_type* data = R.mechanism_state(mech, p.state);
    if (!data) return;

    auto support = R.mechanism_support(mech);
    for (mlocation loc: thingify(p.locations, R.cell.provider())) {
        if (!support.intersects(loc)) continue;

        arb_index_type cv = R.D.geometry.location_cv(R.cell_idx, loc, cv_prefer::cv_nonempty);
        auto opt_i = util::binary_search_index(R.M.mechanisms.at(mech).cv, cv);
        if (!opt_i) continue;

        R.result.push_back(fvm_probe_scalar{{data+*opt_i}, loc});
    }
}

template <typename B>
void resolve_probe(const cable_probe_density_state_cell& p, probe_resolution_data<B>& R) {
    fvm_probe_multi r;

    const arb_value_type* data = R.mechanism_state(p.mechanism, p.state);
    if (!data) return;

    mextent support = R.mechanism_support(p.mechanism);
    if (!R.M.mechanisms.count(p.mechanism)) return;
    auto& mech_cvs = R.M.mechanisms.at(p.mechanism).cv;
    mcable_list cables;

    for (auto i: util::count_along(mech_cvs)) {
        auto cv = mech_cvs[i];
        auto cv_cables = R.D.geometry.cables(cv);
        mextent cv_extent = mcable_list(cv_cables.begin(), cv_cables.end());
        for (auto cable: intersect(cv_extent, support)) {
            if (cable.prox_pos==cable.dist_pos) continue;

            r.raw_handles.push_back(data+i);
            cables.push_back(cable);
        }
    }
    r.metadata = std::move(cables);
    r.shrink_to_fit();
    R.result.push_back(std::move(r));
}

inline
auto point_info_of(cell_lid_type target,
                   int mech_index,
                   const mlocation_map<synapse>& instances,
                   const std::vector<arb_index_type>& multiplicity) {

    auto opt_i = util::binary_search_index(instances, target, [](auto& item) { return item.lid; });
    if (!opt_i) throw arbor_internal_error("inconsistent mechanism state");

    return cable_probe_point_info {target,
                                   multiplicity.empty() ? 1u: multiplicity.at(mech_index),
                                   instances[*opt_i].loc};
}

template <typename B>
void resolve_probe(const cable_probe_point_state& p, probe_resolution_data<B>& R) {
    arb_assert(R.handles.size()==R.M.target_divs.back());
    arb_assert(R.handles.size()==R.M.n_target);

    const auto& mech   = p.mechanism;
    const auto& state  = p.state;
    const auto& target = p.target;
    const auto& data   = R.mechanism_state(mech, state);
    if (!R.mech_instance_by_name.count(mech)) return;
    const auto  mech_id = R.mech_instance_by_name.at(mech)->mechanism_id();
    const auto& synapses = R.cell.synapses();
    if (!synapses.count(mech)) return;
    if (!data) return;

    // Convert cell-local target number to cellgroup target number.
    const auto& divs = R.M.target_divs;
    auto cell = R.cell_idx;
    auto cg  = target + divs.at(cell);
    if (cg >= divs.at(cell + 1)) return;

    const auto& handle = R.handles.at(cg);
    if (handle.mech_id != mech_id) return;
    auto mech_index = handle.mech_index;
    R.result.push_back(fvm_probe_scalar{{data + mech_index},
                       point_info_of(target,
                                     mech_index,
                                     synapses.at(mech),
                                     R.M.mechanisms.at(mech).multiplicity)});
}

template <typename B>
void resolve_probe(const cable_probe_point_state_cell& p, probe_resolution_data<B>& R) {
    const auto& mech  = p.mechanism;
    const auto& state = p.state;
    const auto& data  = R.mechanism_state(mech, state);

    if (!data) return;
    if (!R.mech_instance_by_name.count(mech)) return;
    auto mech_id = R.mech_instance_by_name.at(mech)->mechanism_id();
    const auto& multiplicity = R.M.mechanisms.at(mech).multiplicity;

    const auto& synapses = R.cell.synapses();
    if (!synapses.count(mech)) return;
    const auto& placed_instances = synapses.at(mech);

    auto cell_targets_beg = R.M.target_divs.at(R.cell_idx);
    auto cell_targets_end = R.M.target_divs.at(R.cell_idx + 1);

    fvm_probe_multi r;
    std::vector<cable_probe_point_info> metadata;

    for (auto target: util::make_span(cell_targets_beg, cell_targets_end)) {
        const auto& handle = R.handles.at(target);
        if (handle.mech_id != mech_id) continue;

        auto mech_index = handle.mech_index;
        r.raw_handles.push_back(data + mech_index);

        metadata.push_back(point_info_of(target - cell_targets_beg, // Convert to cell-local target index.
                                         mech_index,
                                         placed_instances,
                                         multiplicity));
    }

    r.metadata = std::move(metadata);
    r.shrink_to_fit();
    R.result.push_back(std::move(r));
}

template <typename B>
void resolve_probe(const cable_probe_ion_current_density& p, probe_resolution_data<B>& R) {
    for (mlocation loc: thingify(p.locations, R.cell.provider())) {
        auto opt_i = R.ion_location_index(p.ion, loc);
        if (!opt_i) continue;

        R.result.push_back(fvm_probe_scalar{{R.state->ion_data.at(p.ion).iX_.data()+*opt_i}, loc});
    }
}

template <typename B>
void resolve_probe(const cable_probe_ion_current_cell& p, probe_resolution_data<B>& R) {
    if (!R.state->ion_data.count(p.ion)) return;
    auto& ion_cvs = R.M.ions.at(p.ion).cv;
    const arb_value_type* src = R.state->ion_data.at(p.ion).iX_.data();

    fvm_probe_weighted_multi r;
    for (auto cv: R.D.geometry.cell_cvs(R.cell_idx)) {
        auto opt_i = util::binary_search_index(ion_cvs, cv);
        if (!opt_i) continue;

        const double* ptr = src+*opt_i;
        for (auto cable: R.D.geometry.cables(cv)) {
            double area = R.cell.embedding().integrate_area(cable); // [µm²]
            if (area>0) {
                r.raw_handles.push_back(ptr);
                r.weight.push_back(0.001*area); // Scale from [µm²·A/m²] to [nA].
                r.metadata.push_back(cable);
            }
        }
    }
    r.metadata.shrink_to_fit();
    R.result.push_back(std::move(r));
}

template <typename B>
void resolve_probe(const cable_probe_ion_int_concentration& p, probe_resolution_data<B>& R) {
    const auto& ion = p.ion;
    const auto& xi = R.state->ion_data.at(ion).Xi_;
    if (xi.empty()) return;
    for (mlocation loc: thingify(p.locations, R.cell.provider())) {
        auto opt_i = R.ion_location_index(ion, loc);
        if (!opt_i) continue;
        R.result.push_back(fvm_probe_scalar{{xi.data() + *opt_i}, loc});
    }
}

template <typename B>
void resolve_probe(const cable_probe_ion_ext_concentration& p, probe_resolution_data<B>& R) {
    const auto& ion = p.ion;
    const auto& xo = R.state->ion_data.at(ion).Xo_;
    for (mlocation loc: thingify(p.locations, R.cell.provider())) {
        auto opt_i = R.ion_location_index(ion, loc);
        if (!opt_i) continue;
        R.result.push_back(fvm_probe_scalar{{xo + *opt_i}, loc});
    }
}

template <typename B>
void resolve_probe(const cable_probe_ion_diff_concentration& p, probe_resolution_data<B>& R) {
    const auto& ion = p.ion;
    const auto& xd = R.state->ion_data.at(ion).Xd_;
    for (mlocation loc: thingify(p.locations, R.cell.provider())) {
        auto opt_i = R.ion_location_index(ion, loc);
        if (!opt_i) continue;
        R.result.push_back(fvm_probe_scalar{{xd + *opt_i}, loc});
    }
}

// Common implementation for int and ext concentrations across whole cell:
template <typename B>
void resolve_ion_conc_common(const std::vector<arb_index_type>& ion_cvs, const arb_value_type* src, probe_resolution_data<B>& R) {
    fvm_probe_multi r;
    mcable_list cables;
    for (auto i: util::count_along(ion_cvs)) {
        for (auto cable: R.D.geometry.cables(ion_cvs[i])) {
            if (cable.prox_pos!=cable.dist_pos) {
                r.raw_handles.push_back(src+i);
                cables.push_back(cable);
            }
        }
    }
    r.metadata = std::move(cables);
    r.shrink_to_fit();
    R.result.push_back(std::move(r));
}

template <typename B>
void resolve_probe(const cable_probe_ion_int_concentration_cell& p, probe_resolution_data<B>& R) {
    if (!R.state->ion_data.count(p.ion)) return;
    if (R.state->ion_data.at(p.ion).Xi_.empty()) return;
    resolve_ion_conc_common<B>(R.M.ions.at(p.ion).cv, R.state->ion_data.at(p.ion).Xi_.data(), R);
}

template <typename B>
void resolve_probe(const cable_probe_ion_ext_concentration_cell& p, probe_resolution_data<B>& R) {
    if (!R.state->ion_data.count(p.ion)) return;
    if (R.state->ion_data.at(p.ion).Xo_.empty()) return;
    resolve_ion_conc_common<B>(R.M.ions.at(p.ion).cv, R.state->ion_data.at(p.ion).Xo_.data(), R);
}

template <typename B>
void resolve_probe(const cable_probe_ion_diff_concentration_cell& p, probe_resolution_data<B>& R) {
    if (!R.state->ion_data.count(p.ion)) return;
    if (R.state->ion_data.at(p.ion).Xd_.empty()) return;
    resolve_ion_conc_common<B>(R.M.ions.at(p.ion).cv, R.state->ion_data.at(p.ion).Xd_.data(), R);
}

} // namespace arb<|MERGE_RESOLUTION|>--- conflicted
+++ resolved
@@ -167,11 +167,7 @@
 
 template <typename Backend>
 fvm_integration_result fvm_lowered_cell_impl<Backend>::integrate(const timestep_range& dts,
-<<<<<<< HEAD
-                                                                 const std::vector<std::vector<std::vector<deliverable_event>>>& staged_events_per_mech_id,
-=======
                                                                  const event_lane_subrange& event_lanes,
->>>>>>> bca8a5a0
                                                                  const std::vector<std::vector<sample_event>>& staged_samples) {
     arb_assert(state_->time == dts.t_begin());
     set_gpu();
