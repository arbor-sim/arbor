#pragma once

#include <iostream>
#include <type_traits>

#include <thread>
#include <mutex>
#include <algorithm>
#include <array>
#include <chrono>
#include <string>
#include <vector>
#include <type_traits>
#include <functional>
#include <condition_variable>
#include <utility>
#include <unordered_map>
#include <deque>
#include <atomic>
#include <type_traits>

#include <cstdlib>

namespace arb {
namespace threading {

// Forward declare task_group at bottom of this header
class task_group;

namespace impl {

using arb::threading::task_group;
using std::mutex;
using lock = std::unique_lock<mutex>;
using std::condition_variable;

//using task = std::pair<std::function<void()>, task_group*>;
using task = std::function<void()>;
using task_queue = std::deque<task>;

using thread_list = std::vector<std::thread>;
using thread_map = std::unordered_map<std::thread::id, std::size_t>;

class notification_queue {
private:
    // FIFO of pending tasks.
    task_queue q_tasks_;

    // Lock and signal on task availability change this is the crucial bit.
    mutex q_mutex_;
    condition_variable q_tasks_available_;

    // Flag to handle exit from all threads.
    bool quit_ = false;

public:
    // Pops a task from the task queue returns false when queue is empty or quit is set.
    bool try_pop(task& tsk);
    bool pop(task& tsk);

    // Pushes a task into the task queue and increases task group counter.
    void push(task&& tsk); // TODO: need to use value?
    bool try_push(task& tsk);

    // Stop queue from popping new tasks.
    void quit();
};

//manipulates in_flight
class task_system {
private:
    std::size_t count_;

    thread_list threads_;

    // lock for thread_map
    mutex thread_ids_mutex_;

    // queue of tasks
    std::vector<notification_queue> q_;

    // threads -> index
    thread_map thread_ids_;

    // total number of tasks pushed in all queues
    std::atomic<unsigned> index_{0};

public:
    // Create nthreads-1 new c std threads
    task_system(int nthreads);

    // task_system is a singleton. TODO
    task_system(const task_system&) = delete;
    task_system& operator=(const task_system&) = delete;

    ~task_system();

    // Pushes tasks into notification queue.
    void async_(task tsk);

    // Runs tasks until quit is true.
    void run_tasks_loop();

    // Request that the task_system attempts to find and run a _single_ task.
    // Will return without executing a task if no tasks available.
    void try_run_task();

    // Wait until all tasks in system have been executed
    void wait();

    // Includes master thread.
    int get_num_threads();

    // Get a stable integer for the current thread that is [0, nthreads).
    std::size_t get_current_thread();

    // Singleton constructor - needed to order construction with other singletons. TODO
    static task_system& get_global_task_system();
};
} //impl

///////////////////////////////////////////////////////////////////////
// types
///////////////////////////////////////////////////////////////////////
template <typename T>
class enumerable_thread_specific {
    impl::task_system& global_task_system;

    using storage_class = std::vector<T>;
    storage_class data;

public :
    using iterator = typename storage_class::iterator;
    using const_iterator = typename storage_class::const_iterator;

    enumerable_thread_specific():
        global_task_system{impl::task_system::get_global_task_system()},
        data{std::vector<T>(global_task_system.get_num_threads())}
    {}

    enumerable_thread_specific(const T& init):
        global_task_system{impl::task_system::get_global_task_system()},
        data{std::vector<T>(global_task_system.get_num_threads(), init)}
    {}

    T& local() {
        return data[global_task_system.get_current_thread()];
    }
    const T& local() const {
        return data[global_task_system.get_current_thread()];
    }

    auto size() const { return data.size(); }

    iterator begin() { return data.begin(); }
    iterator end()   { return data.end(); }

    const_iterator begin() const { return data.begin(); }
    const_iterator end()   const { return data.end(); }

    const_iterator cbegin() const { return data.cbegin(); }
    const_iterator cend()   const { return data.cend(); }
};

<<<<<<< HEAD
=======
template <typename T>
class parallel_vector {
    using value_type = T;
    std::vector<value_type> data_;

private:
    // lock the parallel_vector to update
    impl::mutex mutex;

    // call a function of type X f() in a lock
    template<typename F>
    decltype(auto) critical(F f) {
        impl::lock lock{mutex};
        return f();
    }

public:
    parallel_vector() = default;
    using iterator = typename std::vector<value_type>::iterator;
    using const_iterator = typename std::vector<value_type>::const_iterator;

    iterator begin() { return data_.begin(); }
    iterator end()   { return data_.end(); }

    const_iterator begin() const { return data_.begin(); }
    const_iterator end()   const { return data_.end(); }

    const_iterator cbegin() const { return data_.cbegin(); }
    const_iterator cend()   const { return data_.cend(); }

    // only guarantees the state of the vector, but not the iterators
    // unlike tbb push_back
    void push_back (value_type&& val) {
        critical([&] {
            data_.push_back(std::move(val));
        });
    }
};

>>>>>>> 0c9906bd
inline std::string description() {
    return "CThread Pool";
}

constexpr bool multithreaded() { return true; }

using std::mutex;
using lock = std::unique_lock<mutex>;
using task = std::function<void()>;


class task_group {
private:
    std::atomic<std::size_t> in_flight_{0};
    impl::task_system& task_system_;

public:
    task_group():
        task_system_{impl::task_system::get_global_task_system()}
    {}

    task_group(const task_group&) = delete;
    task_group& operator=(const task_group&) = delete;

    template <typename F>
    class wrap {
        F f;
        std::atomic<std::size_t>& counter;

    public:
        //using call_type = F;

        // Construct from a compatible function and atomic counter
        template <typename F2>
        explicit wrap(F2&& other, std::atomic<std::size_t>& c):
                f(std::forward<F2>(other)),
                counter(c)
        {}

        wrap(wrap&& other):
                f(std::move(other.f)),
                counter(other.counter)
        {}

        // Shouldn't be used, but is required if we want to wrap with std::function
        wrap(const wrap& other):
                f(other.f),
                counter(other.counter)
        {}

        void operator()() {
            f();
            --counter;
        }
    };

    template <typename F>
    //using callable = typename std::decay_t<F>;
    using callable = typename std::decay<F>::type;

    template <typename F>
    wrap<callable<F>> make_wrapped_function(F&& f, std::atomic<std::size_t>& c) {
        return wrap<callable<F>>(std::forward<F>(f), c);
    }

    template<typename F>
    void run(F&& f) {
        ++in_flight_;

        task_system_.async_(make_wrapped_function(std::forward<F>(f), in_flight_));
    }

    // wait till all tasks in this group are done
    void wait() {
        while (in_flight_) {
            task_system_.try_run_task();
        }
    }

    // Make sure that all tasks are done before clean up
    ~task_group() {
        wait();
    }
};

///////////////////////////////////////////////////////////////////////
// algorithms
///////////////////////////////////////////////////////////////////////
struct parallel_for {
    template <typename F>
    static void apply(int left, int right, F f) {
        task_group g;
        for(int i = left; i < right; ++i) {
          g.run([=] {f(i);});
        }
        g.wait();
    }
};

inline std::size_t thread_id() {
    return impl::task_system::get_global_task_system().get_current_thread();
}

} // namespace threading
} // namespace arb<|MERGE_RESOLUTION|>--- conflicted
+++ resolved
@@ -162,48 +162,6 @@
     const_iterator cend()   const { return data.cend(); }
 };
 
-<<<<<<< HEAD
-=======
-template <typename T>
-class parallel_vector {
-    using value_type = T;
-    std::vector<value_type> data_;
-
-private:
-    // lock the parallel_vector to update
-    impl::mutex mutex;
-
-    // call a function of type X f() in a lock
-    template<typename F>
-    decltype(auto) critical(F f) {
-        impl::lock lock{mutex};
-        return f();
-    }
-
-public:
-    parallel_vector() = default;
-    using iterator = typename std::vector<value_type>::iterator;
-    using const_iterator = typename std::vector<value_type>::const_iterator;
-
-    iterator begin() { return data_.begin(); }
-    iterator end()   { return data_.end(); }
-
-    const_iterator begin() const { return data_.begin(); }
-    const_iterator end()   const { return data_.end(); }
-
-    const_iterator cbegin() const { return data_.cbegin(); }
-    const_iterator cend()   const { return data_.cend(); }
-
-    // only guarantees the state of the vector, but not the iterators
-    // unlike tbb push_back
-    void push_back (value_type&& val) {
-        critical([&] {
-            data_.push_back(std::move(val));
-        });
-    }
-};
-
->>>>>>> 0c9906bd
 inline std::string description() {
     return "CThread Pool";
 }
