#pragma once

#include <cmath>
#include <memory>
#include <optional>
#include <unordered_map>
#include <string>
#include <variant>

#include <arbor/arbexcept.hpp>
#include <arbor/cv_policy.hpp>
#include <arbor/mechcat.hpp>
#include <arbor/morph/locset.hpp>

namespace arb {

// Specialized arbor exception for errors in cell building.

struct cable_cell_error: arbor_exception {
    cable_cell_error(const std::string& what):
        arbor_exception("cable_cell: "+what) {}
};

// Ion inital concentration and reversal potential
// parameters, as used in cable_cell_parameter_set,
// and set locally via painting init_int_concentration,
// init_ext_concentration and init_reversal_potential
// separately (see below).

struct cable_cell_ion_data {
    std::optional<double> init_int_concentration;
    std::optional<double> init_ext_concentration;
    std::optional<double> init_reversal_potential;
};

// Clamp current is described by a sine wave with amplitude governed by a
// piecewise linear envelope. A frequency of zero indicates that the current is
// simply that given by the envelope.
//
// The envelope is given by a series of envelope_point values:
// * The time points must be monotonically increasing.
// * Onset and initial amplitude is given by the first point.
// * The amplitude for time after the last time point is that of the last
//   amplitgude point; an explicit zero amplitude point must be provided if the
//    envelope is intended to have finite support.
//
// Periodic envelopes are not supported, but may well be a feature worth
// considering in the future.

struct i_clamp {
    struct envelope_point {
        double t;         // [ms]
        double amplitude; // [nA]
    };

    std::vector<envelope_point> envelope;
    double frequency = 0; // [Hz] 0 => constant

    // A default constructed i_clamp, with empty envelope, describes
    // a trivial stimulus, providing no current at all.
    i_clamp() = default;

    // The simple constructor describes a constant amplitude stimulus starting from t=0.
    explicit i_clamp(double amplitude, double frequency = 0):
        envelope({{0., amplitude}}),
        frequency(frequency)
    {}

<<<<<<< HEAD
    friend std::ostream& operator<<(std::ostream& o, const i_clamp& p) {
        return o << "(current-clamp " << p.delay << ' ' << p.duration << ' ' << p.amplitude << ')';
    }
=======
    // Describe a stimulus by envelope and frequency.
    explicit i_clamp(std::vector<envelope_point> envelope, double frequency = 0):
        envelope(std::move(envelope)),
        frequency(frequency)
    {}

    // A 'box' stimulus with fixed onset time, duration, and constant amplitude.
    i_clamp(double onset, double duration, double amplitude, double frequency = 0):
        i_clamp({{onset, amplitude}, {onset+duration, amplitude}, {onset+duration, 0.}}, frequency) {}
>>>>>>> 41952060
};

// Threshold detector description.
struct threshold_detector {
    double threshold;
    friend std::ostream& operator<<(std::ostream& o, const threshold_detector& p) {
        return o << "(threshold-detector " << p.threshold << ')';
    }
};

// Tag type for dispatching cable_cell::place() calls that add gap junction sites.
struct gap_junction_site {
    friend std::ostream& operator<<(std::ostream& o, const gap_junction_site& p) {
        return o << "(gap-junction-site)";
    }
};

// Setter types for painting physical and ion parameters or setting
// cell-wide default:

struct init_membrane_potential {
    init_membrane_potential() = delete;
    double value; // [mV]
    friend std::ostream& operator<<(std::ostream& o, const init_membrane_potential& p) {
        return o << "(membrane-potential " << p.value << ')';
    }
};

struct temperature_K {
    temperature_K() = delete;
    double value; // [K]
    friend std::ostream& operator<<(std::ostream& o, const temperature_K& p) {
        return o << "(temperature-kelvin " << p.value << ')';
    }
};

struct axial_resistivity {
    axial_resistivity() = delete;
    double value; // [Ω·cm]
    friend std::ostream& operator<<(std::ostream& o, const axial_resistivity& p) {
        return o << "(axial-resistivity " << p.value << ')';
    }
};

struct membrane_capacitance {
    membrane_capacitance() = delete;
    double value; // [F/m²]
    friend std::ostream& operator<<(std::ostream& o, const membrane_capacitance& p) {
        return o << "(membrane-capacitance " << p.value << ')';
    }
};

struct init_int_concentration {
    init_int_concentration() = delete;
    std::string ion;
    double value; // [mM]
    friend std::ostream& operator<<(std::ostream& o, const init_int_concentration& p) {
        return o << "(ion-internal-concentration \"" << p.ion << "\" " << p.value << ')';
    }
};

struct init_ext_concentration {
    init_ext_concentration() = delete;
    std::string ion;
    double value; // [mM]
    friend std::ostream& operator<<(std::ostream& o, const init_ext_concentration& p) {
        return o << "(ion-external-concentration \"" << p.ion << "\" " << p.value << ')';
    }
};

struct init_reversal_potential {
    init_reversal_potential() = delete;
    std::string ion;
    double value; // [mV]
    friend std::ostream& operator<<(std::ostream& o, const init_reversal_potential& p) {
        return o << "(ion-reversal-potential \"" << p.ion << "\" " << p.value << ')';
    }
};

// Mechanism description, viz. mechanism name and
// (non-global) parameter settings. Used to assign
// density and point mechanisms to segments and
// reversal potential computations to cells.

struct mechanism_desc {
    struct field_proxy {
        mechanism_desc* m;
        std::string key;

        field_proxy& operator=(double v) {
            m->set(key, v);
            return *this;
        }

        operator double() const {
            return m->get(key);
        }
    };

    // implicit
    mechanism_desc(std::string name): name_(std::move(name)) {}
    mechanism_desc(const char* name): name_(name) {}

    mechanism_desc() = default;
    mechanism_desc(const mechanism_desc&) = default;
    mechanism_desc(mechanism_desc&&) = default;

    mechanism_desc& operator=(const mechanism_desc&) = default;
    mechanism_desc& operator=(mechanism_desc&&) = default;

    mechanism_desc& set(const std::string& key, double value) {
        param_[key] = value;
        return *this;
    }

    double operator[](const std::string& key) const {
        return get(key);
    }

    field_proxy operator[](const std::string& key) {
        return {this, key};
    }

    double get(const std::string& key) const {
        auto i = param_.find(key);
        if (i==param_.end()) {
            throw std::out_of_range("no field "+key+" set");
        }
        return i->second;
    }

    const std::unordered_map<std::string, double>& values() const {
        return param_;
    }

    const std::string& name() const { return name_; }

    friend std::ostream& operator<<(std::ostream& o, const mechanism_desc& m) {
        o << "(mechanism \"" << m.name() << "\"";
        for (const auto& p: m.param_) {
            o << " (\"" << p.first << "\" " << p.second << ')';
        }
        return o << ')';
    }

private:
    std::string name_;
    std::unordered_map<std::string, double> param_;
};

struct ion_reversal_potential_method {
    std::string ion;
    mechanism_desc method;
    friend std::ostream& operator<<(std::ostream& o, const ion_reversal_potential_method& p) {
        return o << "(ion-reversal-potential-method \"" << p.ion << "\" " << p.method << ')';
    }
};

using paintable =
    std::variant<init_membrane_potential,
                 axial_resistivity,
                 temperature_K,
                 membrane_capacitance,
                 init_int_concentration,
                 init_ext_concentration,
                 init_reversal_potential,
                 mechanism_desc>;

using placeable =
    std::variant<mechanism_desc,
                 i_clamp,
                 threshold_detector,
                 gap_junction_site>;

using defaultable =
    std::variant<init_membrane_potential,
                 axial_resistivity,
                 temperature_K,
                 membrane_capacitance,
                 init_int_concentration,
                 init_ext_concentration,
                 init_reversal_potential,
                 ion_reversal_potential_method,
                 cv_policy>;

// Cable cell ion and electrical defaults.

// Parameters can be given as per-cell and global defaults via
// cable_cell::default_parameters and cable_cell_global_properties::default_parameters
// respectively.
//
// With the exception of `reversal_potential_method`, these properties can
// be set locally witihin a cell using the `cable_cell::paint()`, and the
// cell defaults can be individually set with `cable_cell:set_default()`.

struct cable_cell_parameter_set {
    std::optional<double> init_membrane_potential; // [mV]
    std::optional<double> temperature_K;           // [K]
    std::optional<double> axial_resistivity;       // [Ω·cm]
    std::optional<double> membrane_capacitance;    // [F/m²]

    std::unordered_map<std::string, cable_cell_ion_data> ion_data;
    std::unordered_map<std::string, mechanism_desc> reversal_potential_method;

    std::optional<cv_policy> discretization;

    std::vector<defaultable> serialize() const;
};

// A flat description of defaults, paintings and placings that
// are to be applied to a morphology in a cable_cell.
class decor {
    std::vector<std::pair<region, paintable>> paintings_;
    std::vector<std::pair<locset, placeable>> placements_;
    cable_cell_parameter_set defaults_;

public:
    const auto& paintings()  const {return paintings_;  }
    const auto& placements() const {return placements_; }
    const auto& defaults()   const {return defaults_;   }

    void paint(region, paintable);
    unsigned place(locset, placeable);
    void set_default(defaultable);
};

extern cable_cell_parameter_set neuron_parameter_defaults;

// Global cable cell data.

struct cable_cell_global_properties {
    const mechanism_catalogue* catalogue = &global_default_catalogue();

    // If >0, check membrane voltage magnitude is less than limit
    // during integration.
    double membrane_voltage_limit_mV = 0;

    // True => combine linear synapses for performance.
    bool coalesce_synapses = true;

    // Available ion species, together with charge.
    std::unordered_map<std::string, int> ion_species = {
        {"na", 1},
        {"k", 1},
        {"ca", 2}
    };

    cable_cell_parameter_set default_parameters;

    // Convenience methods for adding a new ion together with default ion values.
    void add_ion(const std::string& ion_name, int charge, double init_iconc, double init_econc, double init_revpot) {
        ion_species[ion_name] = charge;

        auto &ion_data = default_parameters.ion_data[ion_name];
        ion_data.init_int_concentration = init_iconc;
        ion_data.init_ext_concentration = init_econc;
        ion_data.init_reversal_potential = init_revpot;
    }

    void add_ion(const std::string& ion_name, int charge, double init_iconc, double init_econc, mechanism_desc revpot_mechanism) {
        add_ion(ion_name, charge, init_iconc, init_econc, 0);
        default_parameters.reversal_potential_method[ion_name] = std::move(revpot_mechanism);
    }
};

// Throw cable_cell_error if any default parameters are left unspecified,
// or if the supplied ion data is incomplete.
void check_global_properties(const cable_cell_global_properties&);

} // namespace arb<|MERGE_RESOLUTION|>--- conflicted
+++ resolved
@@ -66,11 +66,6 @@
         frequency(frequency)
     {}
 
-<<<<<<< HEAD
-    friend std::ostream& operator<<(std::ostream& o, const i_clamp& p) {
-        return o << "(current-clamp " << p.delay << ' ' << p.duration << ' ' << p.amplitude << ')';
-    }
-=======
     // Describe a stimulus by envelope and frequency.
     explicit i_clamp(std::vector<envelope_point> envelope, double frequency = 0):
         envelope(std::move(envelope)),
@@ -80,7 +75,6 @@
     // A 'box' stimulus with fixed onset time, duration, and constant amplitude.
     i_clamp(double onset, double duration, double amplitude, double frequency = 0):
         i_clamp({{onset, amplitude}, {onset+duration, amplitude}, {onset+duration, 0.}}, frequency) {}
->>>>>>> 41952060
 };
 
 // Threshold detector description.
