#pragma once

#include <arbor/arbexcept.hpp>
#include <arbor/cv_policy.hpp>
#include <arbor/mechcat.hpp>
#include <arbor/morph/locset.hpp>
#include <arbor/util/optional.hpp>

#include <memory>
#include <unordered_map>
#include <string>

namespace arb {

// Specialized arbor exception for errors in cell building.

struct cable_cell_error: arbor_exception {
    cable_cell_error(const std::string& what):
        arbor_exception("cable_cell: "+what) {}
};

// Ion inital concentration and reversal potential
// parameters, as used in cable_cell_parameter_set,
// and set locally via painting initial_ion_data
// (see below).

struct cable_cell_ion_data {
    double init_int_concentration = NAN;
    double init_ext_concentration = NAN;
    double init_reversal_potential = NAN;
};

// Current clamp description for stimulus specification.
struct i_clamp {
    using value_type = double;

    value_type delay = 0;      // [ms]
    value_type duration = 0;   // [ms]
    value_type amplitude = 0;  // [nA]

    i_clamp() = default;

    i_clamp(value_type delay, value_type duration, value_type amplitude):
        delay(delay), duration(duration), amplitude(amplitude)
    {}
};

// Threshold detector description.
struct threshold_detector {
    double threshold;
};

// Tag type for dispatching cable_cell::place() calls that add gap junction sites.
struct gap_junction_site {};

// Setter types for painting physical and ion parameters or setting
// cell-wide default:

struct init_membrane_potential {
    double value = NAN; // [mV]
};

struct temperature_K {
    double value = NAN; // [K]
};

struct axial_resistivity {
    double value = NAN; // [[Ω·cm]
};

struct membrane_capacitance {
    double value = NAN; // [F/m²]
};

// Mechanism description, viz. mechanism name and
// (non-global) parameter settings. Used to assign
// density and point mechanisms to segments and
// reversal potential computations to cells.

struct mechanism_desc {
    struct field_proxy {
        mechanism_desc* m;
        std::string key;

        field_proxy& operator=(double v) {
            m->set(key, v);
            return *this;
        }

        operator double() const {
            return m->get(key);
        }
    };

    // implicit
    mechanism_desc(std::string name): name_(std::move(name)) {}
    mechanism_desc(const char* name): name_(name) {}

    mechanism_desc() = default;
    mechanism_desc(const mechanism_desc&) = default;
    mechanism_desc(mechanism_desc&&) = default;

    mechanism_desc& operator=(const mechanism_desc&) = default;
    mechanism_desc& operator=(mechanism_desc&&) = default;

    mechanism_desc& set(const std::string& key, double value) {
        param_[key] = value;
        return *this;
    }

    double operator[](const std::string& key) const {
        return get(key);
    }

    field_proxy operator[](const std::string& key) {
        return {this, key};
    }

    double get(const std::string& key) const {
        auto i = param_.find(key);
        if (i==param_.end()) {
            throw std::out_of_range("no field "+key+" set");
        }
        return i->second;
    }

    const std::unordered_map<std::string, double>& values() const {
        return param_;
    }

    const std::string& name() const { return name_; }

private:
    std::string name_;
    std::unordered_map<std::string, double> param_;
};

struct initial_ion_data {
    std::string ion;
    cable_cell_ion_data initial;
};

struct ion_reversal_potential_method {
    std::string ion;
    mechanism_desc method;
};

<<<<<<< HEAD
// FVM discretization policies/hints.
//
// CV polices, given a cable cell, provide a locset comprising
// CV boundary points to be used by the discretization. The
// discretization need not adopt the boundary points 100% faithfully;
// for example, it may elide empty CVs or perform other transformations
// for numeric fidelity or performance reasons.
//
// The cv_policy class is a value-like wrapper for actual
// policies that derive from `cv_policy_base`. At present,
// there are only three policies implemented, described below.
// The intent is to provide more sophisticated policies in the
// near future, specifically one based on the 'd-lambda' rule.
//
//   cv_policy_explicit:
//       Simply use the provided locset.
//
//   cv_policy_fixed_per_branch:
//       Use the same number of CVs for each branch.
//
//   cv_policy_max_extent:
//       Use as many CVs as required to ensure that no CV has
//       a length longer than a given value.
//
// Except for the explicit policy, CV policies may also take various
// flags (implemented as bitwise orable enums) to modify their
// behaviour. In general, future CV policies may choose to ignore
// flag values, but should respect them if their semantics are
// relevant.
//
//   cv_policy_flag::interior_forks:
//       Position CVs so as to include fork points, as opposed
//       to positioning them so that fork points are at the
//       boundaries of CVs.

class cable_cell;

struct cv_policy_base {
    virtual locset cv_boundary_points(const cable_cell& cell) const = 0;
    virtual std::unique_ptr<cv_policy_base> clone() const = 0;
    virtual ~cv_policy_base() {}
};

using cv_policy_base_ptr = std::unique_ptr<cv_policy_base>;

struct cv_policy {
    cv_policy(const cv_policy_base& ref) { // implicit
        policy_ptr = ref.clone();
    }

    cv_policy(const cv_policy& other):
        policy_ptr(other.policy_ptr->clone()) {}

    cv_policy& operator=(const cv_policy& other) {
        policy_ptr = other.policy_ptr->clone();
        return *this;
    }

    cv_policy(cv_policy&&) = default;
    cv_policy& operator=(cv_policy&&) = default;

    locset cv_boundary_points(const cable_cell& cell) const {
        return policy_ptr->cv_boundary_points(cell);
    }

private:
    cv_policy_base_ptr policy_ptr;
};

// Common flags for CV policies; bitwise composable.
namespace cv_policy_flag {
    using value = unsigned;
    enum : unsigned {
        none = 0,
        interior_forks = 1<<0
    };
}

struct cv_policy_explicit: cv_policy_base {
    explicit cv_policy_explicit(locset locs): locs_(std::move(locs)) {}

    cv_policy_base_ptr clone() const override {
        return cv_policy_base_ptr(new cv_policy_explicit(*this));
    }

    locset cv_boundary_points(const cable_cell&) const override {
        return locs_;
    }

private:
    locset locs_;
};

struct cv_policy_max_extent: cv_policy_base {
    explicit cv_policy_max_extent(double max_extent, cv_policy_flag::value flags = cv_policy_flag::none):
         max_extent_(max_extent), flags_(flags) {}

    cv_policy_base_ptr clone() const override {
        return cv_policy_base_ptr(new cv_policy_max_extent(*this));
    }

    locset cv_boundary_points(const cable_cell&) const override;

private:
    double max_extent_;
    cv_policy_flag::value flags_;
};

struct cv_policy_fixed_per_branch: cv_policy_base {
    explicit cv_policy_fixed_per_branch(unsigned cv_per_branch, cv_policy_flag::value flags = cv_policy_flag::none):
         cv_per_branch_(cv_per_branch), flags_(flags) {}

    cv_policy_base_ptr clone() const override {
        return cv_policy_base_ptr(new cv_policy_fixed_per_branch(*this));
    }

    locset cv_boundary_points(const cable_cell&) const override;

private:
    unsigned cv_per_branch_;
    cv_policy_flag::value flags_;
};

struct cv_policy_every_segment: cv_policy_base {
    explicit cv_policy_every_segment(cv_policy_flag::value flags = cv_policy_flag::none):
         flags_(flags) {}

    cv_policy_base_ptr clone() const override {
        return cv_policy_base_ptr(new cv_policy_every_segment(*this));
    }

    locset cv_boundary_points(const cable_cell&) const override;

private:
    cv_policy_flag::value flags_;
};

inline cv_policy default_cv_policy() {
    return cv_policy_fixed_per_branch(1);
}

=======
>>>>>>> 2e90a382
// Cable cell ion and electrical defaults.

// Parameters can be given as per-cell and global defaults via
// cable_cell::default_parameters and cable_cell_global_properties::default_parameters
// respectively.
//
// With the exception of `reversal_potential_method`, these properties can
// be set locally witihin a cell using the `cable_cell::paint()`, and the
// cell defaults can be individually set with `cable_cell:set_default()`.

struct cable_cell_parameter_set {
    util::optional<double> init_membrane_potential; // [mV]
    util::optional<double> temperature_K;           // [K]
    util::optional<double> axial_resistivity;       // [Ω·cm]
    util::optional<double> membrane_capacitance;    // [F/m²]

    std::unordered_map<std::string, cable_cell_ion_data> ion_data;
    std::unordered_map<std::string, mechanism_desc> reversal_potential_method;

    util::optional<cv_policy> discretization;
};

extern cable_cell_parameter_set neuron_parameter_defaults;

// Global cable cell data.

struct cable_cell_global_properties {
    const mechanism_catalogue* catalogue = &global_default_catalogue();

    // If >0, check membrane voltage magnitude is less than limit
    // during integration.
    double membrane_voltage_limit_mV = 0;

    // True => combine linear synapses for performance.
    bool coalesce_synapses = true;

    // Available ion species, together with charge.
    std::unordered_map<std::string, int> ion_species = {
        {"na", 1},
        {"k", 1},
        {"ca", 2}
    };

    cable_cell_parameter_set default_parameters;

    // Convenience methods for adding a new ion together with default ion values.
    void add_ion(const std::string& ion_name, int charge, double init_iconc, double init_econc, double init_revpot) {
        ion_species[ion_name] = charge;

        auto &ion_data = default_parameters.ion_data[ion_name];
        ion_data.init_int_concentration = init_iconc;
        ion_data.init_ext_concentration = init_econc;
        ion_data.init_reversal_potential = init_revpot;
    }

    void add_ion(const std::string& ion_name, int charge, double init_iconc, double init_econc, mechanism_desc revpot_mechanism) {
        add_ion(ion_name, charge, init_iconc, init_econc, 0);
        default_parameters.reversal_potential_method[ion_name] = std::move(revpot_mechanism);
    }
};

// Throw cable_cell_error if any default parameters are left unspecified,
// or if the supplied ion data is incomplete.
void check_global_properties(const cable_cell_global_properties&);

} // namespace arb<|MERGE_RESOLUTION|>--- conflicted
+++ resolved
@@ -145,150 +145,6 @@
     mechanism_desc method;
 };
 
-<<<<<<< HEAD
-// FVM discretization policies/hints.
-//
-// CV polices, given a cable cell, provide a locset comprising
-// CV boundary points to be used by the discretization. The
-// discretization need not adopt the boundary points 100% faithfully;
-// for example, it may elide empty CVs or perform other transformations
-// for numeric fidelity or performance reasons.
-//
-// The cv_policy class is a value-like wrapper for actual
-// policies that derive from `cv_policy_base`. At present,
-// there are only three policies implemented, described below.
-// The intent is to provide more sophisticated policies in the
-// near future, specifically one based on the 'd-lambda' rule.
-//
-//   cv_policy_explicit:
-//       Simply use the provided locset.
-//
-//   cv_policy_fixed_per_branch:
-//       Use the same number of CVs for each branch.
-//
-//   cv_policy_max_extent:
-//       Use as many CVs as required to ensure that no CV has
-//       a length longer than a given value.
-//
-// Except for the explicit policy, CV policies may also take various
-// flags (implemented as bitwise orable enums) to modify their
-// behaviour. In general, future CV policies may choose to ignore
-// flag values, but should respect them if their semantics are
-// relevant.
-//
-//   cv_policy_flag::interior_forks:
-//       Position CVs so as to include fork points, as opposed
-//       to positioning them so that fork points are at the
-//       boundaries of CVs.
-
-class cable_cell;
-
-struct cv_policy_base {
-    virtual locset cv_boundary_points(const cable_cell& cell) const = 0;
-    virtual std::unique_ptr<cv_policy_base> clone() const = 0;
-    virtual ~cv_policy_base() {}
-};
-
-using cv_policy_base_ptr = std::unique_ptr<cv_policy_base>;
-
-struct cv_policy {
-    cv_policy(const cv_policy_base& ref) { // implicit
-        policy_ptr = ref.clone();
-    }
-
-    cv_policy(const cv_policy& other):
-        policy_ptr(other.policy_ptr->clone()) {}
-
-    cv_policy& operator=(const cv_policy& other) {
-        policy_ptr = other.policy_ptr->clone();
-        return *this;
-    }
-
-    cv_policy(cv_policy&&) = default;
-    cv_policy& operator=(cv_policy&&) = default;
-
-    locset cv_boundary_points(const cable_cell& cell) const {
-        return policy_ptr->cv_boundary_points(cell);
-    }
-
-private:
-    cv_policy_base_ptr policy_ptr;
-};
-
-// Common flags for CV policies; bitwise composable.
-namespace cv_policy_flag {
-    using value = unsigned;
-    enum : unsigned {
-        none = 0,
-        interior_forks = 1<<0
-    };
-}
-
-struct cv_policy_explicit: cv_policy_base {
-    explicit cv_policy_explicit(locset locs): locs_(std::move(locs)) {}
-
-    cv_policy_base_ptr clone() const override {
-        return cv_policy_base_ptr(new cv_policy_explicit(*this));
-    }
-
-    locset cv_boundary_points(const cable_cell&) const override {
-        return locs_;
-    }
-
-private:
-    locset locs_;
-};
-
-struct cv_policy_max_extent: cv_policy_base {
-    explicit cv_policy_max_extent(double max_extent, cv_policy_flag::value flags = cv_policy_flag::none):
-         max_extent_(max_extent), flags_(flags) {}
-
-    cv_policy_base_ptr clone() const override {
-        return cv_policy_base_ptr(new cv_policy_max_extent(*this));
-    }
-
-    locset cv_boundary_points(const cable_cell&) const override;
-
-private:
-    double max_extent_;
-    cv_policy_flag::value flags_;
-};
-
-struct cv_policy_fixed_per_branch: cv_policy_base {
-    explicit cv_policy_fixed_per_branch(unsigned cv_per_branch, cv_policy_flag::value flags = cv_policy_flag::none):
-         cv_per_branch_(cv_per_branch), flags_(flags) {}
-
-    cv_policy_base_ptr clone() const override {
-        return cv_policy_base_ptr(new cv_policy_fixed_per_branch(*this));
-    }
-
-    locset cv_boundary_points(const cable_cell&) const override;
-
-private:
-    unsigned cv_per_branch_;
-    cv_policy_flag::value flags_;
-};
-
-struct cv_policy_every_segment: cv_policy_base {
-    explicit cv_policy_every_segment(cv_policy_flag::value flags = cv_policy_flag::none):
-         flags_(flags) {}
-
-    cv_policy_base_ptr clone() const override {
-        return cv_policy_base_ptr(new cv_policy_every_segment(*this));
-    }
-
-    locset cv_boundary_points(const cable_cell&) const override;
-
-private:
-    cv_policy_flag::value flags_;
-};
-
-inline cv_policy default_cv_policy() {
-    return cv_policy_fixed_per_branch(1);
-}
-
-=======
->>>>>>> 2e90a382
 // Cable cell ion and electrical defaults.
 
 // Parameters can be given as per-cell and global defaults via
