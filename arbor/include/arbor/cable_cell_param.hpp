#pragma once

#include <cmath>
#include <optional>
#include <unordered_map>
#include <string>
#include <variant>

#include <arbor/export.hpp>
#include <arbor/arbexcept.hpp>
#include <arbor/iexpr.hpp>
#include <arbor/cv_policy.hpp>
#include <arbor/mechcat.hpp>
#include <arbor/morph/locset.hpp>
#include <arbor/morph/primitives.hpp>
#include <arbor/units.hpp>

namespace arb {

namespace U = arb::units;

// Specialized arbor exception for errors in cell building.

struct ARB_SYMBOL_VISIBLE cable_cell_error: arbor_exception {
    cable_cell_error(const std::string& what):
        arbor_exception("cable_cell: " + what) {}
};

// Ion inital concentration and reversal potential
// parameters, as used in cable_cell_parameter_set,
// and set locally via painting init_int_concentration,
// init_ext_concentration and init_reversal_potential
// separately (see below).

struct cable_cell_ion_data {
    std::optional<double> init_int_concentration;  // mM
    std::optional<double> init_ext_concentration;  // mM
    std::optional<double> init_reversal_potential; // mV
    std::optional<double> diffusivity;             // m²/s
};

/**
 * Current clamp; described by a sine wave with amplitude governed by a
 * piecewise linear envelope. A frequency of zero indicates that the current is
 * simply that given by the envelope.
 *
 * The envelope is given by a series of envelope_point values:
 * * The time points must be monotonically increasing.
 * * Onset and initial amplitude is given by the first point.
 * * The amplitude for time after the last time point is that of the last
 *   amplitude point; an explicit zero amplitude point must be provided if the
 *   envelope is intended to have finite support.
 *
 * Periodic envelopes are not supported, but may well be a feature worth
 * considering in the future.
 */
struct ARB_SYMBOL_VISIBLE i_clamp {
    struct envelope_point {
        /**
         * Current at point in time
         *
         * @param t, must be convertible to time
         * @param amplitude must be convertible to current
         */
        envelope_point(const U::quantity& time,
                       const U::quantity& current):
            t(time.value_as(U::ms)),
            amplitude(current.value_as(U::nA)) {
            if (!std::isfinite(t)) throw std::domain_error{"Time must be finite and convertible to ms."};
            if (!std::isfinite(amplitude)) throw std::domain_error{"Amplitude must be finite and convertible to nA."};
    }
        double t;         // [ms]
        double amplitude; // [nA]
    };

    std::vector<envelope_point> envelope;
    double frequency = 0; // [kHz] 0 => constant
    double phase = 0;     // [rad]

    // A default constructed i_clamp, with empty envelope, describes
    // a trivial stimulus, providing no current at all.
    i_clamp() = default;

    /**
     *  Constant amplitude stimulus starting at t = 0.
     *
     * @param amplitude must be convertible to current
     * @param frequency, must be convertible to frequency; gives a sine current if not zero
     * @param frequency, must be convertible to radians, phase shift of sine.
     */

    explicit i_clamp(const U::quantity& amplitude,
                     const U::quantity& frequency = 0*U::kHz,
                     const U::quantity& phase = 0*U::rad):
        i_clamp{{{0.0*U::ms, amplitude}}, frequency, phase}
    {}

    // Describe a stimulus by envelope and frequency.
    explicit i_clamp(std::vector<envelope_point> envelope,
                     const U::quantity& f = 0*U::kHz,
                     const U::quantity& phi = 0*U::rad):
        envelope(std::move(envelope)),
        frequency(f.value_as(U::kHz)),
        phase(phi.value_as(U::rad))
    {
        if (!std::isfinite(frequency)) throw std::domain_error{"Frequency must be finite and convertible to kHz."};
        if (!std::isfinite(phase)) throw std::domain_error{"Phase must be finite and convertible to rad."};
    }

    // A 'box' stimulus with fixed onset time, duration, and constant amplitude.
    static i_clamp box(const U::quantity& onset,
                       const U::quantity& duration,
                       const U::quantity& amplitude,
                       const U::quantity& frequency =  0*U::kHz,
                       const U::quantity& phase = 0*U::rad) {
        return i_clamp({{onset, amplitude}, {onset+duration, amplitude}, {onset+duration, 0.*U::nA}},
                       frequency,
                       phase);
    }
};

// Threshold detector description.
struct ARB_SYMBOL_VISIBLE threshold_detector {
    threshold_detector(const U::quantity& m): threshold(m.value_as(U::mV)) {
        if (!std::isfinite(threshold)) throw std::domain_error{"Threshold must be finite and in [mV]."};
    }
    static threshold_detector from_raw_millivolts(double v) { return {v*U::mV}; }
    double threshold; // [mV]
};

// Setter types for painting physical and ion parameters or setting
// cell-wide default:

struct ARB_SYMBOL_VISIBLE init_membrane_potential {
    double value = NAN;      // [mV]
    iexpr scale = 1;         // [1]

    init_membrane_potential() = default;
    init_membrane_potential(const U::quantity& m, iexpr scale=1):
      value(m.value_as(U::mV)), scale{scale} {
        if (!std::isfinite(value)) throw std::domain_error{"Value must be finite and in [mV]."};
    }
};


struct ARB_SYMBOL_VISIBLE temperature {
    double value = NAN;      // [K]
    iexpr scale = 1;         // [1]

    temperature() = default;
    temperature(const U::quantity& m, iexpr scale=1):
      value(m.value_as(U::Kelvin)), scale{scale} {
        if (!std::isfinite(value)) throw std::domain_error{"Value must be finite and in [K]."};
    }
};

struct ARB_SYMBOL_VISIBLE axial_resistivity {
    double value = NAN;      // [Ω·cm]
    iexpr scale = 1;         // [1]

    axial_resistivity() = default;
    axial_resistivity(const U::quantity& m, iexpr scale=1):
      value(m.value_as(U::cm*U::Ohm)), scale{scale} {
        if (!std::isfinite(value)) throw std::domain_error{"Value must be finite and in [Ω·cm]."};
    }
};

struct ARB_SYMBOL_VISIBLE membrane_capacitance {
    double value = NAN;      // [F/m²]
    iexpr scale = 1;         // [1]

    membrane_capacitance() = default;
    membrane_capacitance(const U::quantity& m, iexpr scale=1):
      value(m.value_as(U::F/U::m2)), scale{scale} {
        if (!std::isfinite(value)) throw std::domain_error{"Value must be finite and in [F/m²]."};
    }
};

struct ARB_SYMBOL_VISIBLE init_int_concentration {
    std::string ion = "";
    double value = NAN;      // [mM]
    iexpr scale = 1;         // [1]

    init_int_concentration() = default;
    init_int_concentration(const std::string& ion, const U::quantity& m, iexpr scale=1):
      ion{ion}, value(m.value_as(U::mM)), scale{scale} {
        if (!std::isfinite(value)) throw std::domain_error{"Value must be finite and in [mM]."};
    }
};

struct ARB_SYMBOL_VISIBLE ion_diffusivity {
    std::string ion = "";
    double value = NAN;      // [m²/s]
    iexpr scale = 1;         // [1]

    ion_diffusivity() = default;
    ion_diffusivity(const std::string& ion, const U::quantity& m, iexpr scale=1):
      ion{ion}, value(m.value_as(U::m2/U::s)), scale{scale} {
<<<<<<< HEAD
        if (std::isnan(value)) throw std::domain_error{"Diffusivity " + ion + ": Value must be finite and in [m²/s]."};
=======
        if (!std::isfinite(value)) throw std::domain_error{"Value must be finite and in [m²/s]."};
>>>>>>> c2678998
    }
};

struct ARB_SYMBOL_VISIBLE init_ext_concentration {
    std::string ion = "";
    double value = NAN;      // [mM]
    iexpr scale = 1;         // [1]

    init_ext_concentration() = default;
    init_ext_concentration(const std::string& ion, const U::quantity& m, iexpr scale=1):
      ion{ion}, value(m.value_as(U::mM)), scale{scale} {
        if (!std::isfinite(value)) throw std::domain_error{"Value must be finite and in [mM]."};
    }
};

struct ARB_SYMBOL_VISIBLE init_reversal_potential {
    std::string ion = "";
    double value = NAN;      // [mV]
    iexpr scale = 1;         // [1]

    init_reversal_potential() = default;
    init_reversal_potential(const std::string& ion, const U::quantity& m, iexpr scale=1):
      ion{ion}, value(m.value_as(U::mV)), scale{scale} {
        if (!std::isfinite(value)) throw std::domain_error{"Value must be finite and in [mV]."};
    }
};

// Mechanism description, viz. mechanism name and
// (non-global) parameter settings. Used to assign
// density and point mechanisms to segments and
// reversal potential computations to cells.

struct ARB_SYMBOL_VISIBLE mechanism_desc {
    struct field_proxy {
        mechanism_desc* m;
        std::string key;

        field_proxy& operator=(double v) {
            m->set(key, v);
            return *this;
        }

        operator double() const {
            return m->get(key);
        }
    };

    // implicit
    mechanism_desc(std::string name): name_(std::move(name)) {
        if (name_.empty()) throw cable_cell_error("mechanism_desc: null name");
    }
    mechanism_desc(const char* name): name_(name) {
        if (name_.empty()) throw cable_cell_error("mechanism_desc: null name");
    }

    mechanism_desc() = default;
    mechanism_desc(const mechanism_desc&) = default;
    mechanism_desc(mechanism_desc&&) = default;

    mechanism_desc& operator=(const mechanism_desc&) = default;
    mechanism_desc& operator=(mechanism_desc&&) = default;

    mechanism_desc& set(const std::string& key, double value) {
        param_[key] = value;
        return *this;
    }

    double operator[](const std::string& key) const {
        return get(key);
    }

    field_proxy operator[](const std::string& key) {
        return {this, key};
    }

    double get(const std::string& key) const {
        auto i = param_.find(key);
        if (i==param_.end()) {
            throw std::out_of_range("no field "+key+" set");
        }
        return i->second;
    }

    const std::unordered_map<std::string, double>& values() const {
        return param_;
    }

    const std::string& name() const { return name_; }

private:
    std::string name_;
    std::unordered_map<std::string, double> param_;
};


// Tagged mechanism types for dispatching decor::place() and decor::paint() calls
struct ARB_SYMBOL_VISIBLE junction {
    mechanism_desc mech;
    explicit junction(mechanism_desc m): mech(std::move(m)) {}
    junction(mechanism_desc m, const std::unordered_map<std::string, double>& params): mech(std::move(m)) {
        for (const auto& [param, value]: params) {
            mech.set(param, value);
        }
    }
};

struct ARB_SYMBOL_VISIBLE synapse {
    mechanism_desc mech;
    explicit synapse(mechanism_desc m): mech(std::move(m)) {}
    synapse(mechanism_desc m, const std::unordered_map<std::string, double>& params): mech(std::move(m)) {
        for (const auto& [param, value]: params) {
            mech.set(param, value);
        }
    }
};

struct ARB_SYMBOL_VISIBLE density {
    mechanism_desc mech;
    explicit density(mechanism_desc m): mech(std::move(m)) {}
    density(mechanism_desc m, const std::unordered_map<std::string, double>& params): mech(std::move(m)) {
        for (const auto& [param, value]: params) {
            mech.set(param, value);
        }
    }
};

struct ARB_SYMBOL_VISIBLE voltage_process {
    mechanism_desc mech;
    explicit voltage_process(mechanism_desc m): mech(std::move(m)) {}
    voltage_process(mechanism_desc m, const std::unordered_map<std::string, double>& params): mech(std::move(m)) {
        for (const auto& [param, value]: params) {
            mech.set(param, value);
        }
    }
};

struct ARB_SYMBOL_VISIBLE ion_reversal_potential_method {
    std::string ion;
    mechanism_desc method;
};

template <typename TaggedMech>
struct ARB_SYMBOL_VISIBLE scaled_mechanism {
    TaggedMech t_mech;
    std::unordered_map<std::string, iexpr> scale_expr;

    explicit scaled_mechanism(TaggedMech m) : t_mech(std::move(m)) {}

    scaled_mechanism& scale(std::string name, iexpr expr) {
        scale_expr.insert_or_assign(name, expr);
        return *this;
    }
};

using paintable =
    std::variant<init_membrane_potential,
                 axial_resistivity,
                 temperature,
                 membrane_capacitance,
                 ion_diffusivity,
                 init_int_concentration,
                 init_ext_concentration,
                 init_reversal_potential,
                 density,
                 voltage_process,
                 scaled_mechanism<density>>;

using placeable =
    std::variant<i_clamp,
                 threshold_detector,
                 synapse,
                 junction>;

using defaultable =
    std::variant<init_membrane_potential,
                 axial_resistivity,
                 temperature,
                 membrane_capacitance,
                 ion_diffusivity,
                 init_int_concentration,
                 init_ext_concentration,
                 init_reversal_potential,
                 ion_reversal_potential_method>;

// Cable cell ion and electrical defaults.

// Parameters can be given as per-cell and global defaults via
// cable_cell::default_parameters and cable_cell_global_properties::default_parameters
// respectively.
//
// With the exception of `reversal_potential_method`, these properties can
// be set locally witihin a cell using the `cable_cell::paint()`, and the
// cell defaults can be individually set with `cable_cell:set_default()`.

struct ARB_ARBOR_API cable_cell_parameter_set {
    std::optional<double> init_membrane_potential; // [mV]
    std::optional<double> temperature_K;           // [K]
    std::optional<double> axial_resistivity;       // [Ω·cm]
    std::optional<double> membrane_capacitance;    // [F/m²]

    std::unordered_map<std::string, cable_cell_ion_data> ion_data;
    std::unordered_map<std::string, mechanism_desc> reversal_potential_method;

    std::optional<cv_policy> discretization;

    std::vector<defaultable> serialize() const;
};

// A flat description of defaults, paintings and placings that
// are to be applied to a morphology in a cable_cell.
class ARB_ARBOR_API decor {
    std::vector<std::pair<region, paintable>> paintings_;
    std::vector<std::tuple<locset, placeable, hash_type>> placements_;
    cable_cell_parameter_set defaults_;
    std::unordered_map<hash_type, cell_tag_type> hashes_;

public:
    const auto& paintings()  const {return paintings_;  }
    const auto& placements() const {return placements_; }
    const auto& defaults()   const {return defaults_;   }

    decor& paint(region, paintable);
    decor& place(locset, placeable, cell_tag_type);
    decor& set_default(defaultable);

    cell_tag_type tag_of(hash_type) const;
};

ARB_ARBOR_API extern cable_cell_parameter_set neuron_parameter_defaults;

// Global cable cell data.

struct ARB_SYMBOL_VISIBLE cable_cell_global_properties {
    mechanism_catalogue catalogue = global_default_catalogue();

    // Optional check if membrane voltage magnitude is less than limit
    // during integration.
    std::optional<double> membrane_voltage_limit_mV;

    // True => combine linear synapses for performance.
    bool coalesce_synapses = true;

    // Available ion species, together with charge.
    std::unordered_map<std::string, int> ion_species = {
        {"na", 1},
        {"k", 1},
        {"ca", 2}
    };

    cable_cell_parameter_set default_parameters;

    // Convenience methods for adding a new ion together with default ion values.
    void add_ion(const std::string& ion_name,
                 int charge,
                 const U::quantity& init_iconc,
                 const U::quantity& init_econc,
                 const U::quantity& init_revpot,
                 const U::quantity& diffusivity=0.0*U::m2/U::s) {
        ion_species[ion_name] = charge;

        auto &ion_data = default_parameters.ion_data[ion_name];
        ion_data.init_int_concentration = init_iconc.value_as(U::mM);
        if (!std::isfinite(*ion_data.init_int_concentration)) throw std::domain_error("init_int_concentration must be finite and convertible to mM");
        ion_data.init_ext_concentration = init_econc.value_as(U::mM);
        if (!std::isfinite(*ion_data.init_ext_concentration)) throw std::domain_error("init_ext_concentration must be finite and convertible to mM");
        ion_data.init_reversal_potential = init_revpot.value_as(U::mV);
        if (!std::isfinite(*ion_data.init_reversal_potential)) throw std::domain_error("init_reversal_potential must be finite and convertible to mV");
        ion_data.diffusivity = diffusivity.value_as(U::m2/U::s);
        if (!std::isfinite(*ion_data.diffusivity) || *ion_data.diffusivity < 0) throw std::domain_error("diffusivity must be positive, finite, and convertible to m2/s");
    }

    void add_ion(const std::string& ion_name,
                 int charge,
                 const U::quantity& init_iconc,
                 const U::quantity& init_econc,
                 mechanism_desc revpot_mechanism,
                 const U::quantity& diffusivity=0.0*U::m2/U::s) {
        add_ion(ion_name, charge, init_iconc, init_econc, 0*U::mV, diffusivity);
        default_parameters.reversal_potential_method[ion_name] = std::move(revpot_mechanism);
    }
};

// Throw cable_cell_error if any default parameters are left unspecified,
// or if the supplied ion data is incomplete.
ARB_ARBOR_API void check_global_properties(const cable_cell_global_properties&);

} // namespace arb<|MERGE_RESOLUTION|>--- conflicted
+++ resolved
@@ -196,11 +196,7 @@
     ion_diffusivity() = default;
     ion_diffusivity(const std::string& ion, const U::quantity& m, iexpr scale=1):
       ion{ion}, value(m.value_as(U::m2/U::s)), scale{scale} {
-<<<<<<< HEAD
-        if (std::isnan(value)) throw std::domain_error{"Diffusivity " + ion + ": Value must be finite and in [m²/s]."};
-=======
-        if (!std::isfinite(value)) throw std::domain_error{"Value must be finite and in [m²/s]."};
->>>>>>> c2678998
+        if (!std::isfinite(value)) throw std::domain_error{"Diffusivity " + ion + ": Value must be finite and in [m²/s]."};
     }
 };
 
