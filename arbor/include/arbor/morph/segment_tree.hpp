--- conflicted
+++ resolved
@@ -54,20 +54,6 @@
 
     friend std::ostream& operator<<(std::ostream&, const segment_tree&);
 
-<<<<<<< HEAD
-// Utilities.
-
-// Prune segment tree w.r.t. particular tag
-ARB_ARBOR_API segment_tree prune_tag(const segment_tree& in, int tag);
-
-// Roots of regions of specific tag in segment tree
-ARB_ARBOR_API std::vector<msize_t> prune_tag_roots(const segment_tree& in, int tag);
-
-// Radii at specific distance from tag region roots
-ARB_ARBOR_API std::vector<double> median_distal_radii(const segment_tree& in, int tag, double dist);
-
-} // namesapce arb
-=======
     // compare two trees for _identity_, not _equivalence_
     friend bool operator==(const segment_tree& l, const segment_tree& r) {
         return (l.size() == r.size()) && (l.parents() == r.parents()) && (l.segments() == r.segments());
@@ -76,7 +62,6 @@
     // apply isometry by mapping over internal state
     friend segment_tree apply(const segment_tree&, const isometry&);
 };
->>>>>>> 276fee90
 
 // Split a segment_tree T into two subtrees <L, R> such that R is the subtree
 // of T that starts at the given id and L is T without R.
@@ -100,4 +85,13 @@
 ARB_ARBOR_API segment_tree
 apply(const segment_tree&, const isometry&);
 
-} // namesapce arb+// Prune segment tree w.r.t. particular tag
+ARB_ARBOR_API segment_tree prune_tag(const segment_tree& in, int tag);
+
+// Roots of regions of specific tag in segment tree
+ARB_ARBOR_API std::vector<msize_t> prune_tag_roots(const segment_tree& in, int tag);
+
+// Radii at specific distance from tag region roots
+ARB_ARBOR_API std::vector<double> median_distal_radii(const segment_tree& in, int tag, double dist);
+
+} // namespace arb