--- conflicted
+++ resolved
@@ -108,12 +108,12 @@
             auto div = divs[cell];
             arb_size_type step = 0;
             for (const auto& evt: lane) {
-<<<<<<< HEAD
-                step = std::lower_bound(steps.begin() + step, steps.end(),
-=======
+                auto time = evt.time;
+                auto weight = evt.weight;
+                auto target = evt.target;
+                while(step < n_steps && time >= steps[step].t_end()) ++step;
                 step = std::lower_bound(steps.begin() + step,
                                         steps.end(),
->>>>>>> 37f5c293
                                         evt.time,
                                         [](const auto& bucket, time_type time) { return bucket.t_end() <= time; })
                      - steps.begin();
@@ -128,15 +128,11 @@
             ++cell;
         }
 
-        // TODO parallelise over streams
+        // TODO parallelise over streams, however, need a proper testcase/benchmark.
         // auto tg = threading::task_group(ts.get());
         for (auto& [id, stream]: streams) {
             // tg.run([&stream=stream]() {
-<<<<<<< HEAD
                 // scan to partition stream (aliasing is explicitly allowed)
-=======
-                // scan to partition stream
->>>>>>> 37f5c293
                 std::inclusive_scan(stream.ev_spans_.begin(), stream.ev_spans_.end(),
                                     stream.ev_spans_.begin());
                 // This is made slightly faster by using pdqsort.
