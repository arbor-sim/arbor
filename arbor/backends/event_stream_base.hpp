--- conflicted
+++ resolved
@@ -42,22 +42,12 @@
 
     void mark() { index_ += 1; }
 
-<<<<<<< HEAD
-    auto marked_events() const {
-        using std::begin;
-        using std::end;
-        if (empty()) {
-            return make_event_stream_state((event_data_type*)nullptr, (event_data_type*)nullptr);
-        } else {
-            return make_event_stream_state(begin(ev_spans_[index_-1]), end(ev_spans_[index_-1]));
-=======
     auto marked_events() {
         auto beg = (event_data_type*)nullptr;
         auto end = (event_data_type*)nullptr;
         if (!empty()) {
             beg = base_ptr_ + ev_spans_[index_-1];
             end = base_ptr_ + ev_spans_[index_];
->>>>>>> 047550df
         }
         return make_event_stream_state(beg, end);
     }
