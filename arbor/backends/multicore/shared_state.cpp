#include <algorithm>
#include <cfloat>
#include <cmath>
#include <iostream>
#include <string>
#include <unordered_map>
#include <utility>
#include <vector>

#include <arbor/assert.hpp>
#include <arbor/common_types.hpp>
#include <arbor/constants.hpp>
#include <arbor/fvm_types.hpp>
#include <arbor/math.hpp>
#include <arbor/mechanism.hpp>
#include <arbor/simd/simd.hpp>

#include "backends/event.hpp"
#include "backends/rand_impl.hpp"
#include "io/sepval.hpp"
#include "util/index_into.hpp"
#include "util/padded_alloc.hpp"
#include "util/rangeutil.hpp"
#include "util/maputil.hpp"
#include "util/range.hpp"

#include "multicore_common.hpp"
#include "shared_state.hpp"

namespace arb {
namespace multicore {

using util::make_range;
using util::make_span;
using util::ptr_by_key;
using util::value_by_key;

constexpr unsigned vector_length = (unsigned) simd::simd_abi::native_width<arb_value_type>::value;
using simd_value_type = simd::simd<arb_value_type, vector_length, simd::simd_abi::default_abi>;
using simd_index_type = simd::simd<arb_index_type, vector_length, simd::simd_abi::default_abi>;
const int simd_width  = simd::width<simd_value_type>();

// Pick alignment compatible with native SIMD width for explicitly
// vectorized operations below.
//
// TODO: Is SIMD use here a win? Test and compare; may be better to leave
// these up to the compiler to optimize/auto-vectorize.

inline unsigned min_alignment(unsigned align) {
    unsigned simd_align = sizeof(arb_value_type)*simd_width;
    return math::next_pow2(std::max(align, simd_align));
}

using pad = util::padded_allocator<>;

ion_state::ion_state(
    int charge,
    const fvm_ion_config& ion_data,
    unsigned align,
    solver_ptr ptr):
    alignment(min_alignment(align)),
    write_eX_(ion_data.revpot_written),
    write_Xo_(ion_data.econc_written),
    write_Xi_(ion_data.iconc_written),
    node_index_(ion_data.cv.begin(), ion_data.cv.end(), pad(alignment)),
    iX_(ion_data.cv.size(), NAN, pad(alignment)),
    eX_(ion_data.init_revpot.begin(), ion_data.init_revpot.end(), pad(alignment)),
    Xi_(ion_data.init_iconc.begin(), ion_data.init_iconc.end(), pad(alignment)),
    Xd_(ion_data.reset_iconc.begin(), ion_data.reset_iconc.end(), pad(alignment)),
    Xo_(ion_data.init_econc.begin(), ion_data.init_econc.end(), pad(alignment)),
    gX_(ion_data.cv.size(), NAN, pad(alignment)),
    init_Xi_(ion_data.init_iconc.begin(), ion_data.init_iconc.end(), pad(alignment)),
    init_Xo_(ion_data.init_econc.begin(), ion_data.init_econc.end(), pad(alignment)),
    reset_Xi_(ion_data.reset_iconc.begin(), ion_data.reset_iconc.end(), pad(alignment)),
    reset_Xo_(ion_data.reset_econc.begin(), ion_data.reset_econc.end(), pad(alignment)),
    init_eX_(ion_data.init_revpot.begin(), ion_data.init_revpot.end(), pad(alignment)),
    charge(1u, charge, pad(alignment)),
    solver(std::move(ptr)) {
    arb_assert(node_index_.size()==init_Xi_.size());
    arb_assert(node_index_.size()==init_Xo_.size());
    arb_assert(node_index_.size()==eX_.size());
    arb_assert(node_index_.size()==init_eX_.size());
}

void ion_state::init_concentration() {
    // NB. not resetting Xd here, it's controlled via the solver.
    if (write_Xi_) std::copy(init_Xi_.begin(), init_Xi_.end(), Xi_.begin());
    if (write_Xo_) std::copy(init_Xo_.begin(), init_Xo_.end(), Xo_.begin());
}

void ion_state::zero_current() {
    util::fill(gX_, 0);
    util::fill(iX_, 0);
}

void ion_state::reset() {
    zero_current();
    std::copy(reset_Xi_.begin(), reset_Xi_.end(), Xd_.begin());
    if (write_Xi_) std::copy(reset_Xi_.begin(), reset_Xi_.end(), Xi_.begin());
    if (write_Xo_) std::copy(reset_Xo_.begin(), reset_Xo_.end(), Xo_.begin());
    if (write_eX_) std::copy(init_eX_.begin(), init_eX_.end(), eX_.begin());
}

// istim_state methods:

istim_state::istim_state(const fvm_stimulus_config& stim, unsigned align):
    alignment(min_alignment(align)),
    accu_to_cv_(stim.cv_unique.begin(), stim.cv_unique.end(), pad(alignment)),
    frequency_(stim.frequency.begin(), stim.frequency.end(), pad(alignment)),
    phase_(stim.phase.begin(), stim.phase.end(), pad(alignment))
{
    using util::assign;

    // Translate instance-to-CV index from stim to istim_state index vectors.
    assign(accu_index_, util::index_into(stim.cv, accu_to_cv_));
    accu_stim_.resize(accu_to_cv_.size());

    std::size_t n = accu_index_.size();
    std::vector<arb_value_type> envl_a, envl_t;
    std::vector<arb_index_type> edivs;

    arb_assert(n==frequency_.size());
    arb_assert(n==stim.envelope_time.size());
    arb_assert(n==stim.envelope_amplitude.size());

    edivs.reserve(n+1);
    edivs.push_back(0);

    for (auto i: util::make_span(n)) {
        arb_assert(stim.envelope_time[i].size()==stim.envelope_amplitude[i].size());
        arb_assert(util::is_sorted(stim.envelope_time[i]));

        util::append(envl_a, stim.envelope_amplitude[i]);
        util::append(envl_t, stim.envelope_time[i]);
        edivs.push_back(arb_index_type(envl_t.size()));
    }

    assign(envl_amplitudes_, envl_a);
    assign(envl_times_, envl_t);
    assign(envl_divs_, edivs);
    envl_index_.assign(edivs.data(), edivs.data()+n);
}

void istim_state::zero_current() {
    util::fill(accu_stim_, 0);
}

void istim_state::reset() {
    zero_current();

    std::size_t n = envl_index_.size();
    std::copy(envl_divs_.data(), envl_divs_.data()+n, envl_index_.begin());
}

void istim_state::add_current(const arb_value_type& time, array& current_density) {
    constexpr double two_pi = 2*math::pi<double>;

    // Consider vectorizing...
    for (auto i: util::count_along(accu_index_)) {
        // Advance index into envelope until either
        // - the next envelope time is greater than simulation time, or
        // - it is the last valid index for the envelope.

        arb_index_type ei_left = envl_divs_[i];
        arb_index_type ei_right = envl_divs_[i+1];

        arb_index_type ai = accu_index_[i];
        arb_index_type cv = accu_to_cv_[ai];

        if (ei_left==ei_right || time<envl_times_[ei_left]) continue;

        arb_index_type& ei = envl_index_[i];
        while (ei+1<ei_right && envl_times_[ei+1]<=time) ++ei;

        double J = envl_amplitudes_[ei]; // current density (A/m²)
        if (ei+1<ei_right) {
            // linearly interpolate:
            arb_assert(envl_times_[ei]<=time && envl_times_[ei+1]>time);
            double J1 = envl_amplitudes_[ei+1];
            double u = (time-envl_times_[ei])/(envl_times_[ei+1]-envl_times_[ei]);
            J = math::lerp(J, J1, u);
        }

        if (frequency_[i]) {
            J *= std::sin(two_pi*frequency_[i]*time + phase_[i]);
        }

        accu_stim_[ai] += J;
        current_density[cv] -= J;
    }
}

// shared_state methods:

<<<<<<< HEAD
shared_state::shared_state(
    arb_size_type n_cell,
    arb_size_type n_cv,
    arb_size_type n_detector,
    const std::vector<arb_index_type>& cv_to_cell_vec,
    const std::vector<arb_value_type>& init_membrane_potential,
    const std::vector<arb_value_type>& temperature_K,
    const std::vector<arb_value_type>& diam,
    const std::vector<arb_index_type>& src_to_spike,
    unsigned align,
    arb_seed_type cbprng_seed_
):
    alignment(min_alignment(align)),
    alloc(alignment),
    n_detector(n_detector),
    n_cv(n_cv),
=======
shared_state::shared_state(arb_size_type n_intdom,
                           arb_size_type n_cell,
                           const std::vector<arb_index_type>& cv_to_intdom_vec,
                           const std::vector<arb_index_type>& cv_to_cell_vec,
                           const std::vector<arb_value_type>& init_membrane_potential,
                           const std::vector<arb_value_type>& temperature_K,
                           const std::vector<arb_value_type>& diam,
                           const std::vector<arb_index_type>& src_to_spike_,
                           const fvm_detector_info& detector,
                           unsigned align,
                           arb_seed_type cbprng_seed_):
    alignment(min_alignment(align)),
    alloc(alignment),
    n_intdom(n_intdom),
    n_detector(detector.count),
    n_cv(cv_to_intdom_vec.size()),
    cv_to_intdom(math::round_up(n_cv, alignment), pad(alignment)),
>>>>>>> 43dcf801
    cv_to_cell(math::round_up(cv_to_cell_vec.size(), alignment), pad(alignment)),
    voltage(n_cv, pad(alignment)),
    current_density(n_cv, pad(alignment)),
    conductivity(n_cv, pad(alignment)),
    init_voltage(init_membrane_potential.begin(), init_membrane_potential.end(), pad(alignment)),
    temperature_degC(n_cv, pad(alignment)),
    diam_um(diam.begin(), diam.end(), pad(alignment)),
    time_since_spike(n_cell*n_detector, pad(alignment)),
<<<<<<< HEAD
    src_to_spike(src_to_spike.begin(), src_to_spike.end(), pad(alignment)),
    cbprng_seed(cbprng_seed_)
{
=======
    src_to_spike(src_to_spike_.begin(), src_to_spike_.end(), pad(alignment)),
    cbprng_seed(cbprng_seed_),
    sample_events(n_intdom),
    watcher{cv_to_intdom.data(),
            src_to_spike.data(),
            &time,
            &time_to,
            static_cast<arb_size_type>(voltage.size()),
            detector.cv,
            detector.threshold,
            detector.ctx},
    deliverable_events(n_intdom) {
    // For indices in the padded tail of cv_to_intdom, set index to last valid intdom index.
    if (n_cv>0) {
        std::copy(cv_to_intdom_vec.begin(), cv_to_intdom_vec.end(), cv_to_intdom.begin());
        std::fill(cv_to_intdom.begin() + n_cv, cv_to_intdom.end(), cv_to_intdom_vec.back());
    }

>>>>>>> 43dcf801
    if (cv_to_cell_vec.size()) {
        std::copy(cv_to_cell_vec.begin(), cv_to_cell_vec.end(), cv_to_cell.begin());
        std::fill(cv_to_cell.begin() + n_cv, cv_to_cell.end(), cv_to_cell_vec.back());
    }

    util::fill(time_since_spike, -1.0);
<<<<<<< HEAD
    for (unsigned i = 0; i<n_cv; ++i) {
        temperature_degC[i] = temperature_K[i] - 273.15;
    }
}

void shared_state::integrate_voltage() {
    solver.solve(voltage, dt, current_density, conductivity);
}

void shared_state::integrate_diffusion() {
    for (auto& [ion, data]: ion_data) {
        if (data.solver) {
            data.solver->solve(data.Xd_,
                               dt,
                               voltage,
                               data.iX_,
                               data.gX_,
                               data.charge[0]);

        }
    }
}

void shared_state::add_ion(
    const std::string& ion_name,
    int charge,
    const fvm_ion_config& ion_info,
    ion_state::solver_ptr ptr) {
    ion_data.emplace(std::piecewise_construct,
                     std::forward_as_tuple(ion_name),
                     std::forward_as_tuple(charge, ion_info, alignment, std::move(ptr)));
}

void shared_state::configure_stimulus(const fvm_stimulus_config& stims) {
    stim_data = istim_state(stims, alignment);
=======
    std::transform(temperature_K.begin(), temperature_K.end(),
                   temperature_degC.begin(),
                   [](auto T) { return T - 273.15; });
    reset_thresholds();
>>>>>>> 43dcf801
}

void shared_state::reset() {
    std::copy(init_voltage.begin(), init_voltage.end(), voltage.begin());
    util::fill(current_density, 0);
    util::fill(conductivity, 0);
    time = 0;
    util::fill(time_since_spike, -1.0);

    for (auto& i: ion_data) {
        i.second.reset();
    }

    stim_data.reset();
}

void shared_state::zero_currents() {
    util::fill(current_density, 0);
    util::fill(conductivity, 0);
    for (auto& i: ion_data) {
        i.second.zero_current();
    }
    stim_data.zero_current();
}

<<<<<<< HEAD
void shared_state::ions_init_concentration() {
    for (auto& i: ion_data) {
        i.second.init_concentration();
    }
}

void shared_state::update_time_to(const timestep_range::timestep& ts) {
    time_to = ts.t1();
    dt = ts.dt();
=======
void shared_state::update_time_to(arb_value_type dt_step, arb_value_type tmax) {
    using simd::assign;
    using simd::indirect;
    using simd::add;
    using simd::min;
    for (arb_size_type i = 0; i<n_intdom; i+=simd_width) {
        simd_value_type t;
        assign(t, indirect(time.data()+i, simd_width));
        t = min(add(t, dt_step), tmax);
        indirect(time_to.data()+i, simd_width) = t;
    }
>>>>>>> 43dcf801
}

void shared_state::mark_events() {
    for (auto& s : storage) {
        s.second.deliverable_events_.mark();
    }
}

<<<<<<< HEAD
void shared_state::add_stimulus_current() {
     stim_data.add_current(time, current_density);
=======
std::pair<arb_value_type, arb_value_type> shared_state::time_bounds() const {
    return util::minmax_value(time);
>>>>>>> 43dcf801
}

std::pair<arb_value_type, arb_value_type> shared_state::voltage_bounds() const {
    return util::minmax_value(voltage);
}

<<<<<<< HEAD
void shared_state::take_samples(
    const sample_event_stream::state& s,
    array& sample_time,
    array& sample_value)
{
    if (!s.empty()) {
        const auto begin = s.begin_marked;
        const auto end = s.end_marked;

=======
void shared_state::take_samples() {
    sample_events.mark_until(time_to);
    const auto& state = sample_events.marked_events();
    for (arb_size_type i = 0; i<state.n_streams(); ++i) {
        auto begin = state.begin_marked(i);
        auto end = state.end_marked(i);
>>>>>>> 43dcf801
        // Null handles are explicitly permitted, and always give a sample of zero.
        for (auto p = begin; p<end; ++p) {
            sample_time[p->offset] = time;
            sample_value[p->offset] = p->handle? *p->handle: 0;
        }
    }
    sample_events.drop_marked_events();
}

// (Debug interface only.)
ARB_ARBOR_API std::ostream& operator<<(std::ostream& out, const shared_state& s) {
    using io::csv;

    out << "n_cv         " << s.n_cv << "\n";
    out << "time         " << s.time << "\n";
    out << "time_to      " << s.time_to << "\n";
    out << "dt           " << s.dt << "\n";
    out << "voltage      " << csv(s.voltage) << "\n";
    out << "init_voltage " << csv(s.init_voltage) << "\n";
    out << "temperature  " << csv(s.temperature_degC) << "\n";
    out << "diameter     " << csv(s.diam_um) << "\n";
    out << "current      " << csv(s.current_density) << "\n";
    out << "conductivity " << csv(s.conductivity) << "\n";
    for (const auto& ki: s.ion_data) {
        auto& kn = ki.first;
        auto& i = ki.second;
        out << kn << "/current_density        " << csv(i.iX_) << "\n";
        out << kn << "/reversal_potential     " << csv(i.eX_) << "\n";
        out << kn << "/internal_concentration " << csv(i.Xi_) << "\n";
        out << kn << "/external_concentration " << csv(i.Xo_) << "\n";
        out << kn << "/intconc_initial        " << csv(i.init_Xi_) << "\n";
        out << kn << "/extconc_initial        " << csv(i.init_Xo_) << "\n";
        out << kn << "/revpot_initial         " << csv(i.init_eX_) << "\n";
        out << kn << "/node_index             " << csv(i.node_index_) << "\n";
    }

    return out;
}

namespace {
template <typename T>
struct chunk_writer {
    T* end;
    const std::size_t stride;

    chunk_writer(T* data, std::size_t stride):
        end(data), stride(stride) {}

    template <typename Seq>
    T* append(const Seq& seq, T pad) {
        auto p = end;
        copy_extend(seq, util::make_range(p, end+=stride), pad);
        return p;
    }

    T* fill(T value) {
        auto p = end;
        std::fill(p, end+=stride, value);
        return p;
    }
};

template <typename V>
std::size_t extend_width(const arb::mechanism& mech, std::size_t width) {
    // Width has to accommodate mechanism alignment and SIMD width.
    std::size_t m = std::lcm(mech.data_alignment(), mech.iface_.partition_width*sizeof(V))/sizeof(V);
    return math::round_up(width, m);
}
} // anonymous namespace

<<<<<<< HEAD
const arb_value_type* shared_state::mechanism_state_data(const mechanism& m, const std::string& key) {
    for (arb_size_type i = 0; i<m.mech_.n_state_vars; ++i) {
        if (key==m.mech_.state_vars[i].name) {
            return m.ppack_.state_vars[i];
        }
    }
    return nullptr;
}

void shared_state::register_events(const event_map& staged_event_map, const timestep_range& dts) {
    for (auto& [mech_id, store] : storage) {
        if (auto it = staged_event_map.find(mech_id);
            it != staged_event_map.end() && it->second.size()) {
            store.deliverable_events_.init(it->second, dts);
        }
    }
}

void shared_state::deliver_events(mechanism& m) {
    if (auto it = storage.find(m.mechanism_id()); it != storage.end()) {
        auto& deliverable_events = it->second.deliverable_events_;
        if (auto es_state = deliverable_events.marked_events(); es_state.num_streams > 0u) {
            m.deliver_events(es_state);
        }
    }
}

=======
>>>>>>> 43dcf801
void shared_state::update_prng_state(mechanism& m) {
    if (!m.mech_.n_random_variables) return;
    const auto mech_id = m.mechanism_id();
    auto& store = storage[mech_id];
    const auto counter = store.random_number_update_counter_++;
    const auto cache_idx = cbprng::cache_index(counter);

    m.ppack_.random_numbers = store.random_numbers_[cache_idx].data();

    if (cache_idx == 0) {
        // Generate random numbers every cbprng::cache_size() iterations:
        // For each random variable we will generate cbprng::cache_size() values per site
        // and there are width sites.
        // The RNG will be seeded by a global seed, the mechanism id, the variable index, the
        // current site's global cell, the site index within its cell and a counter representing
        // time.
        const auto num_rv = store.random_numbers_[cache_idx].size();
        const auto width_padded = store.value_width_padded;
        const auto width = m.ppack_.width;
        arb_value_type* dst = store.random_numbers_[0][0];
        generate_random_numbers(dst, width, width_padded, num_rv, cbprng_seed, mech_id, counter,
            store.gid_.data(), store.idx_.data());
    }
}

// The derived class (typically generated code from modcc) holds pointers that need
// to be set to point inside the shared state, or into the allocated parameter/variable
// data block.
//
// In ths SIMD case, there may be a 'tail' of values that correspond to a partial
// SIMD value when the width is not a multiple of the SIMD data width. In this
// implementation we do not use SIMD masking to avoid tail values, but instead
// extend the vectors to a multiple of the SIMD width: sites/CVs corresponding to
// these past-the-end values are given a weight of zero, and any corresponding
// indices into shared state point to the last valid slot.
// The tail comprises those elements between width_ and width_padded_:
//
// * For entries in the padded tail of weight_, set weight to zero.
// * For indices in the padded tail of node_index_, set index to last valid CV index.
// * For indices in the padded tail of ion index maps, set index to last valid ion index.

void shared_state::instantiate(arb::mechanism& m,
                               unsigned id,
                               const mechanism_overrides& overrides,
                               const mechanism_layout& pos_data,
                               const std::vector<std::pair<std::string, std::vector<arb_value_type>>>& params) {
    // Mechanism indices and data require:
    // * an alignment that is a multiple of the mechansim data_alignment();
    // * a size which is a multiple of partition_width() for SIMD access.
    //
    // We used the padded_allocator to allocate arrays with the correct alignment, and allocate
    // sizes that are multiples of a width padded to account for SIMD access and per-vector alignment.

    util::padded_allocator<> pad(m.data_alignment());

    if (storage.find(id) != storage.end()) {
        throw arbor_internal_error("Duplicate mechanism id in MC shared state.");
    }
    auto& store = storage[id];
    auto width = pos_data.cv.size();
    // Assign non-owning views onto shared state:
    m.ppack_ = {0};
    m.ppack_.width            = width;
    m.ppack_.mechanism_id     = id;
    m.ppack_.vec_ci           = cv_to_cell.data();
    m.ppack_.vec_v            = voltage.data();
    m.ppack_.vec_i            = current_density.data();
    m.ppack_.vec_g            = conductivity.data();
    m.ppack_.temperature_degC = temperature_degC.data();
    m.ppack_.diam_um          = diam_um.data();
    m.ppack_.time_since_spike = time_since_spike.data();
    m.ppack_.n_detectors      = n_detector;
    m.ppack_.events           = {};
    m.ppack_.dt               = dt;
    m.ppack_.t                = 0;

    bool mult_in_place = !pos_data.multiplicity.empty();
    bool peer_indices = !pos_data.peer_cv.empty();

    // store indices for random number generation
    store.gid_ = pos_data.gid;
    store.idx_ = pos_data.idx;

    // Allocate view pointers (except globals!)
    store.state_vars_.resize(m.mech_.n_state_vars); m.ppack_.state_vars = store.state_vars_.data();
    store.parameters_.resize(m.mech_.n_parameters); m.ppack_.parameters = store.parameters_.data();
    store.ion_states_.resize(m.mech_.n_ions);       m.ppack_.ion_states = store.ion_states_.data();

    // Set ion views
    for (auto idx: make_span(m.mech_.n_ions)) {
        auto ion = m.mech_.ions[idx].name;
        auto ion_binding = value_by_key(overrides.ion_rebind, ion).value_or(ion);
        auto* oion = ptr_by_key(ion_data, ion_binding);
        if (!oion) throw arbor_internal_error(util::pprintf("multicore/mechanism: mechanism holds ion '{}' with no corresponding shared state", ion));

        auto& ion_state = m.ppack_.ion_states[idx];
        ion_state = {0};
        ion_state.current_density         = oion->iX_.data();
        ion_state.reversal_potential      = oion->eX_.data();
        ion_state.internal_concentration  = oion->Xi_.data();
        ion_state.external_concentration  = oion->Xo_.data();
        ion_state.diffusive_concentration = oion->Xd_.data();
        ion_state.ionic_charge            = oion->charge.data();
        ion_state.conductivity            = oion->gX_.data();
    }

    // Initialize state and parameter vectors with default values.
    {
        // Allocate view pointers for random nubers
        std::size_t num_random_numbers_per_cv = m.mech_.n_random_variables;
        std::size_t random_number_storage = num_random_numbers_per_cv*cbprng::cache_size();
        for (auto& v : store.random_numbers_) v.resize(num_random_numbers_per_cv);
        m.ppack_.random_numbers = store.random_numbers_[0].data();

        // Allocate bulk storage
        std::size_t value_width_padded = extend_width<arb_value_type>(m, pos_data.cv.size());
        store.value_width_padded = value_width_padded;
        std::size_t count = (m.mech_.n_state_vars + m.mech_.n_parameters + 1 +
            random_number_storage)*value_width_padded + m.mech_.n_globals;
        store.data_ = array(count, NAN, pad);
        chunk_writer writer(store.data_.data(), value_width_padded);

        // First sub-array of data_ is used for weight_
        m.ppack_.weight = writer.append(pos_data.weight, 0);
        // Set parameters: either default, or explicit override
        for (auto idx: make_span(m.mech_.n_parameters)) {
            const auto& param = m.mech_.parameters[idx];
            const auto& it = std::find_if(params.begin(), params.end(),
                                          [&](const auto& k) { return k.first == param.name; });
            if (it != params.end()) {
                if (it->second.size() != width) throw arbor_internal_error("mechanism field size mismatch");
                m.ppack_.parameters[idx] = writer.append(it->second, param.default_value);
            }
            else {
                m.ppack_.parameters[idx] = writer.fill(param.default_value);
            }
        }
        // Set initial state values
        for (auto idx: make_span(m.mech_.n_state_vars)) {
            m.ppack_.state_vars[idx] = writer.fill(m.mech_.state_vars[idx].default_value);
        }
        // Set random numbers
        for (auto idx_v: make_span(num_random_numbers_per_cv))
            for (auto idx_c: make_span(cbprng::cache_size()))
                store.random_numbers_[idx_c][idx_v] = writer.fill(0);

        // Assign global scalar parameters
        m.ppack_.globals = writer.end;
        for (auto idx: make_span(m.mech_.n_globals)) {
            m.ppack_.globals[idx] = m.mech_.globals[idx].default_value;
        }
        for (auto& [k, v]: overrides.globals) {
            auto found = false;
            for (auto idx: make_span(m.mech_.n_globals)) {
                if (m.mech_.globals[idx].name == k) {
                    m.ppack_.globals[idx] = v;
                    found = true;
                    break;
                }
            }
            if (!found) throw arbor_internal_error(util::pprintf("multicore/mechanism: no such mechanism global '{}'", k));
        }
        store.globals_ = std::vector<arb_value_type>(m.ppack_.globals, m.ppack_.globals + m.mech_.n_globals);
    }

    // Make index bulk storage
    {
        // Allocate bulk storage
        std::size_t index_width_padded = extend_width<arb_index_type>(m, pos_data.cv.size());
        std::size_t count = mult_in_place + peer_indices + m.mech_.n_ions + 1;
        store.indices_ = iarray(count*index_width_padded, 0, pad);
        chunk_writer writer(store.indices_.data(), index_width_padded);
        // Setup node indices
        //   We usually insert cv.size() == width elements into node index (length: width_padded >= width)
        //   and pad by the last element of cv. If width == 0 we must choose a different pad, that will not
        //   really be used, as width == width_padded == 0. Nevertheless, we need to pass it.
        auto pad_val = pos_data.cv.empty() ? 0 : pos_data.cv.back();
        m.ppack_.node_index = writer.append(pos_data.cv, pad_val);
        auto node_index = util::range_n(m.ppack_.node_index, index_width_padded);
        // Make SIMD index constraints and set the view
        store.constraints_ = make_constraint_partition(node_index, m.ppack_.width, m.iface_.partition_width);
        m.ppack_.index_constraints.contiguous    = store.constraints_.contiguous.data();
        m.ppack_.index_constraints.constant      = store.constraints_.constant.data();
        m.ppack_.index_constraints.independent   = store.constraints_.independent.data();
        m.ppack_.index_constraints.none          = store.constraints_.none.data();
        m.ppack_.index_constraints.n_contiguous  = store.constraints_.contiguous.size();
        m.ppack_.index_constraints.n_constant    = store.constraints_.constant.size();
        m.ppack_.index_constraints.n_independent = store.constraints_.independent.size();
        m.ppack_.index_constraints.n_none        = store.constraints_.none.size();
        // Create ion indices
        for (auto idx: make_span(m.mech_.n_ions)) {
            auto  ion = m.mech_.ions[idx].name;
            // Index into shared_state respecting ion rebindings
            auto ion_binding = value_by_key(overrides.ion_rebind, ion).value_or(ion);
            ion_state* oion = ptr_by_key(ion_data, ion_binding);
            if (!oion) throw arbor_internal_error(util::pprintf("multicore/mechanism: mechanism holds ion '{}' with no corresponding shared state ", ion));
            // Obtain index and move data
            auto indices = util::index_into(node_index, oion->node_index_);
            m.ppack_.ion_states[idx].index = writer.append(indices, util::back(indices));
            // Check SIMD constraints
            arb_assert(compatible_index_constraints(node_index, util::range_n(m.ppack_.ion_states[idx].index, index_width_padded), m.iface_.partition_width));
        }
        if (mult_in_place) m.ppack_.multiplicity = writer.append(pos_data.multiplicity, 0);
        // `peer_index` holds the peer CV of each CV in node_index.
        // Peer CVs are only filled for gap junction mechanisms. They are used
        // to index the voltage at the other side of a gap-junction connection.
        if (peer_indices) m.ppack_.peer_index = writer.append(pos_data.peer_cv, pos_data.peer_cv.back());
    }
}

} // namespace multicore
} // namespace arb<|MERGE_RESOLUTION|>--- conflicted
+++ resolved
@@ -192,27 +192,8 @@
 
 // shared_state methods:
 
-<<<<<<< HEAD
-shared_state::shared_state(
-    arb_size_type n_cell,
-    arb_size_type n_cv,
-    arb_size_type n_detector,
-    const std::vector<arb_index_type>& cv_to_cell_vec,
-    const std::vector<arb_value_type>& init_membrane_potential,
-    const std::vector<arb_value_type>& temperature_K,
-    const std::vector<arb_value_type>& diam,
-    const std::vector<arb_index_type>& src_to_spike,
-    unsigned align,
-    arb_seed_type cbprng_seed_
-):
-    alignment(min_alignment(align)),
-    alloc(alignment),
-    n_detector(n_detector),
-    n_cv(n_cv),
-=======
-shared_state::shared_state(arb_size_type n_intdom,
-                           arb_size_type n_cell,
-                           const std::vector<arb_index_type>& cv_to_intdom_vec,
+shared_state::shared_state(arb_size_type n_cell,
+                           arb_size_type n_cv_,
                            const std::vector<arb_index_type>& cv_to_cell_vec,
                            const std::vector<arb_value_type>& init_membrane_potential,
                            const std::vector<arb_value_type>& temperature_K,
@@ -223,91 +204,33 @@
                            arb_seed_type cbprng_seed_):
     alignment(min_alignment(align)),
     alloc(alignment),
-    n_intdom(n_intdom),
     n_detector(detector.count),
-    n_cv(cv_to_intdom_vec.size()),
-    cv_to_intdom(math::round_up(n_cv, alignment), pad(alignment)),
->>>>>>> 43dcf801
+    n_cv(n_cv_),
     cv_to_cell(math::round_up(cv_to_cell_vec.size(), alignment), pad(alignment)),
-    voltage(n_cv, pad(alignment)),
-    current_density(n_cv, pad(alignment)),
-    conductivity(n_cv, pad(alignment)),
+    voltage(n_cv_, pad(alignment)),
+    current_density(n_cv_, pad(alignment)),
+    conductivity(n_cv_, pad(alignment)),
     init_voltage(init_membrane_potential.begin(), init_membrane_potential.end(), pad(alignment)),
-    temperature_degC(n_cv, pad(alignment)),
+    temperature_degC(n_cv_, pad(alignment)),
     diam_um(diam.begin(), diam.end(), pad(alignment)),
     time_since_spike(n_cell*n_detector, pad(alignment)),
-<<<<<<< HEAD
-    src_to_spike(src_to_spike.begin(), src_to_spike.end(), pad(alignment)),
-    cbprng_seed(cbprng_seed_)
-{
-=======
     src_to_spike(src_to_spike_.begin(), src_to_spike_.end(), pad(alignment)),
     cbprng_seed(cbprng_seed_),
-    sample_events(n_intdom),
-    watcher{cv_to_intdom.data(),
+    watcher{n_cv_,
             src_to_spike.data(),
-            &time,
-            &time_to,
-            static_cast<arb_size_type>(voltage.size()),
             detector.cv,
             detector.threshold,
-            detector.ctx},
-    deliverable_events(n_intdom) {
-    // For indices in the padded tail of cv_to_intdom, set index to last valid intdom index.
-    if (n_cv>0) {
-        std::copy(cv_to_intdom_vec.begin(), cv_to_intdom_vec.end(), cv_to_intdom.begin());
-        std::fill(cv_to_intdom.begin() + n_cv, cv_to_intdom.end(), cv_to_intdom_vec.back());
-    }
-
->>>>>>> 43dcf801
+            detector.ctx} {
     if (cv_to_cell_vec.size()) {
         std::copy(cv_to_cell_vec.begin(), cv_to_cell_vec.end(), cv_to_cell.begin());
         std::fill(cv_to_cell.begin() + n_cv, cv_to_cell.end(), cv_to_cell_vec.back());
     }
 
     util::fill(time_since_spike, -1.0);
-<<<<<<< HEAD
-    for (unsigned i = 0; i<n_cv; ++i) {
-        temperature_degC[i] = temperature_K[i] - 273.15;
-    }
-}
-
-void shared_state::integrate_voltage() {
-    solver.solve(voltage, dt, current_density, conductivity);
-}
-
-void shared_state::integrate_diffusion() {
-    for (auto& [ion, data]: ion_data) {
-        if (data.solver) {
-            data.solver->solve(data.Xd_,
-                               dt,
-                               voltage,
-                               data.iX_,
-                               data.gX_,
-                               data.charge[0]);
-
-        }
-    }
-}
-
-void shared_state::add_ion(
-    const std::string& ion_name,
-    int charge,
-    const fvm_ion_config& ion_info,
-    ion_state::solver_ptr ptr) {
-    ion_data.emplace(std::piecewise_construct,
-                     std::forward_as_tuple(ion_name),
-                     std::forward_as_tuple(charge, ion_info, alignment, std::move(ptr)));
-}
-
-void shared_state::configure_stimulus(const fvm_stimulus_config& stims) {
-    stim_data = istim_state(stims, alignment);
-=======
     std::transform(temperature_K.begin(), temperature_K.end(),
                    temperature_degC.begin(),
                    [](auto T) { return T - 273.15; });
     reset_thresholds();
->>>>>>> 43dcf801
 }
 
 void shared_state::reset() {
@@ -333,75 +256,22 @@
     stim_data.zero_current();
 }
 
-<<<<<<< HEAD
-void shared_state::ions_init_concentration() {
-    for (auto& i: ion_data) {
-        i.second.init_concentration();
-    }
-}
-
-void shared_state::update_time_to(const timestep_range::timestep& ts) {
-    time_to = ts.t1();
-    dt = ts.dt();
-=======
-void shared_state::update_time_to(arb_value_type dt_step, arb_value_type tmax) {
-    using simd::assign;
-    using simd::indirect;
-    using simd::add;
-    using simd::min;
-    for (arb_size_type i = 0; i<n_intdom; i+=simd_width) {
-        simd_value_type t;
-        assign(t, indirect(time.data()+i, simd_width));
-        t = min(add(t, dt_step), tmax);
-        indirect(time_to.data()+i, simd_width) = t;
-    }
->>>>>>> 43dcf801
-}
-
-void shared_state::mark_events() {
-    for (auto& s : storage) {
-        s.second.deliverable_events_.mark();
-    }
-}
-
-<<<<<<< HEAD
-void shared_state::add_stimulus_current() {
-     stim_data.add_current(time, current_density);
-=======
-std::pair<arb_value_type, arb_value_type> shared_state::time_bounds() const {
-    return util::minmax_value(time);
->>>>>>> 43dcf801
-}
-
 std::pair<arb_value_type, arb_value_type> shared_state::voltage_bounds() const {
     return util::minmax_value(voltage);
 }
 
-<<<<<<< HEAD
-void shared_state::take_samples(
-    const sample_event_stream::state& s,
-    array& sample_time,
-    array& sample_value)
-{
-    if (!s.empty()) {
-        const auto begin = s.begin_marked;
-        const auto end = s.end_marked;
-
-=======
 void shared_state::take_samples() {
-    sample_events.mark_until(time_to);
+    sample_events.mark();
     const auto& state = sample_events.marked_events();
-    for (arb_size_type i = 0; i<state.n_streams(); ++i) {
-        auto begin = state.begin_marked(i);
-        auto end = state.end_marked(i);
->>>>>>> 43dcf801
+    if (!state.empty()) {
+        const auto begin = state.begin_marked;
+        const auto end = state.end_marked;
         // Null handles are explicitly permitted, and always give a sample of zero.
         for (auto p = begin; p<end; ++p) {
             sample_time[p->offset] = time;
             sample_value[p->offset] = p->handle? *p->handle: 0;
         }
     }
-    sample_events.drop_marked_events();
 }
 
 // (Debug interface only.)
@@ -465,36 +335,6 @@
 }
 } // anonymous namespace
 
-<<<<<<< HEAD
-const arb_value_type* shared_state::mechanism_state_data(const mechanism& m, const std::string& key) {
-    for (arb_size_type i = 0; i<m.mech_.n_state_vars; ++i) {
-        if (key==m.mech_.state_vars[i].name) {
-            return m.ppack_.state_vars[i];
-        }
-    }
-    return nullptr;
-}
-
-void shared_state::register_events(const event_map& staged_event_map, const timestep_range& dts) {
-    for (auto& [mech_id, store] : storage) {
-        if (auto it = staged_event_map.find(mech_id);
-            it != staged_event_map.end() && it->second.size()) {
-            store.deliverable_events_.init(it->second, dts);
-        }
-    }
-}
-
-void shared_state::deliver_events(mechanism& m) {
-    if (auto it = storage.find(m.mechanism_id()); it != storage.end()) {
-        auto& deliverable_events = it->second.deliverable_events_;
-        if (auto es_state = deliverable_events.marked_events(); es_state.num_streams > 0u) {
-            m.deliver_events(es_state);
-        }
-    }
-}
-
-=======
->>>>>>> 43dcf801
 void shared_state::update_prng_state(mechanism& m) {
     if (!m.mech_.n_random_variables) return;
     const auto mech_id = m.mechanism_id();
