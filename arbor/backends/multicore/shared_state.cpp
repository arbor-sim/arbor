--- conflicted
+++ resolved
@@ -57,19 +57,7 @@
     flags_{ion_data},
     node_index_(ion_data.cv.begin(), ion_data.cv.end(), pad(alignment)),
     iX_(ion_data.cv.size(), NAN, pad(alignment)),
-<<<<<<< HEAD
-    eX_(ion_data.init_revpot.begin(), ion_data.init_revpot.end(), pad(alignment)),
-    Xi_(ion_data.init_iconc.begin(), ion_data.init_iconc.end(), pad(alignment)),
-    Xd_(ion_data.reset_iconc.begin(), ion_data.reset_iconc.end(), pad(alignment)),
-    Xo_(ion_data.init_econc.begin(), ion_data.init_econc.end(), pad(alignment)),
-    init_Xi_(ion_data.init_iconc.begin(), ion_data.init_iconc.end(), pad(alignment)),
-    init_Xo_(ion_data.init_econc.begin(), ion_data.init_econc.end(), pad(alignment)),
-    reset_Xi_(ion_data.reset_iconc.begin(), ion_data.reset_iconc.end(), pad(alignment)),
-    reset_Xo_(ion_data.reset_econc.begin(), ion_data.reset_econc.end(), pad(alignment)),
-    init_eX_(ion_data.init_revpot.begin(), ion_data.init_revpot.end(), pad(alignment)),
-=======
     gX_(ion_data.cv.size(), NAN, pad(alignment)),
->>>>>>> 342fa364
     charge(1u, ion_data.charge, pad(alignment)),
     solver(std::move(ptr)) {
     if (flags_.reset_xi()
