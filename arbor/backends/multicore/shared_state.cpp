#include <algorithm>
#include <cmath>
#include <string>
#include <unordered_map>
#include <utility>
#include <vector>

#include <arbor/assert.hpp>
#include <arbor/common_types.hpp>
#include <arbor/constants.hpp>
#include <arbor/fvm_types.hpp>
#include <arbor/math.hpp>
#include <arbor/mechanism.hpp>
#include <arbor/simd/simd.hpp>

#include "io/sepval.hpp"
#include "util/index_into.hpp"
#include "util/padded_alloc.hpp"
#include "util/rangeutil.hpp"
#include "util/maputil.hpp"
#include "util/range.hpp"
#include "util/strprintf.hpp"

#include "multicore_common.hpp"
#include "shared_state.hpp"
#include "fvm.hpp"

namespace arb {
namespace multicore {

using util::make_span;
using util::ptr_by_key;
using util::value_by_key;

constexpr unsigned vector_length = (unsigned) simd::simd_abi::native_width<arb_value_type>::value;
using simd_value_type = simd::simd<arb_value_type, vector_length, simd::simd_abi::default_abi>;
using simd_index_type = simd::simd<arb_index_type, vector_length, simd::simd_abi::default_abi>;
const int simd_width  = simd::width<simd_value_type>();

// Pick alignment compatible with native SIMD width for explicitly
// vectorized operations below.
//
// TODO: Is SIMD use here a win? Test and compare; may be better to leave
// these up to the compiler to optimize/auto-vectorize.

inline unsigned min_alignment(unsigned align) {
    unsigned simd_align = sizeof(arb_value_type)*simd_width;
    return math::next_pow2(std::max(align, simd_align));
}

using pad = util::padded_allocator<>;

ion_state::ion_state(const fvm_ion_config& ion_data,
                     unsigned align,
                     solver_ptr ptr):
    alignment(min_alignment(align)),
    write_eX_(ion_data.revpot_written),
    write_Xo_(ion_data.econc_written),
    write_Xi_(ion_data.iconc_written),
    write_Xd_(ion_data.is_diffusive),
<<<<<<< HEAD
    node_index_(ion_data.cv.begin(), ion_data.cv.end(), pad(alignment)),
    iX_(ion_data.cv.size(), NAN, pad(alignment)),
    eX_(ion_data.init_revpot.begin(), ion_data.init_revpot.end(), pad(alignment)),
    Xi_(ion_data.init_iconc.begin(), ion_data.init_iconc.end(), pad(alignment)),
    Xo_(ion_data.init_econc.begin(), ion_data.init_econc.end(), pad(alignment)),
=======
    read_Xo_(ion_data.econc_written || ion_data.econc_read), // ensure that if we have W access, also R access is flagged
    read_Xi_(ion_data.iconc_written || ion_data.iconc_read),
    read_Xd_(ion_data.is_diffusive),
    node_index_(ion_data.cv.begin(), ion_data.cv.end(), pad(alignment)),
    iX_(ion_data.cv.size(), NAN, pad(alignment)),
    eX_(ion_data.init_revpot.begin(), ion_data.init_revpot.end(), pad(alignment)),
>>>>>>> 9de9174d
    gX_(ion_data.cv.size(), NAN, pad(alignment)),
    charge(1u, ion_data.charge, pad(alignment)),
    solver(std::move(ptr)) {
    // We don't need to allocate these if we never use them...
<<<<<<< HEAD
=======
    if (read_Xi_) {
        Xi_ = {ion_data.init_iconc.begin(), ion_data.init_iconc.end(), pad(alignment)};
    }
    if (read_Xo_) {
        Xo_ = {ion_data.init_econc.begin(), ion_data.init_econc.end(), pad(alignment)};
    }
>>>>>>> 9de9174d
    if (write_Xi_ || write_Xd_) {
        // ... but this is used by Xd and Xi!
        reset_Xi_ = {ion_data.reset_iconc.begin(), ion_data.reset_iconc.end(), pad(alignment)};
    }
    if (write_Xi_) {
        init_Xi_  = {ion_data.init_iconc.begin(), ion_data.init_iconc.end(), pad(alignment)};
        arb_assert(node_index_.size()==init_Xi_.size());
    }
    if (write_Xo_) {
        init_Xo_  = {ion_data.init_econc.begin(), ion_data.init_econc.end(), pad(alignment)};
        reset_Xo_ = {ion_data.reset_econc.begin(), ion_data.reset_econc.end(), pad(alignment)};
        arb_assert(node_index_.size()==init_Xo_.size());
    }
    if (write_eX_) {
        init_eX_ = {ion_data.init_revpot.begin(), ion_data.init_revpot.end(), pad(alignment)};
        arb_assert(node_index_.size()==init_eX_.size());
    }
<<<<<<< HEAD
    if (write_Xd_) {
=======
    if (read_Xd_) {
>>>>>>> 9de9174d
        Xd_ = {ion_data.reset_iconc.begin(), ion_data.reset_iconc.end(), pad(alignment)};
    }
}

void ion_state::init_concentration() {
    // NB. not resetting Xd here, it's controlled via the solver.
    if (write_Xi_) std::copy(init_Xi_.begin(), init_Xi_.end(), Xi_.begin());
    if (write_Xo_) std::copy(init_Xo_.begin(), init_Xo_.end(), Xo_.begin());
}

void ion_state::zero_current() {
    util::zero(gX_);
    util::zero(iX_);
}

void ion_state::reset() {
    zero_current();
    if (write_Xi_) std::copy(reset_Xi_.begin(), reset_Xi_.end(), Xi_.begin());
    if (write_Xo_) std::copy(reset_Xo_.begin(), reset_Xo_.end(), Xo_.begin());
    if (write_eX_) std::copy(init_eX_.begin(), init_eX_.end(), eX_.begin());
    // This goes _last_ or at least after Xi since we might have removed reset_Xi
    // when Xi is constant. Thus conditionally resetting Xi first and then copying
    // Xi -> Xd is safe in all cases.
    if (write_Xd_) std::copy(Xi_.begin(), Xi_.end(), Xd_.begin());
}

// istim_state methods:

istim_state::istim_state(const fvm_stimulus_config& stim, unsigned align):
    alignment(min_alignment(align)),
    accu_to_cv_(stim.cv_unique.begin(), stim.cv_unique.end(), pad(alignment)),
    frequency_(stim.frequency.begin(), stim.frequency.end(), pad(alignment)),
    phase_(stim.phase.begin(), stim.phase.end(), pad(alignment))
{
    using util::assign;

    // Translate instance-to-CV index from stim to istim_state index vectors.
    assign(accu_index_, util::index_into(stim.cv, accu_to_cv_));
    accu_stim_.resize(accu_to_cv_.size());

    std::size_t n = accu_index_.size();
    std::vector<arb_value_type> envl_a, envl_t;
    std::vector<arb_index_type> edivs;

    arb_assert(n==frequency_.size());
    arb_assert(n==stim.envelope_time.size());
    arb_assert(n==stim.envelope_amplitude.size());

    edivs.reserve(n+1);
    edivs.push_back(0);

    for (auto i: util::make_span(n)) {
        arb_assert(stim.envelope_time[i].size()==stim.envelope_amplitude[i].size());
        arb_assert(util::is_sorted(stim.envelope_time[i]));

        util::append(envl_a, stim.envelope_amplitude[i]);
        util::append(envl_t, stim.envelope_time[i]);
        edivs.push_back(arb_index_type(envl_t.size()));
    }

    assign(envl_amplitudes_, envl_a);
    assign(envl_times_, envl_t);
    assign(envl_divs_, edivs);
    envl_index_.assign(edivs.data(), edivs.data()+n);
}

void istim_state::zero_current() {
    util::zero(accu_stim_);
}

void istim_state::reset() {
    zero_current();

    std::size_t n = envl_index_.size();
    std::copy(envl_divs_.data(), envl_divs_.data()+n, envl_index_.begin());
}

void istim_state::add_current(const arb_value_type time, array& current_density) {
    constexpr double two_pi = 2*math::pi<double>;

    // Consider vectorizing...
    for (auto i: util::count_along(accu_index_)) {
        // Advance index into envelope until either
        // - the next envelope time is greater than simulation time, or
        // - it is the last valid index for the envelope.

        arb_index_type ei_left = envl_divs_[i];
        arb_index_type ei_right = envl_divs_[i+1];

        arb_index_type ai = accu_index_[i];
        arb_index_type cv = accu_to_cv_[ai];

        if (ei_left==ei_right || time<envl_times_[ei_left]) continue;

        arb_index_type& ei = envl_index_[i];
        while (ei+1<ei_right && envl_times_[ei+1]<=time) ++ei;

        double J = envl_amplitudes_[ei]; // current density (A/m²)
        if (ei+1<ei_right) {
            // linearly interpolate:
            arb_assert(envl_times_[ei]<=time && envl_times_[ei+1]>time);
            double J1 = envl_amplitudes_[ei+1];
            double u = (time-envl_times_[ei])/(envl_times_[ei+1]-envl_times_[ei]);
            J = math::lerp(J, J1, u);
        }

        if (frequency_[i]) {
            J *= std::sin(two_pi*frequency_[i]*time + phase_[i]);
        }

        accu_stim_[ai] += J;
        current_density[cv] -= J;
    }
}

// shared_state methods:

shared_state::shared_state(task_system_handle,    // ignored in mc backend
                           arb_size_type n_cell,
                           arb_size_type n_cv_,
                           const std::vector<arb_index_type>& cv_to_cell_vec,
                           const std::vector<arb_value_type>& init_membrane_potential,
                           const std::vector<arb_value_type>& temperature_K,
                           const std::vector<arb_value_type>& diam,
                           const std::vector<arb_value_type>& area,
                           const std::vector<arb_index_type>& src_to_spike_,
                           const fvm_detector_info& detector_info,
                           unsigned align,
                           arb_seed_type cbprng_seed_):
    alignment(min_alignment(align)),
    alloc(alignment),
    n_detector(detector_info.count),
    n_cv(n_cv_),
    cv_to_cell(math::round_up(cv_to_cell_vec.size(), alignment), pad(alignment)),
    voltage(n_cv_, pad(alignment)),
    current_density(n_cv_, pad(alignment)),
    conductivity(n_cv_, pad(alignment)),
    init_voltage(init_membrane_potential.begin(), init_membrane_potential.end(), pad(alignment)),
    temperature_degC(n_cv_, pad(alignment)),
    diam_um(diam.begin(), diam.end(), pad(alignment)),
    area_um2(area.begin(), area.end(), pad(alignment)),
    time_since_spike(n_cell*n_detector, pad(alignment)),
    src_to_spike(src_to_spike_.begin(), src_to_spike_.end(), pad(alignment)),
    cbprng_seed(cbprng_seed_),
    watcher{n_cv_, src_to_spike.data(), detector_info}
{
    if (cv_to_cell_vec.size()) {
        std::copy(cv_to_cell_vec.begin(), cv_to_cell_vec.end(), cv_to_cell.begin());
        std::fill(cv_to_cell.begin() + n_cv, cv_to_cell.end(), cv_to_cell_vec.back());
    }

    util::fill(time_since_spike, -1.0);
    std::transform(temperature_K.begin(), temperature_K.end(),
                   temperature_degC.begin(),
                   [](auto T) { return T - 273.15; });
    reset_thresholds();
}

void shared_state::reset() {
    std::copy(init_voltage.begin(), init_voltage.end(), voltage.begin());
    util::zero(current_density);
    util::zero(conductivity);
    time = 0;
    util::fill(time_since_spike, -1.0);

    for (auto& i: ion_data) {
        i.second.reset();
    }

    stim_data.reset();
}

void shared_state::zero_currents() {
    util::zero(current_density);
    util::zero(conductivity);
    for (auto& [i_, d]: ion_data) d.zero_current();
    stim_data.zero_current();
}

std::pair<arb_value_type, arb_value_type> shared_state::voltage_bounds() const {
    return util::minmax_value(voltage);
}

void shared_state::take_samples() {
    sample_events.mark();
    if (!sample_events.empty()) {
        const auto [begin, end] = sample_events.marked_events();
        // Null handles are explicitly permitted, and always give a sample of zero.
        for (auto p = begin; p<end; ++p) {
            sample_time[p->offset] = time;
            sample_value[p->offset] = p->handle? *p->handle: 0;
        }
    }
}

// (Debug interface only.)
ARB_ARBOR_API std::ostream& operator<<(std::ostream& out, const shared_state& s) {
    using io::csv;

    out << "n_cv         " << s.n_cv << "\n"
        << "time         " << s.time << "\n"
        << "time_to      " << s.time_to << "\n"
        << "dt           " << s.dt << "\n"
        << "voltage      " << csv(s.voltage) << "\n"
        << "init_voltage " << csv(s.init_voltage) << "\n"
        << "temperature  " << csv(s.temperature_degC) << "\n"
        << "diameter     " << csv(s.diam_um) << "\n"
        << "area         " << csv(s.area_um2) << "\n"
        << "current      " << csv(s.current_density) << "\n"
        << "conductivity " << csv(s.conductivity) << "\n";
    for (const auto& [kn, i]: s.ion_data) {
        out << kn << "/current_density        " << csv(i.iX_) << "\n"
            << kn << "/reversal_potential     " << csv(i.eX_) << "\n"
            << kn << "/internal_concentration " << csv(i.Xi_) << "\n"
            << kn << "/external_concentration " << csv(i.Xo_) << "\n"
            << kn << "/intconc_initial        " << csv(i.init_Xi_) << "\n"
            << kn << "/extconc_initial        " << csv(i.init_Xo_) << "\n"
            << kn << "/revpot_initial         " << csv(i.init_eX_) << "\n"
            << kn << "/node_index             " << csv(i.node_index_) << "\n";
    }

    return out;
}

namespace {
template <typename T>
struct chunk_writer {
    T* end;
    const std::size_t stride;

    chunk_writer(T* data, std::size_t stride):
        end(data), stride(stride) {}

    template <typename Seq>
    T* append(const Seq& seq, T pad) {
        auto p = end;
        copy_extend(seq, util::make_range(p, end+=stride), pad);
        return p;
    }

    T* fill(T value) {
        auto p = end;
        std::fill(p, end+=stride, value);
        return p;
    }
};

template <typename V>
std::size_t extend_width(const arb::mechanism& mech, std::size_t width) {
    // Width has to accommodate mechanism alignment and SIMD width.
    std::size_t m = std::lcm(mech.data_alignment(), mech.iface_.partition_width*sizeof(V))/sizeof(V);
    return math::round_up(width, m);
}
} // anonymous namespace

void shared_state::update_prng_state(mechanism& m) {
    if (!m.mech_.n_random_variables) return;
    const auto mech_id = m.mechanism_id();
    auto& store = storage[mech_id];
    const auto counter = store.random_number_update_counter_++;
    const auto cache_idx = cbprng::cache_index(counter);

    m.ppack_.random_numbers = store.random_numbers_[cache_idx].data();

    if (cache_idx == 0) {
        // Generate random numbers every cbprng::cache_size() iterations:
        // For each random variable we will generate cbprng::cache_size() values per site
        // and there are width sites.
        // The RNG will be seeded by a global seed, the mechanism id, the variable index, the
        // current site's global cell, the site index within its cell and a counter representing
        // time.
        const auto num_rv = store.random_numbers_[cache_idx].size();
        const auto width_padded = store.value_width_padded;
        const auto width = m.ppack_.width;
        arb_value_type* dst = store.random_numbers_[0][0];
        generate_random_numbers(dst, width, width_padded, num_rv, cbprng_seed, mech_id, counter,
            store.gid_.data(), store.idx_.data());
    }
}

// The derived class (typically generated code from modcc) holds pointers that need
// to be set to point inside the shared state, or into the allocated parameter/variable
// data block.
//
// In ths SIMD case, there may be a 'tail' of values that correspond to a partial
// SIMD value when the width is not a multiple of the SIMD data width. In this
// implementation we do not use SIMD masking to avoid tail values, but instead
// extend the vectors to a multiple of the SIMD width: sites/CVs corresponding to
// these past-the-end values are given a weight of zero, and any corresponding
// indices into shared state point to the last valid slot.
// The tail comprises those elements between width_ and width_padded_:
//
// * For entries in the padded tail of weight_, set weight to zero.
// * For indices in the padded tail of node_index_, set index to last valid CV index.
// * For indices in the padded tail of ion index maps, set index to last valid ion index.

void shared_state::instantiate(arb::mechanism& m,
                               unsigned id,
                               const mechanism_overrides& overrides,
                               const mechanism_layout& pos_data,
                               const std::vector<std::pair<std::string, std::vector<arb_value_type>>>& params) {
    // Mechanism indices and data require:
    // * an alignment that is a multiple of the mechansim data_alignment();
    // * a size which is a multiple of partition_width() for SIMD access.
    //
    // We used the padded_allocator to allocate arrays with the correct alignment, and allocate
    // sizes that are multiples of a width padded to account for SIMD access and per-vector alignment.

    util::padded_allocator<> pad(m.data_alignment());

    if (storage.count(id)) throw arbor_internal_error("Duplicate mechanism id in MC shared state.");
    streams[id] = deliverable_event_stream{};
    auto& store = storage[id];
    auto width = pos_data.cv.size();
    // Assign non-owning views onto shared state:
    m.ppack_ = {0};
    m.ppack_.width            = width;
    m.ppack_.mechanism_id     = id;
    m.ppack_.vec_ci           = cv_to_cell.data();
    m.ppack_.dt               = dt;
    m.ppack_.vec_v            = voltage.data();
    m.ppack_.vec_i            = current_density.data();
    m.ppack_.vec_g            = conductivity.data();
    m.ppack_.temperature_degC = temperature_degC.data();
    m.ppack_.diam_um          = diam_um.data();
    m.ppack_.area_um2         = area_um2.data();
    m.ppack_.time_since_spike = time_since_spike.data();
    m.ppack_.n_detectors      = n_detector;
    m.ppack_.events           = {};

    bool mult_in_place = !pos_data.multiplicity.empty();
    bool peer_indices = !pos_data.peer_cv.empty();

    // store indices for random number generation
    store.gid_ = pos_data.gid;
    store.idx_ = pos_data.idx;

    // Allocate view pointers (except globals!)
    store.state_vars_.resize(m.mech_.n_state_vars); m.ppack_.state_vars = store.state_vars_.data();
    store.parameters_.resize(m.mech_.n_parameters); m.ppack_.parameters = store.parameters_.data();
    store.ion_states_.resize(m.mech_.n_ions);       m.ppack_.ion_states = store.ion_states_.data();

    // Set ion views
    for (auto idx: make_span(m.mech_.n_ions)) {
        auto ion = m.mech_.ions[idx].name;
        auto ion_binding = value_by_key(overrides.ion_rebind, ion).value_or(ion);
        auto* oion = ptr_by_key(ion_data, ion_binding);
        if (!oion) throw arbor_internal_error(util::pprintf("multicore/mechanism: mechanism holds ion '{}' with no corresponding shared state", ion));

        auto& ion_state = m.ppack_.ion_states[idx];
        ion_state = {0};
        ion_state.current_density         = oion->iX_.data();
        ion_state.reversal_potential      = oion->eX_.data();
        ion_state.internal_concentration  = oion->Xi_.data();
        ion_state.external_concentration  = oion->Xo_.data();
        ion_state.diffusive_concentration = oion->Xd_.data();
        ion_state.ionic_charge            = oion->charge.data();
        ion_state.conductivity            = oion->gX_.data();
    }

    // Initialize state and parameter vectors with default values.
    {
        // Allocate view pointers for random nubers
        std::size_t num_random_numbers_per_cv = m.mech_.n_random_variables;
        std::size_t random_number_storage = num_random_numbers_per_cv*cbprng::cache_size();
        for (auto& v : store.random_numbers_) v.resize(num_random_numbers_per_cv);
        m.ppack_.random_numbers = store.random_numbers_[0].data();

        // Allocate bulk storage
        std::size_t value_width_padded = extend_width<arb_value_type>(m, pos_data.cv.size());
        store.value_width_padded = value_width_padded;
        std::size_t count = (m.mech_.n_state_vars + m.mech_.n_parameters + 1 +
            random_number_storage)*value_width_padded + m.mech_.n_globals;
        store.data_ = array(count, NAN, pad);
        chunk_writer writer(store.data_.data(), value_width_padded);

        // First sub-array of data_ is used for weight_
        m.ppack_.weight = writer.append(pos_data.weight, 0);
        // Set parameters: either default, or explicit override
        for (auto idx: make_span(m.mech_.n_parameters)) {
            const auto& param = m.mech_.parameters[idx];
            const auto& it = std::find_if(params.begin(), params.end(),
                                          [&](const auto& k) { return k.first == param.name; });
            if (it != params.end()) {
                if (it->second.size() != width) throw arbor_internal_error("mechanism field size mismatch");
                m.ppack_.parameters[idx] = writer.append(it->second, param.default_value);
            }
            else {
                m.ppack_.parameters[idx] = writer.fill(param.default_value);
            }
        }
        // Set initial state values
        for (auto idx: make_span(m.mech_.n_state_vars)) {
            m.ppack_.state_vars[idx] = writer.fill(m.mech_.state_vars[idx].default_value);
        }
        // Set random numbers
        for (auto idx_v: make_span(num_random_numbers_per_cv))
            for (auto idx_c: make_span(cbprng::cache_size()))
                store.random_numbers_[idx_c][idx_v] = writer.fill(0);

        // Assign global scalar parameters
        m.ppack_.globals = writer.end;
        for (auto idx: make_span(m.mech_.n_globals)) {
            m.ppack_.globals[idx] = m.mech_.globals[idx].default_value;
        }
        for (auto& [k, v]: overrides.globals) {
            auto found = false;
            for (auto idx: make_span(m.mech_.n_globals)) {
                if (m.mech_.globals[idx].name == k) {
                    m.ppack_.globals[idx] = v;
                    found = true;
                    break;
                }
            }
            if (!found) throw arbor_internal_error(util::pprintf("multicore/mechanism: no such mechanism global '{}'", k));
        }
        store.globals_ = std::vector<arb_value_type>(m.ppack_.globals, m.ppack_.globals + m.mech_.n_globals);
    }

    // Make index bulk storage
    {
        // Allocate bulk storage
        std::size_t index_width_padded = extend_width<arb_index_type>(m, pos_data.cv.size());
        std::size_t count = mult_in_place + peer_indices + m.mech_.n_ions + 1;
        store.indices_ = iarray(count*index_width_padded, 0, pad);
        chunk_writer writer(store.indices_.data(), index_width_padded);
        // Setup node indices
        //   We usually insert cv.size() == width elements into node index (length: width_padded >= width)
        //   and pad by the last element of cv. If width == 0 we must choose a different pad, that will not
        //   really be used, as width == width_padded == 0. Nevertheless, we need to pass it.
        auto pad_val = pos_data.cv.empty() ? 0 : pos_data.cv.back();
        m.ppack_.node_index = writer.append(pos_data.cv, pad_val);
        auto node_index = util::range_n(m.ppack_.node_index, index_width_padded);
        // Make SIMD index constraints and set the view
        store.constraints_ = make_constraint_partition(node_index, m.ppack_.width, m.iface_.partition_width);
        m.ppack_.index_constraints.contiguous    = store.constraints_.contiguous.data();
        m.ppack_.index_constraints.constant      = store.constraints_.constant.data();
        m.ppack_.index_constraints.independent   = store.constraints_.independent.data();
        m.ppack_.index_constraints.none          = store.constraints_.none.data();
        m.ppack_.index_constraints.n_contiguous  = store.constraints_.contiguous.size();
        m.ppack_.index_constraints.n_constant    = store.constraints_.constant.size();
        m.ppack_.index_constraints.n_independent = store.constraints_.independent.size();
        m.ppack_.index_constraints.n_none        = store.constraints_.none.size();
        // Create ion indices
        for (auto idx: make_span(m.mech_.n_ions)) {
            auto  ion = m.mech_.ions[idx].name;
            // Index into shared_state respecting ion rebindings
            auto ion_binding = value_by_key(overrides.ion_rebind, ion).value_or(ion);
            ion_state* oion = ptr_by_key(ion_data, ion_binding);
            if (!oion) throw arbor_internal_error(util::pprintf("multicore/mechanism: mechanism holds ion '{}' with no corresponding shared state ", ion));
            // Obtain index and move data
            auto indices = util::index_into(node_index, oion->node_index_);
            m.ppack_.ion_states[idx].index = writer.append(indices, util::back(indices));
            // Check SIMD constraints
            arb_assert(compatible_index_constraints(node_index, util::range_n(m.ppack_.ion_states[idx].index, index_width_padded), m.iface_.partition_width));
        }
        if (mult_in_place) m.ppack_.multiplicity = writer.append(pos_data.multiplicity, 0);
        // `peer_index` holds the peer CV of each CV in node_index.
        // Peer CVs are only filled for gap junction mechanisms. They are used
        // to index the voltage at the other side of a gap-junction connection.
        if (peer_indices) m.ppack_.peer_index = writer.append(pos_data.peer_cv, pos_data.peer_cv.back());
    }
}

void shared_state::init_events(const event_lane_subrange& lanes,
                               const std::vector<target_handle>& handles,
                               const std::vector<size_t>& divs,
                               const timestep_range& dts) {
    arb::multicore::event_stream<deliverable_event>::multi_event_stream(lanes, handles, divs, dts, streams);
}


} // namespace multicore
} // namespace arb<|MERGE_RESOLUTION|>--- conflicted
+++ resolved
@@ -58,39 +58,21 @@
     write_Xo_(ion_data.econc_written),
     write_Xi_(ion_data.iconc_written),
     write_Xd_(ion_data.is_diffusive),
-<<<<<<< HEAD
-    node_index_(ion_data.cv.begin(), ion_data.cv.end(), pad(alignment)),
-    iX_(ion_data.cv.size(), NAN, pad(alignment)),
-    eX_(ion_data.init_revpot.begin(), ion_data.init_revpot.end(), pad(alignment)),
-    Xi_(ion_data.init_iconc.begin(), ion_data.init_iconc.end(), pad(alignment)),
-    Xo_(ion_data.init_econc.begin(), ion_data.init_econc.end(), pad(alignment)),
-=======
-    read_Xo_(ion_data.econc_written || ion_data.econc_read), // ensure that if we have W access, also R access is flagged
+    // ensure that if we have W access, also R access is flagged
+    read_eX_(true || ion_data.revpot_written),
+    read_Xo_(ion_data.econc_written || ion_data.econc_read),
     read_Xi_(ion_data.iconc_written || ion_data.iconc_read),
     read_Xd_(ion_data.is_diffusive),
     node_index_(ion_data.cv.begin(), ion_data.cv.end(), pad(alignment)),
     iX_(ion_data.cv.size(), NAN, pad(alignment)),
-    eX_(ion_data.init_revpot.begin(), ion_data.init_revpot.end(), pad(alignment)),
->>>>>>> 9de9174d
     gX_(ion_data.cv.size(), NAN, pad(alignment)),
     charge(1u, ion_data.charge, pad(alignment)),
     solver(std::move(ptr)) {
-    // We don't need to allocate these if we never use them...
-<<<<<<< HEAD
-=======
-    if (read_Xi_) {
-        Xi_ = {ion_data.init_iconc.begin(), ion_data.init_iconc.end(), pad(alignment)};
-    }
-    if (read_Xo_) {
-        Xo_ = {ion_data.init_econc.begin(), ion_data.init_econc.end(), pad(alignment)};
-    }
->>>>>>> 9de9174d
+    // Allocate reset data only if anybody overwrites the resettable ararys
+    // This is used by internal and diffusive concentrations
     if (write_Xi_ || write_Xd_) {
-        // ... but this is used by Xd and Xi!
+        init_Xi_  = {ion_data.init_iconc.begin(), ion_data.init_iconc.end(), pad(alignment)};
         reset_Xi_ = {ion_data.reset_iconc.begin(), ion_data.reset_iconc.end(), pad(alignment)};
-    }
-    if (write_Xi_) {
-        init_Xi_  = {ion_data.init_iconc.begin(), ion_data.init_iconc.end(), pad(alignment)};
         arb_assert(node_index_.size()==init_Xi_.size());
     }
     if (write_Xo_) {
@@ -102,12 +84,18 @@
         init_eX_ = {ion_data.init_revpot.begin(), ion_data.init_revpot.end(), pad(alignment)};
         arb_assert(node_index_.size()==init_eX_.size());
     }
-<<<<<<< HEAD
     if (write_Xd_) {
-=======
-    if (read_Xd_) {
->>>>>>> 9de9174d
         Xd_ = {ion_data.reset_iconc.begin(), ion_data.reset_iconc.end(), pad(alignment)};
+    }
+    // Allocate data only if read.
+    if (read_Xi_) {
+        Xi_ = {ion_data.init_iconc.begin(), ion_data.init_iconc.end(), pad(alignment)};
+    }
+    if (read_Xo_) {
+        Xo_ = {ion_data.init_econc.begin(), ion_data.init_econc.end(), pad(alignment)};
+    }
+    if (read_eX_) {
+        eX_ = {ion_data.init_revpot.begin(), ion_data.init_revpot.end(), pad(alignment)};
     }
 }
 
