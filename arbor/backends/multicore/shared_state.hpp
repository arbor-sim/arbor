#pragma once

#include <cmath>
#include <iosfwd>
#include <string>
#include <unordered_map>
#include <utility>
#include <vector>

#include <arbor/export.hpp>
#include <arbor/serdes.hpp>
#include <arbor/assert.hpp>
#include <arbor/common_types.hpp>
#include <arbor/fvm_types.hpp>
#include <arbor/simd/simd.hpp>

#include "fvm_layout.hpp"

#include "util/padded_alloc.hpp"
#include "util/rangeutil.hpp"

#include "backends/event.hpp"
#include "backends/common_types.hpp"
#include "backends/rand_fwd.hpp"
#include "backends/shared_state_base.hpp"

#include "backends/multicore/multi_event_stream.hpp"
#include "backends/multicore/threshold_watcher.hpp"
#include "backends/multicore/multicore_common.hpp"
#include "backends/multicore/partition_by_constraint.hpp"
#include "backends/multicore/cable_solver.hpp"
#include "backends/multicore/diffusion_solver.hpp"

namespace arb {
namespace multicore {

/*
 * Ion state fields correspond to NMODL ion variables, where X
 * is replaced with the name of the ion. E.g. for calcium 'ca':
 *
 *     Field   NMODL variable   Meaning
 *     -------------------------------------------------------
 *     iX_     ica              calcium ion current density
 *     eX_     eca              calcium ion channel reversal potential
 *     Xi_     cai              internal calcium concentration
 *     Xo_     cao              external calcium concentration
 */
struct ARB_ARBOR_API ion_state {
    using solver_type = diffusion_solver;
    using solver_ptr  = std::unique_ptr<solver_type>;

    // ARB_SERDES_ENABLE(ion_state,
                      // node_index_,
                      // write_Xi_, write_eX_, write_Xo_,
                      // iX_, eX_, Xi_, Xd_, Xo_, gX_,
                      // init_Xi_, init_Xo_, init_eX_,
                      // reset_Xi_, reset_Xo_,
                      // charge);

    // Xd and gX are the only things that persists
    ARB_SERDES_ENABLE(ion_state, Xd_, gX_);

    unsigned alignment = 1; // Alignment and padding multiple.

    bool write_eX_;          // is eX written?
    bool write_Xo_;          // is Xo written?
    bool write_Xi_;          // is Xi written?

    iarray node_index_;     // Instance to CV map.
    array iX_;              // (A/m²)  current density
    array eX_;              // (mV)    reversal potential
    array Xi_;              // (mM)    internal concentration
    array Xd_;              // (mM)    diffusive internal concentration
    array Xo_;              // (mM)    external concentration
    array gX_;              // (kS/m²) per-species conductivity

    array init_Xi_;         // (mM) area-weighted initial internal concentration
    array init_Xo_;         // (mM) area-weighted initial external concentration
    array reset_Xi_;        // (mM) area-weighted user-set internal concentration
    array reset_Xo_;        // (mM) area-weighted user-set internal concentration
    array init_eX_;         // (mV) initial reversal potential

    array charge;           // charge of ionic species (global value, length 1)

    solver_ptr solver = nullptr;

    ion_state() = default;

    ion_state(
        int charge,
        const fvm_ion_config& ion_data,
        unsigned align,
        solver_ptr ptr
    );

    // Set ion concentrations to weighted proportion of default concentrations.
    void init_concentration();

    // Set ionic current density to zero.
    void zero_current();

    // Zero currents, reset concentrations, and reset reversal potential from initial values.
    void reset();
};

struct ARB_ARBOR_API istim_state {
    unsigned alignment = 1; // Alignment and padding multiple.

    // Immutable data (post initialization):
    iarray accu_index_;     // Instance to accumulator index (accu_stim_ index) map.
    iarray accu_to_cv_;     // Accumulator index to CV map.

    array frequency_;       // (kHz) stimulus frequency per instance.
    array phase_;           // (rad) stimulus waveform phase at t=0.
    array envl_amplitudes_; // (A/m²) stimulus envelope amplitudes, partitioned by instance.
    array envl_times_;      // (A/m²) stimulus envelope timepoints, partitioned by instance.
    iarray envl_divs_;      // Partition divisions for envl_ arrays,

    // Mutable data:
    array accu_stim_;       // (A/m²) accumulated stim current / CV area, one per CV with a stimulus.
    iarray envl_index_;     // Per instance index into envl_ arrays, corresponding to last sample time.

    // Zero stim current.
    void zero_current();

    // Zero stim current, reset indices.
    void reset();

    // Contribute to current density:
    void add_current(const array& time, const iarray& cv_to_intdom, array& current_density);

    // Construct state from i_clamp data:
    istim_state(const fvm_stimulus_config& stim_data, unsigned align);

    istim_state() = default;
};

<<<<<<< HEAD
struct mech_storage {
    array data_;
    iarray indices_;
    std::size_t value_width_padded;
    constraint_partition constraints_;
    std::vector<arb_value_type>  globals_;
    std::vector<arb_value_type*> parameters_;
    std::vector<arb_value_type*> state_vars_;
    std::vector<arb_ion_state>   ion_states_;

    std::array<std::vector<arb_value_type*>, cbprng::cache_size()> random_numbers_;
    std::vector<arb_size_type> gid_;
    std::vector<arb_size_type> idx_;
    cbprng::counter_type random_number_update_counter_ = 0u;

    ARB_SERDES_ENABLE(mech_storage, data_, indices_, random_numbers_, random_number_update_counter_);
};

struct ARB_ARBOR_API shared_state {
    // ARB_SERDES_ENABLE(shared_state,
                      // cbprng_seed,
                      // ion_data,
                      // storage,
                      // voltage,
                      // current_density,
                      // conductivity,
                      // diam_um,
                      // time_since_spike,
                      // time, time_to,
                      // dt_intdom,
                      // dt_cv,
                      // temperature_degC,
                      // deliverable_events);

    // A bit more light-weight
    ARB_SERDES_ENABLE(shared_state,
                      cbprng_seed,
                      ion_data,
                      storage,
                      voltage,
                      conductivity,
                      time_since_spike,
                      time, time_to,
                      dt_intdom,
                      dt_cv,
                      deliverable_events);

=======
struct ARB_ARBOR_API shared_state: shared_state_base<shared_state, array, ion_state> {
    struct mech_storage {
        array data_;
        iarray indices_;
        std::size_t value_width_padded;
        constraint_partition constraints_;
        std::vector<arb_value_type>  globals_;
        std::vector<arb_value_type*> parameters_;
        std::vector<arb_value_type*> state_vars_;
        std::vector<arb_ion_state>   ion_states_;

        std::array<std::vector<arb_value_type*>, cbprng::cache_size()> random_numbers_;
        std::vector<arb_size_type> gid_;
        std::vector<arb_size_type> idx_;
        cbprng::counter_type random_number_update_counter_ = 0u;
    };
>>>>>>> 543331f9

    cable_solver solver;

    unsigned alignment = 1;   // Alignment and padding multiple.
    util::padded_allocator<> alloc;  // Allocator with corresponging alignment/padding.

    arb_size_type n_intdom = 0; // Number of integration domains.
    arb_size_type n_detector = 0; // Max number of detectors on all cells.
    arb_size_type n_cv = 0;   // Total number of CVs.

    iarray cv_to_intdom;      // Maps CV index to integration domain index.
    iarray cv_to_cell;        // Maps CV index to the first spike
    array time;               // Maps intdom index to integration start time [ms].
    array time_to;            // Maps intdom index to integration stop time [ms].
    array dt_intdom;          // Maps  index to (stop time) - (start time) [ms].
    array dt_cv;              // Maps CV index to dt [ms].
    array voltage;            // Maps CV index to membrane voltage [mV].
    array current_density;    // Maps CV index to membrane current density contributions [A/m²].
    array conductivity;       // Maps CV index to membrane conductivity [kS/m²].

    array init_voltage;       // Maps CV index to initial membrane voltage [mV].
    array temperature_degC;   // Maps CV to local temperature (read only) [°C].
    array diam_um;            // Maps CV to local diameter (read only) [µm].

    array time_since_spike;   // Stores time since last spike on any detector, organized by cell.
    iarray src_to_spike;      // Maps spike source index to spike index

    arb_seed_type cbprng_seed; // random number generator seed

    sample_event_stream sample_events;
    array sample_time;
    array sample_value;
    threshold_watcher watcher;

    // Host-side views/copies and local state.
    util::range<const arb_value_type*> sample_time_host;
    util::range<const arb_value_type*> sample_value_host;

    istim_state stim_data;
    std::unordered_map<std::string, ion_state> ion_data;
    deliverable_event_stream deliverable_events;
    std::unordered_map<unsigned, mech_storage> storage;

    shared_state() = default;

    shared_state(arb_size_type n_intdom,
                 arb_size_type n_cell,
<<<<<<< HEAD
                 arb_size_type n_detector,
=======
>>>>>>> 543331f9
                 const std::vector<arb_index_type>& cv_to_intdom_vec,
                 const std::vector<arb_index_type>& cv_to_cell_vec,
                 const std::vector<arb_value_type>& init_membrane_potential,
                 const std::vector<arb_value_type>& temperature_K,
                 const std::vector<arb_value_type>& diam,
                 const std::vector<arb_index_type>& src_to_spike,
<<<<<<< HEAD
=======
                 const fvm_detector_info& detector_info,
>>>>>>> 543331f9
                 unsigned align,
                 arb_seed_type cbprng_seed_ = 0u);

    void instantiate(mechanism&,
                     unsigned,
                     const mechanism_overrides&,
                     const mechanism_layout&,
                     const std::vector<std::pair<std::string, std::vector<arb_value_type>>>&);

    void update_prng_state(mechanism&);

<<<<<<< HEAD
    const arb_value_type* mechanism_state_data(const mechanism&, const std::string&);

    void add_ion(const std::string& ion_name,
                 int charge,
                 const fvm_ion_config& ion_data,
                 ion_state::solver_ptr solver=nullptr);

    void configure_stimulus(const fvm_stimulus_config&);

=======
>>>>>>> 543331f9
    void zero_currents();

    void ions_nernst_reversal_potential(arb_value_type temperature_K);

    // Set time_to to earliest of time+dt_step and tmax.
    void update_time_to(arb_value_type dt_step, arb_value_type tmax);

    // Set the per-integration domain and per-compartment dt from time_to - time.
    void set_dt();

    // Return minimum and maximum time value [ms] across cells.
    std::pair<arb_value_type, arb_value_type> time_bounds() const;

    // Return minimum and maximum voltage value [mV] across cells.
    // (Used for solution bounds checking.)
    std::pair<arb_value_type, arb_value_type> voltage_bounds() const;

    // Take samples according to marked events in a sample_event_stream.
    void take_samples();

    // Reset internal state
    void reset();

    void update_sample_views() {
        sample_time_host = util::range_pointer_view(sample_time);
        sample_value_host = util::range_pointer_view(sample_value);
    }
};

// For debugging only:
ARB_ARBOR_API std::ostream& operator<<(std::ostream& o, const shared_state& s);


} // namespace multicore
} // namespace arb<|MERGE_RESOLUTION|>--- conflicted
+++ resolved
@@ -135,7 +135,6 @@
     istim_state() = default;
 };
 
-<<<<<<< HEAD
 struct mech_storage {
     array data_;
     iarray indices_;
@@ -154,7 +153,8 @@
     ARB_SERDES_ENABLE(mech_storage, data_, indices_, random_numbers_, random_number_update_counter_);
 };
 
-struct ARB_ARBOR_API shared_state {
+struct ARB_ARBOR_API shared_state:
+        public shared_state_base<shared_state, array, ion_state> {
     // ARB_SERDES_ENABLE(shared_state,
                       // cbprng_seed,
                       // ion_data,
@@ -183,25 +183,6 @@
                       dt_cv,
                       deliverable_events);
 
-=======
-struct ARB_ARBOR_API shared_state: shared_state_base<shared_state, array, ion_state> {
-    struct mech_storage {
-        array data_;
-        iarray indices_;
-        std::size_t value_width_padded;
-        constraint_partition constraints_;
-        std::vector<arb_value_type>  globals_;
-        std::vector<arb_value_type*> parameters_;
-        std::vector<arb_value_type*> state_vars_;
-        std::vector<arb_ion_state>   ion_states_;
-
-        std::array<std::vector<arb_value_type*>, cbprng::cache_size()> random_numbers_;
-        std::vector<arb_size_type> gid_;
-        std::vector<arb_size_type> idx_;
-        cbprng::counter_type random_number_update_counter_ = 0u;
-    };
->>>>>>> 543331f9
-
     cable_solver solver;
 
     unsigned alignment = 1;   // Alignment and padding multiple.
@@ -248,22 +229,15 @@
 
     shared_state(arb_size_type n_intdom,
                  arb_size_type n_cell,
-<<<<<<< HEAD
-                 arb_size_type n_detector,
-=======
->>>>>>> 543331f9
                  const std::vector<arb_index_type>& cv_to_intdom_vec,
                  const std::vector<arb_index_type>& cv_to_cell_vec,
                  const std::vector<arb_value_type>& init_membrane_potential,
                  const std::vector<arb_value_type>& temperature_K,
                  const std::vector<arb_value_type>& diam,
-                 const std::vector<arb_index_type>& src_to_spike,
-<<<<<<< HEAD
-=======
-                 const fvm_detector_info& detector_info,
->>>>>>> 543331f9
+                 const std::vector<arb_index_type>& src_to_spike_,
+                 const fvm_detector_info& detector,
                  unsigned align,
-                 arb_seed_type cbprng_seed_ = 0u);
+                 arb_seed_type cbprng_seed_=0);
 
     void instantiate(mechanism&,
                      unsigned,
@@ -273,18 +247,6 @@
 
     void update_prng_state(mechanism&);
 
-<<<<<<< HEAD
-    const arb_value_type* mechanism_state_data(const mechanism&, const std::string&);
-
-    void add_ion(const std::string& ion_name,
-                 int charge,
-                 const fvm_ion_config& ion_data,
-                 ion_state::solver_ptr solver=nullptr);
-
-    void configure_stimulus(const fvm_stimulus_config&);
-
-=======
->>>>>>> 543331f9
     void zero_currents();
 
     void ions_nernst_reversal_potential(arb_value_type temperature_K);
