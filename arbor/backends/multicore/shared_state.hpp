--- conflicted
+++ resolved
@@ -13,20 +13,8 @@
 #include <arbor/fvm_types.hpp>
 #include <arbor/simd/simd.hpp>
 
-<<<<<<< HEAD
-#include "backends/event.hpp"
-#include "backends/rand_fwd.hpp"
+#include "fvm_layout.hpp"
 #include "timestep_range.hpp"
-#include "util/padded_alloc.hpp"
-#include "util/rangeutil.hpp"
-
-#include "event_stream.hpp"
-#include "threshold_watcher.hpp"
-#include "fvm_layout.hpp"
-#include "multicore_common.hpp"
-#include "partition_by_constraint.hpp"
-=======
-#include "fvm_layout.hpp"
 
 #include "util/padded_alloc.hpp"
 #include "util/rangeutil.hpp"
@@ -40,7 +28,6 @@
 #include "backends/multicore/threshold_watcher.hpp"
 #include "backends/multicore/multicore_common.hpp"
 #include "backends/multicore/partition_by_constraint.hpp"
->>>>>>> 43dcf801
 #include "backends/multicore/cable_solver.hpp"
 #include "backends/multicore/diffusion_solver.hpp"
 
@@ -197,23 +184,8 @@
 
     shared_state() = default;
 
-<<<<<<< HEAD
-    shared_state(
-        arb_size_type n_cell,
-        arb_size_type n_cv,
-        arb_size_type n_detector,
-        const std::vector<arb_index_type>& cv_to_cell_vec,
-        const std::vector<arb_value_type>& init_membrane_potential,
-        const std::vector<arb_value_type>& temperature_K,
-        const std::vector<arb_value_type>& diam,
-        const std::vector<arb_index_type>& src_to_spike,
-        unsigned align,
-        arb_seed_type cbprng_seed_ = 0u
-    );
-=======
-    shared_state(arb_size_type n_intdom,
-                 arb_size_type n_cell,
-                 const std::vector<arb_index_type>& cv_to_intdom_vec,
+    shared_state(arb_size_type n_cell,
+                 arb_size_type n_cv,
                  const std::vector<arb_index_type>& cv_to_cell_vec,
                  const std::vector<arb_value_type>& init_membrane_potential,
                  const std::vector<arb_value_type>& temperature_K,
@@ -222,8 +194,8 @@
                  const fvm_detector_info& detector_info,
                  unsigned align,
                  arb_seed_type cbprng_seed_ = 0u);
->>>>>>> 43dcf801
-
+
+    // Setup a mechanism and tie its backing store to this object
     void instantiate(mechanism&,
                      unsigned,
                      const mechanism_overrides&,
@@ -232,43 +204,7 @@
 
     void update_prng_state(mechanism&);
 
-<<<<<<< HEAD
-    void register_events(const event_map& staged_event_map, const timestep_range& dts);
-
-    void mark_events();
-
-    void deliver_events(mechanism& m);
-
-    const arb_value_type* mechanism_state_data(const mechanism&, const std::string&);
-
-    void add_ion(
-        const std::string& ion_name,
-        int charge,
-        const fvm_ion_config& ion_data,
-        ion_state::solver_ptr solver=nullptr);
-
-    void configure_stimulus(const fvm_stimulus_config&);
-
-=======
->>>>>>> 43dcf801
     void zero_currents();
-
-    void ions_nernst_reversal_potential(arb_value_type temperature_K);
-
-    // Set time_to and dt
-    void update_time_to(const timestep_range::timestep& ts);
-
-<<<<<<< HEAD
-    // Update stimulus state and add current contributions.
-    void add_stimulus_current();
-
-    // Integrate by matrix solve.
-    void integrate_voltage();
-    void integrate_diffusion();
-=======
-    // Return minimum and maximum time value [ms] across cells.
-    std::pair<arb_value_type, arb_value_type> time_bounds() const;
->>>>>>> 43dcf801
 
     // Return minimum and maximum voltage value [mV] across cells.
     // (Used for solution bounds checking.)
