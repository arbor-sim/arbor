#pragma once

#include <cmath>
#include <iosfwd>
#include <string>
#include <unordered_map>
#include <utility>
#include <vector>

#include <arbor/export.hpp>
#include <arbor/assert.hpp>
#include <arbor/common_types.hpp>
#include <arbor/fvm_types.hpp>
#include <arbor/simd/simd.hpp>

#include "backends/event.hpp"
#include "util/padded_alloc.hpp"
#include "util/rangeutil.hpp"

#include "multi_event_stream.hpp"
#include "threshold_watcher.hpp"
#include "fvm_layout.hpp"
#include "multicore_common.hpp"
#include "partition_by_constraint.hpp"
#include "backends/multicore/cable_solver.hpp"
#include "backends/multicore/diffusion_solver.hpp"

namespace arb {
namespace multicore {

/*
 * Ion state fields correspond to NMODL ion variables, where X
 * is replaced with the name of the ion. E.g. for calcium 'ca':
 *
 *     Field   NMODL variable   Meaning
 *     -------------------------------------------------------
 *     iX_     ica              calcium ion current density
 *     eX_     eca              calcium ion channel reversal potential
 *     Xi_     cai              internal calcium concentration
 *     Xo_     cao              external calcium concentration
 */
struct ARB_ARBOR_API ion_state {
    using solver_type = diffusion_solver;
<<<<<<< HEAD
    using solver_ptr  = std::unique_ptr<solver_type>;
=======
    using solver_ptr = std::unique_ptr<solver_type>;
>>>>>>> 370ac3e7
    unsigned alignment = 1; // Alignment and padding multiple.

    bool write_eX_;          // is eX written?
    bool write_Xo_;          // is Xo written?
    bool write_Xi_;          // is Xi written?
    bool write_Xd_;          // is Xi written?

    iarray node_index_;     // Instance to CV map.
    array iX_;              // (A/m²)  current density
    array eX_;              // (mV)    reversal potential
    array Xi_;              // (mM)    internal concentration
    array Xd_;              // (mM)    diffusive internal concentration
    array Xo_;              // (mM)    external concentration
    array gX_;              // (kS/m²) per-species conductivity

    array init_Xi_;         // (mM) area-weighted initial internal concentration
    array init_Xo_;         // (mM) area-weighted initial external concentration
    array reset_Xi_;        // (mM) area-weighted user-set internal concentration
    array reset_Xo_;        // (mM) area-weighted user-set internal concentration
    array init_eX_;         // (mV) initial reversal potential

    array charge;           // charge of ionic species (global value, length 1)

    solver_ptr solver = nullptr;

    ion_state() = default;

    ion_state(
        int charge,
        const fvm_ion_config& ion_data,
        unsigned align,
        solver_ptr ptr
    );

    // Set ion concentrations to weighted proportion of default concentrations.
    void init_concentration();

    // Set ionic current density to zero.
    void zero_current();

    // Zero currents, reset concentrations, and reset reversal potential from initial values.
    void reset();
};

struct ARB_ARBOR_API istim_state {
    unsigned alignment = 1; // Alignment and padding multiple.

    // Immutable data (post initialization):
    iarray accu_index_;     // Instance to accumulator index (accu_stim_ index) map.
    iarray accu_to_cv_;     // Accumulator index to CV map.

    array frequency_;       // (kHz) stimulus frequency per instance.
    array phase_;           // (rad) stimulus waveform phase at t=0.
    array envl_amplitudes_; // (A/m²) stimulus envelope amplitudes, partitioned by instance.
    array envl_times_;      // (A/m²) stimulus envelope timepoints, partitioned by instance.
    iarray envl_divs_;      // Partition divisions for envl_ arrays,

    // Mutable data:
    array accu_stim_;       // (A/m²) accumulated stim current / CV area, one per CV with a stimulus.
    iarray envl_index_;     // Per instance index into envl_ arrays, corresponding to last sample time.

    // Zero stim current.
    void zero_current();

    // Zero stim current, reset indices.
    void reset();

    // Contribute to current density:
    void add_current(const array& time, const iarray& cv_to_intdom, array& current_density);

    // Construct state from i_clamp data:
    istim_state(const fvm_stimulus_config& stim_data, unsigned align);

    istim_state() = default;
};

struct ARB_ARBOR_API shared_state {
    struct mech_storage {
        array data_;
        iarray indices_;
        constraint_partition constraints_;
        std::vector<arb_value_type>  globals_;
        std::vector<arb_value_type*> parameters_;
        std::vector<arb_value_type*> state_vars_;
        std::vector<arb_ion_state>   ion_states_;
    };

    cable_solver solver;

    unsigned alignment = 1;   // Alignment and padding multiple.
    util::padded_allocator<> alloc;  // Allocator with corresponging alignment/padding.

    fvm_size_type n_intdom = 0; // Number of integration domains.
    fvm_size_type n_detector = 0; // Max number of detectors on all cells.
    fvm_size_type n_cv = 0;   // Total number of CVs.

    iarray cv_to_intdom;      // Maps CV index to integration domain index.
    iarray cv_to_cell;        // Maps CV index to the first spike
    array time;               // Maps intdom index to integration start time [ms].
    array time_to;            // Maps intdom index to integration stop time [ms].
    array dt_intdom;          // Maps  index to (stop time) - (start time) [ms].
    array dt_cv;              // Maps CV index to dt [ms].
    array voltage;            // Maps CV index to membrane voltage [mV].
    array current_density;    // Maps CV index to membrane current density contributions [A/m²].
    array conductivity;       // Maps CV index to membrane conductivity [kS/m²].

    array init_voltage;       // Maps CV index to initial membrane voltage [mV].
    array temperature_degC;   // Maps CV to local temperature (read only) [°C].
    array diam_um;            // Maps CV to local diameter (read only) [µm].

    array time_since_spike;   // Stores time since last spike on any detector, organized by cell.
    iarray src_to_spike;      // Maps spike source index to spike index

    arb_value_type* time_ptr;

    istim_state stim_data;
    std::unordered_map<std::string, ion_state> ion_data;
    deliverable_event_stream deliverable_events;
    std::unordered_map<unsigned, mech_storage> storage;

    shared_state() = default;

    shared_state(
        fvm_size_type n_intdom,
        fvm_size_type n_cell,
        fvm_size_type n_detector,
        const std::vector<fvm_index_type>& cv_to_intdom_vec,
        const std::vector<fvm_index_type>& cv_to_cell_vec,
        const std::vector<fvm_value_type>& init_membrane_potential,
        const std::vector<fvm_value_type>& temperature_K,
        const std::vector<fvm_value_type>& diam,
        const std::vector<fvm_index_type>& src_to_spike,
        unsigned align
    );

    void instantiate(mechanism&, unsigned, const mechanism_overrides&, const mechanism_layout&);

    void set_parameter(mechanism&, const std::string&, const std::vector<arb_value_type>&);

    const arb_value_type* mechanism_state_data(const mechanism&, const std::string&);

    void add_ion(
        const std::string& ion_name,
        int charge,
        const fvm_ion_config& ion_data,
<<<<<<< HEAD
        ion_state::solver_ptr solver);
=======
        ion_state::solver_ptr&& solver);
>>>>>>> 370ac3e7

    void configure_stimulus(const fvm_stimulus_config&);

    void zero_currents();

    void ions_init_concentration();

    void ions_nernst_reversal_potential(fvm_value_type temperature_K);

    // Set time_to to earliest of time+dt_step and tmax.
    void update_time_to(fvm_value_type dt_step, fvm_value_type tmax);

    // Set the per-integration domain and per-compartment dt from time_to - time.
    void set_dt();

    // Update stimulus state and add current contributions.
    void add_stimulus_current();

    // Integrate by matrix solve.
    void integrate_voltage();
    void integrate_diffusion();

    // Return minimum and maximum time value [ms] across cells.
    std::pair<fvm_value_type, fvm_value_type> time_bounds() const;

    // Return minimum and maximum voltage value [mV] across cells.
    // (Used for solution bounds checking.)
    std::pair<fvm_value_type, fvm_value_type> voltage_bounds() const;

    // Take samples according to marked events in a sample_event_stream.
    void take_samples(
        const sample_event_stream::state& s,
        array& sample_time,
        array& sample_value);

    void reset();
};

// For debugging only:
ARB_ARBOR_API std::ostream& operator<<(std::ostream& o, const shared_state& s);


} // namespace multicore
} // namespace arb<|MERGE_RESOLUTION|>--- conflicted
+++ resolved
@@ -41,11 +41,8 @@
  */
 struct ARB_ARBOR_API ion_state {
     using solver_type = diffusion_solver;
-<<<<<<< HEAD
     using solver_ptr  = std::unique_ptr<solver_type>;
-=======
-    using solver_ptr = std::unique_ptr<solver_type>;
->>>>>>> 370ac3e7
+
     unsigned alignment = 1; // Alignment and padding multiple.
 
     bool write_eX_;          // is eX written?
@@ -191,11 +188,7 @@
         const std::string& ion_name,
         int charge,
         const fvm_ion_config& ion_data,
-<<<<<<< HEAD
         ion_state::solver_ptr solver);
-=======
-        ion_state::solver_ptr&& solver);
->>>>>>> 370ac3e7
 
     void configure_stimulus(const fvm_stimulus_config&);
 
