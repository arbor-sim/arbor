#pragma once

#include <arbor/assert.hpp>
#include <arbor/fvm_types.hpp>
#include <arbor/math.hpp>

#include "backends/threshold_crossing.hpp"
#include "execution_context.hpp"
#include "multicore_common.hpp"

namespace arb {
namespace multicore {

class threshold_watcher {
public:
    threshold_watcher() = default;
    threshold_watcher(const execution_context& ctx) {}

<<<<<<< HEAD
    threshold_watcher(
        const arb_size_type num_cv,
        const arb_index_type* src_to_spike,
        const std::vector<arb_index_type>& cv_index,
        const std::vector<arb_value_type>& thresholds,
        const execution_context& context
    ):
=======
    threshold_watcher(const arb_index_type* cv_to_intdom,
                      const arb_index_type* src_to_spike,
                      const array* t_before,
                      const array* t_after,
                      const arb_size_type num_cv,
                      const std::vector<arb_index_type>& cv_index,
                      const std::vector<arb_value_type>& thresholds,
                      const execution_context& context):
        cv_to_intdom_(cv_to_intdom),
>>>>>>> 43dcf801
        src_to_spike_(src_to_spike),
        n_detectors_(cv_index.size()),
        cv_index_(cv_index),
        is_crossed_(n_detectors_),
        thresholds_(thresholds),
        v_prev_(num_cv)
    {
        arb_assert(n_detectors_==thresholds.size());
        // reset() needs to be called before this is ready for use
    }

    /// Remove all stored crossings that were detected in previous calls
    /// to the test() member function.
    void clear_crossings() {
        crossings_.clear();
    }

    /// Reset state machine for each detector.
    /// Assume that the values in values_ have been set correctly before
    /// calling, because the values are used to determine the initial state
    void reset(const array& values) {
        values_ = values.data();
        clear_crossings();
        for (arb_size_type i = 0; i<n_detectors_; ++i) {
            is_crossed_[i] = values_[cv_index_[i]]>=thresholds_[i];
        }
    }

    const std::vector<threshold_crossing>& crossings() const {
        return crossings_;
    }

    /// Tests each target for changed threshold state
    /// Crossing events are recorded for each threshold that
    /// is crossed since the last call to test
<<<<<<< HEAD
    void test(array* time_since_spike, const arb_value_type& t_before, const arb_value_type& t_after) {
        arb_assert(values_!=nullptr);
=======
    void test(array& time_since_spike) {
        // either number of cvs is 0 or values_ is not null
        arb_assert((n_cv_ == 0) || (bool)values_);
>>>>>>> 43dcf801

        // Reset all spike times to -1.0 indicating no spike has been recorded on the detector
        for (arb_size_type i = 0; i<n_detectors_; ++i) {
            auto cv     = cv_index_[i];
            auto v_prev = v_prev_[cv];
            auto v      = values_[cv];
            auto thresh = thresholds_[i];
            arb_index_type spike_idx = 0;

            if (!time_since_spike.empty()) {
                spike_idx = src_to_spike_[i];
                std::cerr << "index[" << i << "] = " << spike_idx << '\n';
                time_since_spike[spike_idx] = -1.0;
            }

            if (!is_crossed_[i]) {
                if (v>=thresh) {
                    // The threshold has been passed, so estimate the time using
                    // linear interpolation.
                    auto pos = (thresh - v_prev)/(v - v_prev);
                    auto crossing_time = math::lerp(t_before, t_after, pos);
                    crossings_.push_back({i, crossing_time});

<<<<<<< HEAD
                    if (!time_since_spike->empty()) {
                        (*time_since_spike)[spike_idx] = t_after - crossing_time;
=======
                    if (!time_since_spike.empty()) {
                        time_since_spike[spike_idx] = t_after[intdom] - crossing_time;
>>>>>>> 43dcf801
                    }

                    is_crossed_[i] = true;
                }
            }
            else {
                if (v<thresh) {
                    is_crossed_[i] = false;
                }
            }

            v_prev_[cv] = v;
        }
    }

    bool is_crossed(arb_size_type i) const {
        return is_crossed_[i];
    }

    /// The number of threshold values that are monitored.
    std::size_t size() const {
        return n_detectors_;
    }

private:
    // Non-owning pointers
    const arb_value_type* values_ = nullptr;
    const arb_index_type* src_to_spike_ = nullptr;

    /// Threshold watcher state.
    arb_size_type n_detectors_ = 0;
    std::vector<arb_index_type> cv_index_;
    std::vector<arb_size_type> is_crossed_;
    std::vector<arb_value_type> thresholds_;
    std::vector<arb_value_type> v_prev_;
    std::vector<threshold_crossing> crossings_;
};

} // namespace multicore
} // namespace arb<|MERGE_RESOLUTION|>--- conflicted
+++ resolved
@@ -16,25 +16,11 @@
     threshold_watcher() = default;
     threshold_watcher(const execution_context& ctx) {}
 
-<<<<<<< HEAD
-    threshold_watcher(
-        const arb_size_type num_cv,
-        const arb_index_type* src_to_spike,
-        const std::vector<arb_index_type>& cv_index,
-        const std::vector<arb_value_type>& thresholds,
-        const execution_context& context
-    ):
-=======
-    threshold_watcher(const arb_index_type* cv_to_intdom,
+    threshold_watcher(const arb_size_type num_cv,
                       const arb_index_type* src_to_spike,
-                      const array* t_before,
-                      const array* t_after,
-                      const arb_size_type num_cv,
                       const std::vector<arb_index_type>& cv_index,
                       const std::vector<arb_value_type>& thresholds,
                       const execution_context& context):
-        cv_to_intdom_(cv_to_intdom),
->>>>>>> 43dcf801
         src_to_spike_(src_to_spike),
         n_detectors_(cv_index.size()),
         cv_index_(cv_index),
@@ -57,6 +43,7 @@
     /// calling, because the values are used to determine the initial state
     void reset(const array& values) {
         values_ = values.data();
+        std::copy(values.begin(), values.end(), v_prev_.begin());
         clear_crossings();
         for (arb_size_type i = 0; i<n_detectors_; ++i) {
             is_crossed_[i] = values_[cv_index_[i]]>=thresholds_[i];
@@ -70,14 +57,10 @@
     /// Tests each target for changed threshold state
     /// Crossing events are recorded for each threshold that
     /// is crossed since the last call to test
-<<<<<<< HEAD
-    void test(array* time_since_spike, const arb_value_type& t_before, const arb_value_type& t_after) {
+    void test(array& time_since_spike,
+              const arb_value_type& t_before,
+              const arb_value_type& t_after) {
         arb_assert(values_!=nullptr);
-=======
-    void test(array& time_since_spike) {
-        // either number of cvs is 0 or values_ is not null
-        arb_assert((n_cv_ == 0) || (bool)values_);
->>>>>>> 43dcf801
 
         // Reset all spike times to -1.0 indicating no spike has been recorded on the detector
         for (arb_size_type i = 0; i<n_detectors_; ++i) {
@@ -89,6 +72,7 @@
 
             if (!time_since_spike.empty()) {
                 spike_idx = src_to_spike_[i];
+                time_since_spike[spike_idx] = -1.0;
                 std::cerr << "index[" << i << "] = " << spike_idx << '\n';
                 time_since_spike[spike_idx] = -1.0;
             }
@@ -101,13 +85,8 @@
                     auto crossing_time = math::lerp(t_before, t_after, pos);
                     crossings_.push_back({i, crossing_time});
 
-<<<<<<< HEAD
-                    if (!time_since_spike->empty()) {
-                        (*time_since_spike)[spike_idx] = t_after - crossing_time;
-=======
                     if (!time_since_spike.empty()) {
-                        time_since_spike[spike_idx] = t_after[intdom] - crossing_time;
->>>>>>> 43dcf801
+                        time_since_spike[spike_idx] = t_after - crossing_time;
                     }
 
                     is_crossed_[i] = true;
