--- conflicted
+++ resolved
@@ -16,23 +16,11 @@
     threshold_watcher() = default;
     threshold_watcher(const execution_context& ctx) {}
 
-<<<<<<< HEAD
     threshold_watcher(const arb_size_type num_cv,
                       const arb_index_type* src_to_spike,
                       const std::vector<arb_index_type>& cv_index,
                       const std::vector<arb_value_type>& thresholds,
                       const execution_context& context):
-=======
-    threshold_watcher(const arb_index_type* cv_to_intdom,
-                      const arb_index_type* src_to_spike,
-                      const array* t_before,
-                      const array* t_after,
-                      const arb_size_type num_cv,
-                      const std::vector<arb_index_type>& cv_index,
-                      const std::vector<arb_value_type>& thresholds,
-                      const execution_context& context):
-        cv_to_intdom_(cv_to_intdom),
->>>>>>> 543331f9
         src_to_spike_(src_to_spike),
         n_detectors_(cv_index.size()),
         cv_index_(cv_index),
@@ -69,16 +57,8 @@
     /// Tests each target for changed threshold state
     /// Crossing events are recorded for each threshold that
     /// is crossed since the last call to test
-<<<<<<< HEAD
-    void test(array& time_since_spike,
-              const arb_value_type& t_before,
-              const arb_value_type& t_after) {
+    void test(array& time_since_spike, const arb_value_type& t_before, const arb_value_type& t_after) {
         arb_assert(values_!=nullptr);
-=======
-    void test(array& time_since_spike) {
-        // either number of cvs is 0 or values_ is not null
-        arb_assert((n_cv_ == 0) || (bool)values_);
->>>>>>> 543331f9
 
         // Reset all spike times to -1.0 indicating no spike has been recorded on the detector
         for (arb_size_type i = 0; i<n_detectors_; ++i) {
@@ -102,11 +82,7 @@
                     crossings_.push_back({i, crossing_time});
 
                     if (!time_since_spike.empty()) {
-<<<<<<< HEAD
                         time_since_spike[spike_idx] = t_after - crossing_time;
-=======
-                        time_since_spike[spike_idx] = t_after[intdom] - crossing_time;
->>>>>>> 543331f9
                     }
 
                     is_crossed_[i] = true;
