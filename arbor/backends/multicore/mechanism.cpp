--- conflicted
+++ resolved
@@ -1,13 +1,13 @@
 #include <algorithm>
+#include <cstddef>
 #include <cmath>
-#include <cstddef>
 #include <optional>
 #include <string>
 #include <utility>
 #include <vector>
 
+#include <arbor/fvm_types.hpp>
 #include <arbor/common_types.hpp>
-#include <arbor/fvm_types.hpp>
 #include <arbor/math.hpp>
 #include <arbor/mechanism.hpp>
 
@@ -17,9 +17,9 @@
 #include "util/range.hpp"
 #include "util/rangeutil.hpp"
 
-#include "backends/multicore/fvm.hpp"
 #include "backends/multicore/mechanism.hpp"
 #include "backends/multicore/multicore_common.hpp"
+#include "backends/multicore/fvm.hpp"
 #include "backends/multicore/partition_by_constraint.hpp"
 
 namespace arb {
@@ -44,7 +44,7 @@
     auto dest_n = std::size(dest);
     auto source_n = std::size(source);
 
-    auto n = source_n < dest_n ? source_n : dest_n;
+    auto n = source_n<dest_n? source_n: dest_n;
     auto tail = std::copy_n(begin(source), n, begin(dest));
     std::fill(tail, end(dest), fill);
 }
@@ -65,7 +65,7 @@
 
     // Assign global scalar parameters:
 
-    for (auto& kv: overrides.globals) {
+    for (auto &kv: overrides.globals) {
         if (auto opt_ptr = value_by_key(global_table(), kv.first)) {
             // Take reference to corresponding derived (generated) mechanism value member.
             value_type& global = *opt_ptr.value();
@@ -83,28 +83,19 @@
 
     // Assign non-owning views onto shared state:
 
-<<<<<<< HEAD
-    vec_ci_ = shared.cv_to_intdom.data();
-    vec_dt_ = shared.dt_cv.data();
-=======
     vec_ci_   = shared.cv_to_cell.data();
     vec_di_   = shared.cv_to_intdom.data();
     vec_dt_   = shared.dt_cv.data();
->>>>>>> 3e778e3d
-
-    vec_v_ = shared.voltage.data();
-    vec_i_ = shared.current_density.data();
-    vec_g_ = shared.conductivity.data();
+
+    vec_v_    = shared.voltage.data();
+    vec_i_    = shared.current_density.data();
+    vec_g_    = shared.conductivity.data();
 
     temperature_degC_ = shared.temperature_degC.data();
-<<<<<<< HEAD
-    diam_um_ = shared.diam_um.data();
-=======
     diam_um_  = shared.diam_um.data();
     time_since_spike_ = shared.time_since_spike.data();
 
     n_detectors_ = shared.n_detector;
->>>>>>> 3e778e3d
 
     auto ion_state_tbl = ion_state_table();
     n_ion_ = ion_state_tbl.size();
@@ -124,12 +115,12 @@
         ion_view.ionic_charge = oion->charge.data();
     }
 
-    vec_t_ptr_ = &shared.time;
-    vec_t_to_ptr_ = &shared.time_to;
+    vec_t_ptr_        = &shared.time;
+    vec_t_to_ptr_     = &shared.time_to;
     event_stream_ptr_ = &shared.deliverable_events;
 
     // If there are no sites (is this ever meaningful?) there is nothing more to do.
-    if (width_ == 0) {
+    if (width_==0) {
         return;
     }
 
@@ -142,14 +133,14 @@
     std::size_t n_field = fields.size();
 
     // (First sub-array of data_ is used for width_, below.)
-    data_ = array((1 + n_field) * width_padded_, NAN, pad);
-    for (std::size_t i = 0; i < n_field; ++i) {
+    data_ = array((1+n_field)*width_padded_, NAN, pad);
+    for (std::size_t i = 0; i<n_field; ++i) {
         // Take reference to corresponding derived (generated) mechanism value pointer member.
         fvm_value_type*& field_ptr = *(fields[i].second);
-        field_ptr = data_.data() + (i + 1) * width_padded_;
+        field_ptr = data_.data()+(i+1)*width_padded_;
 
         if (auto opt_value = value_by_key(field_default_table(), fields[i].first)) {
-            std::fill(field_ptr, field_ptr + width_padded_, *opt_value);
+            std::fill(field_ptr, field_ptr+width_padded_, *opt_value);
         }
     }
     weight_ = data_.data();
@@ -164,7 +155,7 @@
     node_index_ = iarray(width_padded_, pad);
 
     copy_extend(pos_data.cv, node_index_, pos_data.cv.back());
-    copy_extend(pos_data.weight, make_range(data_.data(), data_.data() + width_padded_), 0);
+    copy_extend(pos_data.weight, make_range(data_.data(), data_.data()+width_padded_), 0);
     index_constraints_ = make_constraint_partition(node_index_, width_, simd_width());
 
     if (mult_in_place_) {
@@ -204,14 +195,14 @@
 
 void mechanism::set_parameter(const std::string& key, const std::vector<fvm_value_type>& values) {
     if (auto opt_ptr = value_by_key(field_table(), key)) {
-        if (values.size() != width_) {
+        if (values.size()!=width_) {
             throw arbor_internal_error("multicore/mechanism: mechanism parameter size mismatch");
         }
 
-        if (width_ > 0) {
+        if (width_>0) {
             // Retrieve corresponding derived (generated) mechanism value pointer member.
             value_type* field_ptr = *opt_ptr.value();
-            util::range<value_type*> field(field_ptr, field_ptr + width_padded_);
+            util::range<value_type*> field(field_ptr, field_ptr+width_padded_);
 
             copy_extend(values, field, values.back());
         }
@@ -244,5 +235,6 @@
     return nullptr;
 }
 
+
 } // namespace multicore
 } // namespace arb