#include <algorithm>
#include <cstddef>
#include <cmath>
#include <optional>
#include <string>
#include <utility>
#include <vector>

#include <arbor/fvm_types.hpp>
#include <arbor/common_types.hpp>
#include <arbor/math.hpp>
#include <arbor/mechanism.hpp>

#include "util/index_into.hpp"
#include "util/maputil.hpp"
#include "util/padded_alloc.hpp"
#include "util/range.hpp"
#include "util/rangeutil.hpp"

#include "backends/multicore/mechanism.hpp"
#include "backends/multicore/multicore_common.hpp"
#include "backends/multicore/fvm.hpp"
#include "backends/multicore/partition_by_constraint.hpp"

namespace arb {
namespace multicore {

using util::make_range;
using util::ptr_by_key;
using util::value_by_key;

// Copy elements from source sequence into destination sequence,
// and fill the remaining elements of the destination sequence
// with the given fill value.
//
// Assumes that the iterators for these sequences are at least
// forward iterators.

template <typename Source, typename Dest, typename Fill>
void copy_extend(const Source& source, Dest&& dest, const Fill& fill) {
    using std::begin;
    using std::end;

    auto dest_n = std::size(dest);
    auto source_n = std::size(source);

    auto n = source_n<dest_n? source_n: dest_n;
    auto tail = std::copy_n(begin(source), n, begin(dest));
    std::fill(tail, end(dest), fill);
}

// The derived class (typically generated code from modcc) holds pointers that need
// to be set to point inside the shared state, or into the allocated parameter/variable
// data block.
//
// In ths SIMD case, there may be a 'tail' of values that correspond to a partial
// SIMD value when the width is not a multiple of the SIMD data width. In this
// implementation we do not use SIMD masking to avoid tail values, but instead
// extend the vectors to a multiple of the SIMD width: sites/CVs corresponding to
// these past-the-end values are given a weight of zero, and any corresponding
// indices into shared state point to the last valid slot.

void mechanism::instantiate(unsigned id, backend::shared_state& shared, const mechanism_overrides& overrides, const mechanism_layout& pos_data) {
    using util::make_range;

    // Assign global scalar parameters:

    for (auto &kv: overrides.globals) {
        if (auto opt_ptr = value_by_key(global_table(), kv.first)) {
            // Take reference to corresponding derived (generated) mechanism value member.
            value_type& global = *opt_ptr.value();
            global = kv.second;
        }
        else {
            throw arbor_internal_error("multicore/mechanism: no such mechanism global");
        }
    }

    mult_in_place_ = !pos_data.multiplicity.empty();
    util::padded_allocator<> pad(shared.alignment);
    mechanism_id_ = id;
    width_ = pos_data.cv.size();

    // Assign non-owning views onto shared state:

<<<<<<< HEAD
    vec_ci_   = shared.cv_to_cell.data();
    vec_di_   = shared.cv_to_intdom.data();
    vec_t_    = shared.time.data();
    vec_t_to_ = shared.time_to.data();
=======
    vec_ci_   = shared.cv_to_intdom.data();
>>>>>>> 92fdf6c5
    vec_dt_   = shared.dt_cv.data();

    vec_v_    = shared.voltage.data();
    vec_i_    = shared.current_density.data();
    vec_g_    = shared.conductivity.data();

    temperature_degC_ = shared.temperature_degC.data();
    diam_um_  = shared.diam_um.data();
    time_since_spike_ = shared.time_since_spike.data();

    n_detectors_ = shared.n_detector;

    auto ion_state_tbl = ion_state_table();
    n_ion_ = ion_state_tbl.size();
    for (auto i: ion_state_tbl) {
        auto ion_binding = value_by_key(overrides.ion_rebind, i.first).value_or(i.first);

        ion_state* oion = ptr_by_key(shared.ion_data, ion_binding);
        if (!oion) {
            throw arbor_internal_error("multicore/mechanism: mechanism holds ion with no corresponding shared state");
        }

        ion_state_view& ion_view = *i.second;
        ion_view.current_density = oion->iX_.data();
        ion_view.reversal_potential = oion->eX_.data();
        ion_view.internal_concentration = oion->Xi_.data();
        ion_view.external_concentration = oion->Xo_.data();
        ion_view.ionic_charge = oion->charge.data();
    }

    vec_t_ptr_        = &shared.time;
    vec_t_to_ptr_     = &shared.time_to;
    event_stream_ptr_ = &shared.deliverable_events;

    // If there are no sites (is this ever meaningful?) there is nothing more to do.
    if (width_==0) {
        return;
    }

    // Extend width to account for requisite SIMD padding.
    width_padded_ = math::round_up(width_, shared.alignment);

    // Allocate and initialize state and parameter vectors with default values.

    auto fields = field_table();
    std::size_t n_field = fields.size();

    // (First sub-array of data_ is used for width_, below.)
    data_ = array((1+n_field)*width_padded_, NAN, pad);
    for (std::size_t i = 0; i<n_field; ++i) {
        // Take reference to corresponding derived (generated) mechanism value pointer member.
        fvm_value_type*& field_ptr = *(fields[i].second);
        field_ptr = data_.data()+(i+1)*width_padded_;

        if (auto opt_value = value_by_key(field_default_table(), fields[i].first)) {
            std::fill(field_ptr, field_ptr+width_padded_, *opt_value);
        }
    }
    weight_ = data_.data();

    // Allocate and copy local state: weight, node indices, ion indices.
    // The tail comprises those elements between width_ and width_padded_:
    //
    // * For entries in the padded tail of weight_, set weight to zero.
    // * For indices in the padded tail of node_index_, set index to last valid CV index.
    // * For indices in the padded tail of ion index maps, set index to last valid ion index.

    node_index_ = iarray(width_padded_, pad);

    copy_extend(pos_data.cv, node_index_, pos_data.cv.back());
    copy_extend(pos_data.weight, make_range(data_.data(), data_.data()+width_padded_), 0);
    index_constraints_ = make_constraint_partition(node_index_, width_, simd_width());

    if (mult_in_place_) {
        multiplicity_ = iarray(width_padded_, pad);
        copy_extend(pos_data.multiplicity, multiplicity_, 1);
    }

    for (auto i: ion_index_table()) {
        auto ion_binding = value_by_key(overrides.ion_rebind, i.first).value_or(i.first);

        ion_state* oion = ptr_by_key(shared.ion_data, ion_binding);
        if (!oion) {
            throw arbor_internal_error("multicore/mechanism: mechanism holds ion with no corresponding shared state");
        }

        auto indices = util::index_into(node_index_, oion->node_index_);

        // Take reference to derived (generated) mechanism ion index member.
        auto& ion_index = *i.second;
        ion_index = iarray(width_padded_, pad);
        copy_extend(indices, ion_index, util::back(indices));

        arb_assert(compatible_index_constraints(node_index_, ion_index, simd_width()));
    }
}

void mechanism::set_parameter(const std::string& key, const std::vector<fvm_value_type>& values) {
    if (auto opt_ptr = value_by_key(field_table(), key)) {
        if (values.size()!=width_) {
            throw arbor_internal_error("multicore/mechanism: mechanism parameter size mismatch");
        }

        if (width_>0) {
            // Retrieve corresponding derived (generated) mechanism value pointer member.
            value_type* field_ptr = *opt_ptr.value();
            util::range<value_type*> field(field_ptr, field_ptr+width_padded_);

            copy_extend(values, field, values.back());
        }
    }
    else {
        throw arbor_internal_error("multicore/mechanism: no such mechanism parameter");
    }
}

void mechanism::initialize() {
    vec_t_ = vec_t_ptr_->data();
    nrn_init();

    auto states = state_table();

    if (mult_in_place_) {
        for (auto& state: states) {
            for (std::size_t j = 0; j < width_; ++j) {
                (*state.second)[j] *= multiplicity_[j];
            }
        }
    }
}

fvm_value_type* mechanism::field_data(const std::string& field_var) {
    if (auto opt_ptr = value_by_key(field_table(), field_var)) {
        return *opt_ptr.value();
    }

    return nullptr;
}


} // namespace multicore
} // namespace arb<|MERGE_RESOLUTION|>--- conflicted
+++ resolved
@@ -83,14 +83,9 @@
 
     // Assign non-owning views onto shared state:
 
-<<<<<<< HEAD
     vec_ci_   = shared.cv_to_cell.data();
     vec_di_   = shared.cv_to_intdom.data();
-    vec_t_    = shared.time.data();
-    vec_t_to_ = shared.time_to.data();
-=======
     vec_ci_   = shared.cv_to_intdom.data();
->>>>>>> 92fdf6c5
     vec_dt_   = shared.dt_cv.data();
 
     vec_v_    = shared.voltage.data();
