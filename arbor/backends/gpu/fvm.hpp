--- conflicted
+++ resolved
@@ -48,23 +48,6 @@
 
     using shared_state = arb::gpu::shared_state;
     using ion_state = arb::gpu::ion_state;
-<<<<<<< HEAD
-
-    static threshold_watcher voltage_watcher(
-        shared_state& state,
-        const std::vector<index_type>& detector_cv,
-        const std::vector<value_type>& thresholds,
-        const execution_context& context)
-    {
-        return threshold_watcher(
-            state.voltage.size(),
-            state.src_to_spike.data(),
-            detector_cv,
-            thresholds,
-            context);
-    }
-=======
->>>>>>> 43dcf801
 };
 
 } // namespace gpu
