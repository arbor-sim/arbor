#pragma once

#include <map>
#include <string>

#include <arbor/common_types.hpp>
#include <arbor/fvm_types.hpp>

#include "memory/memory.hpp"
#include "util/rangeutil.hpp"

#include "backends/event.hpp"

#include "backends/gpu/gpu_store_types.hpp"
#include "backends/gpu/shared_state.hpp"

#include "threshold_watcher.hpp"

#include "matrix_state_fine.hpp"

namespace arb {
namespace gpu {

struct backend {
    static bool is_supported() { return true; }
    static std::string name() { return "gpu"; }

    using value_type = fvm_value_type;
    using index_type = fvm_index_type;
    using size_type  = fvm_size_type;

    using array  = arb::gpu::array;
    using iarray = arb::gpu::iarray;

    static memory::host_vector<value_type> host_view(const array& v) {
        return memory::on_host(v);
    }

    static memory::host_vector<index_type> host_view(const iarray& v) {
        return memory::on_host(v);
    }

    using matrix_state = arb::gpu::matrix_state_fine<value_type, index_type>;
    using threshold_watcher = arb::gpu::threshold_watcher;

    using deliverable_event_stream = arb::gpu::deliverable_event_stream;
    using sample_event_stream = arb::gpu::sample_event_stream;

    using shared_state = arb::gpu::shared_state;
    using ion_state = arb::gpu::ion_state;

    static threshold_watcher voltage_watcher(
        shared_state& state,
        const std::vector<index_type>& cv,
        const std::vector<value_type>& thresholds,
        const execution_context& context)
    {
        return threshold_watcher(
            state.cv_to_intdom.data(),
            state.voltage.data(),
<<<<<<< HEAD
            state.src_to_spike.data(),
            &state.time_since_spike,
=======
            &state.time,
            &state.time_to,
>>>>>>> 92fdf6c5
            cv,
            thresholds,
            context);
    }

    static value_type* mechanism_field_data(arb::mechanism* mptr, const std::string& field);
};

} // namespace gpu
} // namespace arb<|MERGE_RESOLUTION|>--- conflicted
+++ resolved
@@ -58,13 +58,10 @@
         return threshold_watcher(
             state.cv_to_intdom.data(),
             state.voltage.data(),
-<<<<<<< HEAD
             state.src_to_spike.data(),
             &state.time_since_spike,
-=======
             &state.time,
             &state.time_to,
->>>>>>> 92fdf6c5
             cv,
             thresholds,
             context);
