--- conflicted
+++ resolved
@@ -8,7 +8,6 @@
 namespace arb {
 namespace gpu {
 ARB_ARBOR_API void assemble_matrix_fine(
-<<<<<<< HEAD
     fvm_value_type* d,
     fvm_value_type* rhs,
     const fvm_value_type* invariant_d,
@@ -19,19 +18,6 @@
     const fvm_value_type* area,
     const fvm_value_type dt,
     const fvm_index_type* perm,
-=======
-    arb_value_type* d,
-    arb_value_type* rhs,
-    const arb_value_type* invariant_d,
-    const arb_value_type* voltage,
-    const arb_value_type* current,
-    const arb_value_type* conductivity,
-    const arb_value_type* cv_capacitance,
-    const arb_value_type* area,
-    const arb_index_type* cv_to_intdom,
-    const arb_value_type* dt_intdom,
-    const arb_index_type* perm,
->>>>>>> fb12942b
     unsigned n);
 
 ARB_ARBOR_API void solve_matrix_fine(
