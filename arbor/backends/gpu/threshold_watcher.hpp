#pragma once

#include <arbor/arbexcept.hpp>
#include <arbor/common_types.hpp>
#include <arbor/fvm_types.hpp>

#include "execution_context.hpp"
#include "memory/memory.hpp"
#include "util/span.hpp"

#include "backends/threshold_crossing.hpp"
#include "backends/gpu/gpu_store_types.hpp"
#include "backends/gpu/stack.hpp"

#include "stack.hpp"

namespace arb {
namespace gpu {

// CUDA implementation entry point:

void test_thresholds_impl(
    int size,
    const fvm_index_type* cv_to_intdom, const fvm_value_type* t_after, const fvm_value_type* t_before,
    const fvm_index_type* src_to_spike, fvm_value_type* time_since_spike, stack_storage<threshold_crossing>& stack,
    fvm_index_type* is_crossed, fvm_value_type* prev_values,
    const fvm_index_type* cv_index, const fvm_value_type* values, const fvm_value_type* thresholds,
    const bool record);

void reset_crossed_impl(
    int size,
    fvm_index_type* is_crossed,
    const fvm_index_type* cv_index, const fvm_value_type* values, const fvm_value_type* thresholds);


class threshold_watcher {
public:
    using stack_type = stack<threshold_crossing>;

    threshold_watcher() = delete;
    threshold_watcher(threshold_watcher&& other) = default;
    threshold_watcher& operator=(threshold_watcher&& other) = default;

    threshold_watcher(const execution_context& ctx): stack_(ctx.gpu) {}

    threshold_watcher(
        const fvm_index_type* cv_to_intdom,
        const fvm_value_type* values,
<<<<<<< HEAD
        const fvm_index_type* src_to_spike,
        array* time_since_spike,
=======
        const array* t_before,
        const array* t_after,
>>>>>>> 92fdf6c5
        const std::vector<fvm_index_type>& cv_index,
        const std::vector<fvm_value_type>& thresholds,
        const execution_context& ctx
    ):
        cv_to_intdom_(cv_to_intdom),
        values_(values),
<<<<<<< HEAD
        src_to_spike_(src_to_spike),
        time_since_spike_(time_since_spike),
=======
        t_before_ptr_(t_before),
        t_after_ptr_(t_after),
>>>>>>> 92fdf6c5
        cv_index_(memory::make_const_view(cv_index)),
        is_crossed_(cv_index.size()),
        thresholds_(memory::make_const_view(thresholds)),
        v_prev_(memory::const_host_view<fvm_value_type>(values, cv_index.size())),
        record_time_since_spike_(!time_since_spike_->empty()),
        // TODO: allocates enough space for 10 spikes per watch.
        // A more robust approach might be needed to avoid overflows.
        stack_(10*size(), ctx.gpu)
    {
        crossings_.reserve(stack_.capacity());
        reset();
    }

    /// Reset all spike times to -1.0 indicating no spike has been recorded
    // on the detector
    void clear_spikes() {
        memory::fill((*time_since_spike_), -1.0);
    }

    /// Remove all stored crossings that were detected in previous calls to test()
    void clear_crossings() {
        stack_.update_host();
        stack_.clear();
    }

    /// Reset state machine for each detector.
    /// Assume that the values in values_ have been set correctly before
    /// calling, because the values are used to determine the initial state
    void reset() {
        clear_crossings();
        if (size()>0) {
            reset_crossed_impl((int)size(), is_crossed_.data(), cv_index_.data(), values_, thresholds_.data());
        }
    }

    // Testing-only interface.
    bool is_crossed(int i) const {
        return is_crossed_[i];
    }

    const std::vector<threshold_crossing>& crossings() const {
        stack_.update_host();

        if (stack_.overflow()) {
            throw arbor_internal_error("gpu/threshold_watcher: gpu spike buffer overflow");
        }

        crossings_.clear();
        crossings_.insert(crossings_.end(), stack_.begin(), stack_.end());
        return crossings_;
    }

    /// Tests each target for changed threshold state.
    /// Crossing events are recorded for each threshold that has been
    /// crossed since current time t, and the last time the test was
    /// performed.
    void test() {
<<<<<<< HEAD
        clear_spikes();
        if (size()>0) {
            test_thresholds_impl(
                (int)size(),
                cv_to_intdom_, t_after_, t_before_,
                src_to_spike_, time_since_spike_->data(),
=======
        const fvm_value_type* t_before = t_before_ptr_->data();
        const fvm_value_type* t_after  = t_after_ptr_->data();

        if (size()>0) {
            test_thresholds_impl(
                (int)size(),
                cv_to_intdom_, t_after, t_before,
>>>>>>> 92fdf6c5
                stack_.storage(),
                is_crossed_.data(), v_prev_.data(),
                cv_index_.data(), values_, thresholds_.data(),
                record_time_since_spike_);

            // Check that the number of spikes has not exceeded capacity.
            arb_assert(!stack_.overflow());
        }
    }

    /// the number of threshold values that are being monitored
    std::size_t size() const {
        return cv_index_.size();
    }

private:
    /// Non-owning pointers to cv-to-intdom map,
    /// the values for to test against thresholds,
    /// and pointers to the time arrays
    const fvm_index_type* cv_to_intdom_ = nullptr;
    const fvm_value_type* values_ = nullptr;
<<<<<<< HEAD
    const fvm_index_type* src_to_spike_ = nullptr;
    array* time_since_spike_ = nullptr;
=======
    const array* t_before_ptr_ = nullptr;
    const array* t_after_ptr_ = nullptr;
>>>>>>> 92fdf6c5

    // Threshold watch state, with data on gpu:
    iarray cv_index_;           // Compartment indexes of values to watch.
    iarray is_crossed_;         // Boolean flag for state of each watch.
    array thresholds_;          // Threshold for each watch.
    array v_prev_;              // Values at previous sample time.
    bool record_time_since_spike_;

    // Hybrid host/gpu data structure for accumulating threshold crossings.
    mutable stack_type stack_;

    // host side storage for the crossings
    mutable std::vector<threshold_crossing> crossings_;
};

} // namespace gpu
} // namespace arb<|MERGE_RESOLUTION|>--- conflicted
+++ resolved
@@ -46,26 +46,20 @@
     threshold_watcher(
         const fvm_index_type* cv_to_intdom,
         const fvm_value_type* values,
-<<<<<<< HEAD
         const fvm_index_type* src_to_spike,
         array* time_since_spike,
-=======
         const array* t_before,
         const array* t_after,
->>>>>>> 92fdf6c5
         const std::vector<fvm_index_type>& cv_index,
         const std::vector<fvm_value_type>& thresholds,
         const execution_context& ctx
     ):
         cv_to_intdom_(cv_to_intdom),
         values_(values),
-<<<<<<< HEAD
         src_to_spike_(src_to_spike),
         time_since_spike_(time_since_spike),
-=======
         t_before_ptr_(t_before),
         t_after_ptr_(t_after),
->>>>>>> 92fdf6c5
         cv_index_(memory::make_const_view(cv_index)),
         is_crossed_(cv_index.size()),
         thresholds_(memory::make_const_view(thresholds)),
@@ -123,22 +117,14 @@
     /// crossed since current time t, and the last time the test was
     /// performed.
     void test() {
-<<<<<<< HEAD
         clear_spikes();
-        if (size()>0) {
-            test_thresholds_impl(
-                (int)size(),
-                cv_to_intdom_, t_after_, t_before_,
-                src_to_spike_, time_since_spike_->data(),
-=======
         const fvm_value_type* t_before = t_before_ptr_->data();
         const fvm_value_type* t_after  = t_after_ptr_->data();
-
         if (size()>0) {
             test_thresholds_impl(
                 (int)size(),
                 cv_to_intdom_, t_after, t_before,
->>>>>>> 92fdf6c5
+                src_to_spike_, time_since_spike_->data(),
                 stack_.storage(),
                 is_crossed_.data(), v_prev_.data(),
                 cv_index_.data(), values_, thresholds_.data(),
@@ -160,13 +146,10 @@
     /// and pointers to the time arrays
     const fvm_index_type* cv_to_intdom_ = nullptr;
     const fvm_value_type* values_ = nullptr;
-<<<<<<< HEAD
     const fvm_index_type* src_to_spike_ = nullptr;
     array* time_since_spike_ = nullptr;
-=======
     const array* t_before_ptr_ = nullptr;
     const array* t_after_ptr_ = nullptr;
->>>>>>> 92fdf6c5
 
     // Threshold watch state, with data on gpu:
     iarray cv_index_;           // Compartment indexes of values to watch.
