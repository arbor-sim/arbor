#include <arbor/fvm_types.hpp>
#include <arbor/export.hpp>

#include <ostream>

#include "fine.hpp"

namespace arb {
namespace gpu {

ARB_ARBOR_API void assemble_diffusion(
<<<<<<< HEAD
    fvm_value_type* d,
    fvm_value_type* rhs,
    const fvm_value_type* invariant_d,
    const fvm_value_type* concentration,
    const fvm_value_type* voltage,
    const fvm_value_type* current,
    const fvm_value_type q,
    const fvm_value_type* conductivity,
    const fvm_value_type* area,
    const fvm_value_type dt,
    const fvm_index_type* perm,
=======
    arb_value_type* d,
    arb_value_type* rhs,
    const arb_value_type* invariant_d,
    const arb_value_type* concentration,
    const arb_value_type* voltage,
    const arb_value_type* current,
    const arb_value_type q,
    const arb_value_type* conductivity,
    const arb_value_type* area,
    const arb_index_type* cv_to_intdom,
    const arb_value_type* dt_intdom,
    const arb_index_type* perm,
>>>>>>> 93f13310
    unsigned n);

ARB_ARBOR_API void solve_diffusion(
    arb_value_type* rhs,
    arb_value_type* d,                     // diagonal values
    const arb_value_type* u,               // upper diagonal (and lower diagonal as the matrix is SPD)
    const level_metadata* level_meta,      // information pertaining to each level
    const arb_index_type* level_lengths,   // lengths of branches of every level concatenated
    const arb_index_type* level_parents,   // parents of branches of every level concatenated
    const arb_index_type* block_index,     // start index (exclusive) into levels for each gpu block
    arb_index_type* num_cells,             // the number of cells packed into this single matrix
    arb_index_type* padded_size,           // length of rhs, d, u, including padding
    unsigned num_blocks,                   // number of blocks
    unsigned blocksize);                   // size of each block

} // namespace gpu
} // namespace arb<|MERGE_RESOLUTION|>--- conflicted
+++ resolved
@@ -9,19 +9,6 @@
 namespace gpu {
 
 ARB_ARBOR_API void assemble_diffusion(
-<<<<<<< HEAD
-    fvm_value_type* d,
-    fvm_value_type* rhs,
-    const fvm_value_type* invariant_d,
-    const fvm_value_type* concentration,
-    const fvm_value_type* voltage,
-    const fvm_value_type* current,
-    const fvm_value_type q,
-    const fvm_value_type* conductivity,
-    const fvm_value_type* area,
-    const fvm_value_type dt,
-    const fvm_index_type* perm,
-=======
     arb_value_type* d,
     arb_value_type* rhs,
     const arb_value_type* invariant_d,
@@ -31,10 +18,8 @@
     const arb_value_type q,
     const arb_value_type* conductivity,
     const arb_value_type* area,
-    const arb_index_type* cv_to_intdom,
-    const arb_value_type* dt_intdom,
+    const arb_value_type dt,
     const arb_index_type* perm,
->>>>>>> 93f13310
     unsigned n);
 
 ARB_ARBOR_API void solve_diffusion(
