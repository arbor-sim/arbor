--- conflicted
+++ resolved
@@ -10,12 +10,8 @@
 #include "io/sepval.hpp"
 #include "backends/gpu/gpu_store_types.hpp"
 #include "backends/gpu/shared_state.hpp"
-<<<<<<< HEAD
 #include "backends/event_stream_state.hpp"
-=======
-#include "backends/multi_event_stream_state.hpp"
 #include "backends/gpu/chunk_writer.hpp"
->>>>>>> fb12942b
 #include "memory/copy.hpp"
 #include "memory/gpu_wrappers.hpp"
 #include "memory/wrappers.hpp"
@@ -33,27 +29,9 @@
 
 // CUDA implementation entry points:
 
-<<<<<<< HEAD
 void take_samples_impl(
     const event_stream_state<raw_probe_info>& s,
     const fvm_value_type& time, fvm_value_type* sample_time, fvm_value_type* sample_value);
-=======
-void update_time_to_impl(
-    std::size_t n, arb_value_type* time_to, const arb_value_type* time,
-    arb_value_type dt, arb_value_type tmax);
-
-void update_time_to_impl(
-    std::size_t n, arb_value_type* time_to, const arb_value_type* time,
-    arb_value_type dt, arb_value_type tmax);
-
-void set_dt_impl(
-    arb_size_type nintdom, arb_size_type ncomp, arb_value_type* dt_intdom, arb_value_type* dt_comp,
-    const arb_value_type* time_to, const arb_value_type* time, const arb_index_type* cv_to_intdom);
-
-void take_samples_impl(
-    const multi_event_stream_state<raw_probe_info>& s,
-    const arb_value_type* time, arb_value_type* sample_time, arb_value_type* sample_value);
->>>>>>> fb12942b
 
 void add_scalar(std::size_t n, arb_value_type* data, arb_value_type v);
 
@@ -191,7 +169,6 @@
 // Shared state methods:
 
 shared_state::shared_state(
-<<<<<<< HEAD
         fvm_size_type n_cell,
         fvm_size_type n_cv,
         fvm_size_type n_detector,
@@ -200,20 +177,8 @@
         const std::vector<fvm_value_type>& temperature_K,
         const std::vector<fvm_value_type>& diam,
         const std::vector<fvm_index_type>& src_to_spike,
-        unsigned // align parameter ignored
-=======
-    arb_size_type n_intdom,
-    arb_size_type n_cell,
-    arb_size_type n_detector,
-    const std::vector<arb_index_type>& cv_to_intdom_vec,
-    const std::vector<arb_index_type>& cv_to_cell_vec,
-    const std::vector<arb_value_type>& init_membrane_potential,
-    const std::vector<arb_value_type>& temperature_K,
-    const std::vector<arb_value_type>& diam,
-    const std::vector<arb_index_type>& src_to_spike,
-    unsigned, // alignment parameter ignored.
-    arb_seed_type cbprng_seed_
->>>>>>> fb12942b
+        unsigned, // align parameter ignored
+        arb_seed_type cbprng_seed_
     ):
     n_detector(n_detector),
     n_cv(n_cv),
@@ -226,12 +191,8 @@
     diam_um(make_const_view(diam)),
     time_since_spike(n_cell*n_detector),
     src_to_spike(make_const_view(src_to_spike)),
-<<<<<<< HEAD
+    cbprng_seed(cbprng_seed_),
     deliverable_events()
-=======
-    cbprng_seed(cbprng_seed_),
-    deliverable_events(n_intdom)
->>>>>>> fb12942b
 {
     memory::fill(time_since_spike, -1.0);
     add_scalar(temperature_degC.size(), temperature_degC.data(), -273.15);
@@ -468,7 +429,6 @@
     }
 }
 
-<<<<<<< HEAD
 void shared_state::update_time_to(fvm_value_type dt_step, fvm_value_type tmax) {
     auto tnext = std::min(time+dt_step, tmax);
     // round up target time if it is very close to tmax
@@ -478,22 +438,6 @@
 
 void shared_state::add_stimulus_current() {
     stim_data.add_current(time, current_density);
-=======
-void shared_state::update_time_to(arb_value_type dt_step, arb_value_type tmax) {
-    update_time_to_impl(n_intdom, time_to.data(), time.data(), dt_step, tmax);
-}
-
-void shared_state::set_dt() {
-    set_dt_impl(n_intdom, n_cv, dt_intdom.data(), dt_cv.data(), time_to.data(), time.data(), cv_to_intdom.data());
-}
-
-void shared_state::add_stimulus_current() {
-    stim_data.add_current(time, cv_to_intdom, current_density);
-}
-
-std::pair<arb_value_type, arb_value_type> shared_state::time_bounds() const {
-    return minmax_value_impl(n_intdom, time.data());
->>>>>>> fb12942b
 }
 
 std::pair<arb_value_type, arb_value_type> shared_state::voltage_bounds() const {
