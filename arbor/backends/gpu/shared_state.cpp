#include <cstddef>
#include <limits>
#include <vector>

#include <arbor/constants.hpp>
#include <arbor/fvm_types.hpp>
#include <arbor/math.hpp>

#include "backends/event.hpp"
#include "io/sepval.hpp"
#include "backends/gpu/gpu_store_types.hpp"
#include "backends/gpu/shared_state.hpp"
#include "backends/event_stream_state.hpp"
#include "backends/gpu/chunk_writer.hpp"
#include "memory/copy.hpp"
#include "memory/wrappers.hpp"
#include "util/index_into.hpp"
#include "util/rangeutil.hpp"
#include "util/maputil.hpp"
#include "util/range.hpp"
#include "util/strprintf.hpp"

#include <iostream>

using arb::memory::make_const_view;

namespace arb {
namespace gpu {

// CUDA implementation entry points:

void take_samples_impl(
    const event_stream_state<raw_probe_info>& s,
    const arb_value_type& time, arb_value_type* sample_time, arb_value_type* sample_value);

void add_scalar(std::size_t n, arb_value_type* data, arb_value_type v);

// GPU-side minmax: consider CUDA kernel replacement.
std::pair<arb_value_type, arb_value_type> minmax_value_impl(arb_size_type n, const arb_value_type* v) {
    auto v_copy = memory::on_host(memory::const_device_view<arb_value_type>(v, n));
    return util::minmax_value(v_copy);
}

// Ion state methods:

ion_state::ion_state(const fvm_ion_config& ion_data,
                     unsigned, // alignment/padding ignored.
                     solver_ptr ptr):
    flags_(ion_data),
    node_index_(make_const_view(ion_data.cv)),
    iX_(ion_data.cv.size(), NAN),
    gX_(ion_data.cv.size(), NAN),
    charge(1u, static_cast<arb_value_type>(ion_data.charge)),
    solver(std::move(ptr)) {
    if (flags_.reset_xi()
      ||flags_.reset_xd()) reset_Xi_ = make_const_view(ion_data.reset_iconc);
    if (flags_.reset_xi()) init_Xi_  = make_const_view(ion_data.init_iconc);
    if (flags_.xi())       Xi_       = make_const_view(ion_data.init_iconc);

    if (flags_.reset_xo()) reset_Xo_ = make_const_view(ion_data.reset_econc);
    if (flags_.reset_xo()) init_Xo_  = make_const_view(ion_data.init_econc);
    if (flags_.xo())       Xo_       = make_const_view(ion_data.init_econc);

    if (flags_.reset_ex()) init_eX_  = make_const_view(ion_data.init_revpot);
    if (flags_.ex())       eX_       = make_const_view(ion_data.init_revpot);

    if (flags_.xd())       Xd_       = make_const_view(ion_data.reset_iconc);
}

void ion_state::init_concentration() {
    // NB. not resetting Xd here, it's controlled via the solver.
    if (flags_.reset_xi()) memory::copy(init_Xi_, Xi_);
    if (flags_.reset_xo()) memory::copy(init_Xo_, Xo_);
}

void ion_state::zero_current() {
    memory::fill(iX_, 0);
}

void ion_state::reset() {
    zero_current();
    if (flags_.reset_xi()) memory::copy(reset_Xi_, Xi_);
    if (flags_.reset_xo()) memory::copy(reset_Xo_, Xo_);
    if (flags_.reset_ex()) memory::copy(init_eX_, eX_);
    if (flags_.reset_xd()) memory::copy(reset_Xi_, Xd_);
}

// istim_state methods:

istim_state::istim_state(const fvm_stimulus_config& stim, unsigned) {
    using util::assign;

    // Translate instance-to-CV index from stim to istim_state index vectors.
    std::vector<arb_index_type> accu_index_stage;
    assign(accu_index_stage, util::index_into(stim.cv, stim.cv_unique));

    std::size_t n = accu_index_stage.size();
    std::vector<arb_value_type> envl_a, envl_t;
    std::vector<arb_index_type> edivs;

    frequency_ = make_const_view(stim.frequency);
    phase_ = make_const_view(stim.phase);

    arb_assert(n==frequency_.size());
    arb_assert(n==stim.envelope_time.size());
    arb_assert(n==stim.envelope_amplitude.size());

    edivs.reserve(n+1);
    edivs.push_back(0);

    for (auto i: util::make_span(n)) {
        arb_assert(stim.envelope_time[i].size()==stim.envelope_amplitude[i].size());
        arb_assert(util::is_sorted(stim.envelope_time[i]));

        util::append(envl_a, stim.envelope_amplitude[i]);
        util::append(envl_t, stim.envelope_time[i]);
        edivs.push_back(arb_index_type(envl_t.size()));
    }

    accu_index_ = make_const_view(accu_index_stage);
    accu_to_cv_ = make_const_view(stim.cv_unique);
    accu_stim_ = array(accu_index_.size());
    envl_amplitudes_ = make_const_view(envl_a);
    envl_times_ = make_const_view(envl_t);
    envl_divs_ = make_const_view(edivs);

    // Initial indices into envelope match partition divisions; ignore last (index n) element.
    envl_index_ = envl_divs_;

    // Initialize ppack pointers.
    ppack_.accu_index = accu_index_.data();
    ppack_.accu_to_cv = accu_to_cv_.data();
    ppack_.frequency = frequency_.data();
    ppack_.phase = phase_.data();
    ppack_.envl_amplitudes = envl_amplitudes_.data();
    ppack_.envl_times = envl_times_.data();
    ppack_.envl_divs = envl_divs_.data();
    ppack_.accu_stim = accu_stim_.data();
    ppack_.envl_index = envl_index_.data();

    // The following ppack fields must be set in add_current() before queuing kernel.
    ppack_.time = std::numeric_limits<arb_value_type>::quiet_NaN();
    ppack_.current_density = nullptr;
}

std::size_t istim_state::size() const {
    return frequency_.size();
}

void istim_state::zero_current() {
    memory::fill(accu_stim_, 0.);
}

void istim_state::reset() {
    zero_current();
    memory::copy(envl_divs_, envl_index_);
}

void istim_state::add_current(const arb_value_type time, array& current_density) {
    ppack_.time = time;
    ppack_.current_density = current_density.data();
    istim_add_current_impl((int)size(), ppack_);
}

// Shared state methods:

shared_state::shared_state(task_system_handle tp,
                           arb_size_type n_cell,
                           arb_size_type n_cv_,
                           const std::vector<arb_index_type>& cv_to_cell_vec,
                           const std::vector<arb_value_type>& init_membrane_potential,
                           const std::vector<arb_value_type>& temperature_K,
                           const std::vector<arb_value_type>& diam,
                           const std::vector<arb_value_type>& area,
                           const std::vector<arb_index_type>& src_to_spike_,
                           const fvm_detector_info& detector_info,
                           unsigned, // align parameter ignored
                           arb_seed_type cbprng_seed_):
    thread_pool(tp),
    n_detector(detector_info.count),
    n_cv(n_cv_),
    cv_to_cell(make_const_view(cv_to_cell_vec)),
    voltage(n_cv_),
    current_density(n_cv_),
    conductivity(n_cv_),
    init_voltage(make_const_view(init_membrane_potential)),
    temperature_degC(make_const_view(temperature_K)),
    diam_um(make_const_view(diam)),
    area_um2(make_const_view(area)),
    time_since_spike(n_cell*n_detector),
    src_to_spike(make_const_view(src_to_spike_)),
    cbprng_seed(cbprng_seed_),
    sample_events(),
    watcher{n_cv_, src_to_spike.data(), detector_info}
{
    memory::fill(time_since_spike, -1.0);
    add_scalar(temperature_degC.size(), temperature_degC.data(), -273.15);
}

void shared_state::update_prng_state(mechanism& m) {
    if (!m.mech_.n_random_variables) return;
    auto const mech_id = m.mechanism_id();
    auto& store = storage.at(mech_id);
    store.random_numbers_.update(m);
}

unsigned shared_state::instantiate(mechanism& m,
                                   const mechanism_overrides& overrides,
                                   const mechanism_layout& pos_data,
                                   const std::vector<std::pair<std::string, std::vector<arb_value_type>>>& params) {
    assert(m.iface_.backend == arb_backend_kind_gpu);
    using util::make_range;
    using util::make_span;
    using util::ptr_by_key;
    using util::value_by_key;

    // get new id
    auto id = streams.size();
    // allocate new slots
    streams.push_back({});
    storage.push_back({});

    bool mult_in_place = !pos_data.multiplicity.empty();
    bool peer_indices = !pos_data.peer_cv.empty();

    auto width        = pos_data.cv.size();
    auto width_padded = math::round_up(pos_data.cv.size(), alignment);

    // Assign non-owning views onto shared state:
    m.ppack_ = {0};
    m.ppack_.width            = width;
    m.ppack_.mechanism_id     = id;
    m.ppack_.vec_ci           = cv_to_cell.data();
    m.ppack_.dt               = dt;
    m.ppack_.vec_v            = voltage.data();
    m.ppack_.vec_i            = current_density.data();
    m.ppack_.vec_g            = conductivity.data();
    m.ppack_.temperature_degC = temperature_degC.data();
    m.ppack_.diam_um          = diam_um.data();
    m.ppack_.area_um2         = area_um2.data();
    m.ppack_.time_since_spike = time_since_spike.data();
    m.ppack_.n_detectors      = n_detector;

    auto& store = storage.back();

    // Allocate view pointers
    store.state_vars_ = std::vector<arb_value_type*>(m.mech_.n_state_vars);
    store.parameters_ = std::vector<arb_value_type*>(m.mech_.n_parameters);
    store.ion_states_ = std::vector<arb_ion_state>(m.mech_.n_ions);
    store.globals_    = std::vector<arb_value_type>(m.mech_.n_globals);

    // Set ion views
    for (auto idx: make_span(m.mech_.n_ions)) {
        auto ion = m.mech_.ions[idx].name;
        auto ion_binding = value_by_key(overrides.ion_rebind, ion).value_or(ion);
        ion_state* oion = ptr_by_key(ion_data, ion_binding);
        if (!oion) throw arbor_internal_error("gpu/mechanism: mechanism holds ion with no corresponding shared state");
        auto& ion_state = store.ion_states_[idx];
        ion_state = {0};
        ion_state.current_density         = oion->iX_.data();
        ion_state.reversal_potential      = oion->eX_.data();
        ion_state.internal_concentration  = oion->Xi_.data();
        ion_state.external_concentration  = oion->Xo_.data();
        ion_state.diffusive_concentration = oion->Xd_.data();
        ion_state.ionic_charge            = oion->charge.data();
    }

    // If there are no sites (is this ever meaningful?) there is nothing more to do.
    if (width==0) return id;

    // Allocate and initialize state and parameter vectors with default values.
    {
        // Allocate bulk storage
        std::size_t count = (m.mech_.n_state_vars + m.mech_.n_parameters + 1)*width_padded + m.mech_.n_globals;
        store.data_ = array(count, NAN);
        chunk_writer writer(store.data_.data(), width_padded);

        // First sub-array of data_ is used for weight_
        m.ppack_.weight = writer.append_with_padding(pos_data.weight, 0);
        // Set parameters to either default or explicit setting
        for (auto idx: make_span(m.mech_.n_parameters)) {
            const auto& param = m.mech_.parameters[idx];
            const auto& it = std::find_if(params.begin(), params.end(),
                                          [&](const auto& k) { return k.first == param.name; });
            if (it != params.end()) {
                if (it->second.size() != width) throw arbor_internal_error("mechanism field size mismatch");
                 store.parameters_[idx] = writer.append_with_padding(it->second, param.default_value);
            }
            else {
                store.parameters_[idx] = writer.fill(param.default_value);
            }
        }
        // Make STATE var the default
        for (auto idx: make_span(m.mech_.n_state_vars)) {
            store.state_vars_[idx] = writer.fill(m.mech_.state_vars[idx].default_value);
        }
        // Assign global scalar parameters. NB: Last chunk, since it breaks the width striding.
        for (auto idx: make_span(m.mech_.n_globals)) store.globals_[idx] = m.mech_.globals[idx].default_value;
        for (auto& [k, v]: overrides.globals) {
            auto found = false;
            for (auto idx: make_span(m.mech_.n_globals)) {
                if (m.mech_.globals[idx].name == k) {
                    store.globals_[idx] = v;
                    found = true;
                    break;
                }
            }
            if (!found) throw arbor_internal_error(util::pprintf("gpu/mechanism: no such mechanism global '{}'", k));
        }
        m.ppack_.globals = writer.append_freely(store.globals_);
    }

    // Allocate and initialize index vectors, viz. node_index_ and any ion indices.
    {
        // Allocate bulk storage
        std::size_t count = mult_in_place + peer_indices + m.mech_.n_ions + 1;
        store.indices_ = iarray(count*width_padded);
        chunk_writer writer(store.indices_.data(), width_padded);

        // Setup node indices
        m.ppack_.node_index = writer.append_with_padding(pos_data.cv, 0);
        // Create ion indices
        for (auto idx: make_span(m.mech_.n_ions)) {
            auto  ion = m.mech_.ions[idx].name;
            // Index into shared_state respecting ion rebindings
            auto ion_binding = value_by_key(overrides.ion_rebind, ion).value_or(ion);
            ion_state* oion = ptr_by_key(ion_data, ion_binding);
            if (!oion) throw arbor_internal_error("gpu/mechanism: mechanism holds ion with no corresponding shared state");
            // Obtain index and move data
            auto ni = memory::on_host(oion->node_index_);
            auto indices = util::index_into(pos_data.cv, ni);
            std::vector<arb_index_type> mech_ion_index(indices.begin(), indices.end());
            store.ion_states_[idx].index = writer.append_with_padding(mech_ion_index, 0);
        }

        m.ppack_.multiplicity = mult_in_place? writer.append_with_padding(pos_data.multiplicity, 0): nullptr;
        // `peer_index` holds the peer CV of each CV in node_index.
        // Peer CVs are only filled for gap junction mechanisms. They are used
        // to index the voltage at the other side of a gap-junction connection.
        m.ppack_.peer_index = peer_indices? writer.append_with_padding(pos_data.peer_cv, 0): nullptr;
    }

    // Shift data to GPU, set up pointers
    store.parameters_d_ = memory::on_gpu(store.parameters_);
    m.ppack_.parameters = store.parameters_d_.data();

    store.state_vars_d_ = memory::on_gpu(store.state_vars_);
    m.ppack_.state_vars = store.state_vars_d_.data();

    store.ion_states_d_ = memory::on_gpu(store.ion_states_);
    m.ppack_.ion_states = store.ion_states_d_.data();

<<<<<<< HEAD
    store.random_numbers_.instantiate(m, width_padded, pos_data, cbprng_seed);

    return id;
=======
    if (m.mech_.n_random_variables) store.random_numbers_.instantiate(m, width_padded, pos_data, cbprng_seed);
>>>>>>> 9c70b22e
}

void shared_state::reset() {
    memory::copy(init_voltage, voltage);
    memory::fill(current_density, 0);
    memory::fill(conductivity, 0);
    time = 0;
    time_to = 0;
    memory::fill(time_since_spike, -1.0);

    for (auto& i: ion_data) {
        i.second.reset();
    }
    stim_data.reset();
}

void shared_state::zero_currents() {
    memory::fill(current_density, 0);
    memory::fill(conductivity, 0);
    for (auto& i: ion_data) {
        i.second.zero_current();
    }
    stim_data.zero_current();
}

std::pair<arb_value_type, arb_value_type> shared_state::voltage_bounds() const {
    return minmax_value_impl(n_cv, voltage.data());
}

void shared_state::take_samples() {
    sample_events.mark();
    if (!sample_events.empty()) {
        const auto state = sample_events.marked_events();
        take_samples_impl(state, time, sample_time.data(), sample_value.data());
    }
}

// Debug interface
ARB_ARBOR_API std::ostream& operator<<(std::ostream& o, shared_state& s) {
    using io::csv;

    o << " n_cv         " << s.n_cv << "\n"
      << " time         " << s.time << "\n"
      << " time_to      " << s.time_to << "\n"
      << " voltage      " << s.voltage << "\n"
      << " init_voltage " << s.init_voltage << "\n"
      << " temperature  " << s.temperature_degC << "\n"
      << " diameter     " << s.diam_um << "\n"
      << " area         " << s.area_um2 << "\n"
      << " current      " << s.current_density << "\n"
      << " conductivity " << s.conductivity << "\n";
    for (auto& [kn, i]: s.ion_data) {
        o << " " << kn << "/current_density        " << csv(i.iX_) << "\n"
          << " " << kn << "/reversal_potential     " << csv(i.eX_) << "\n"
          << " " << kn << "/internal_concentration " << csv(i.Xi_) << "\n"
          << " " << kn << "/external_concentration " << csv(i.Xo_) << "\n"
          << " " << kn << "/intconc_initial        " << csv(i.init_Xi_) << "\n"
          << " " << kn << "/extconc_initial        " << csv(i.init_Xo_) << "\n"
          << " " << kn << "/revpot_initial         " << csv(i.init_eX_) << "\n"
          << " " << kn << "/node_index             " << csv(i.node_index_) << "\n";
    }
    return o;
}

} // namespace gpu
} // namespace arb<|MERGE_RESOLUTION|>--- conflicted
+++ resolved
@@ -350,13 +350,8 @@
     store.ion_states_d_ = memory::on_gpu(store.ion_states_);
     m.ppack_.ion_states = store.ion_states_d_.data();
 
-<<<<<<< HEAD
-    store.random_numbers_.instantiate(m, width_padded, pos_data, cbprng_seed);
-
+    if (m.mech_.n_random_variables) store.random_numbers_.instantiate(m, width_padded, pos_data, cbprng_seed);
     return id;
-=======
-    if (m.mech_.n_random_variables) store.random_numbers_.instantiate(m, width_padded, pos_data, cbprng_seed);
->>>>>>> 9c70b22e
 }
 
 void shared_state::reset() {
