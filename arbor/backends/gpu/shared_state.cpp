#include <cstddef>
#include <limits>
#include <vector>

#include <arbor/constants.hpp>
#include <arbor/fvm_types.hpp>
#include <arbor/math.hpp>

#include "backends/event.hpp"
#include "io/sepval.hpp"
#include "backends/gpu/gpu_store_types.hpp"
#include "backends/gpu/shared_state.hpp"
#include "backends/event_stream_state.hpp"
#include "backends/gpu/chunk_writer.hpp"
#include "memory/copy.hpp"
#include "memory/wrappers.hpp"
#include "util/index_into.hpp"
#include "util/rangeutil.hpp"
#include "util/maputil.hpp"
#include "util/range.hpp"
#include "util/strprintf.hpp"

#include <iostream>

using arb::memory::make_const_view;

namespace arb {
namespace gpu {

// CUDA implementation entry points:

void take_samples_impl(
    const event_stream_state<raw_probe_info>& s,
    const arb_value_type& time, arb_value_type* sample_time, arb_value_type* sample_value);

void add_scalar(std::size_t n, arb_value_type* data, arb_value_type v);

// GPU-side minmax: consider CUDA kernel replacement.
std::pair<arb_value_type, arb_value_type> minmax_value_impl(arb_size_type n, const arb_value_type* v) {
    auto v_copy = memory::on_host(memory::const_device_view<arb_value_type>(v, n));
    return util::minmax_value(v_copy);
}

// Ion state methods:

ion_state::ion_state(const fvm_ion_config& ion_data,
                     unsigned, // alignment/padding ignored.
                     solver_ptr ptr):
    write_eX_(ion_data.revpot_written),
    write_Xo_(ion_data.econc_written),
    write_Xi_(ion_data.iconc_written),
    write_Xd_(ion_data.is_diffusive),
<<<<<<< HEAD
    node_index_(make_const_view(ion_data.cv)),
    iX_(ion_data.cv.size(), NAN),
    eX_(ion_data.init_revpot.begin(), ion_data.init_revpot.end()),
    Xi_(ion_data.init_iconc.begin(), ion_data.init_iconc.end()),
    Xo_(ion_data.init_econc.begin(), ion_data.init_econc.end()),
=======
    read_Xo_(ion_data.econc_written || ion_data.econc_read), // ensure that if we have W access, also R access is flagged
    read_Xi_(ion_data.iconc_written || ion_data.iconc_read),
    node_index_(make_const_view(ion_data.cv)),
    iX_(ion_data.cv.size(), NAN),
    eX_(ion_data.init_revpot.begin(), ion_data.init_revpot.end()),
>>>>>>> 9de9174d
    gX_(ion_data.cv.size(), NAN),
    charge(1u, static_cast<arb_value_type>(ion_data.charge)),
    solver(std::move(ptr)) {
    // We don't need to allocate these if we never use them...
<<<<<<< HEAD
=======
    if (read_Xi_) {
        Xi_ = make_const_view(ion_data.init_iconc);
    }
    if (read_Xo_) {
        Xo_ = make_const_view(ion_data.init_econc);
    }
>>>>>>> 9de9174d
    if (write_Xi_ || write_Xd_) {
        // ... but this is used by Xd and Xi!
        reset_Xi_ = make_const_view(ion_data.reset_iconc);
    }
    if (write_Xi_) {
        init_Xi_ = make_const_view(ion_data.init_iconc);
        arb_assert(node_index_.size()==init_Xi_.size());
    }
    if (write_Xo_) {
        init_Xo_ = make_const_view(ion_data.init_econc);
        reset_Xo_ = make_const_view(ion_data.reset_econc);
        arb_assert(node_index_.size()==init_Xo_.size());
    }
    if (write_eX_) {
        init_eX_ = make_const_view(ion_data.init_revpot);
        arb_assert(node_index_.size()==init_eX_.size());
    }
    if (write_Xd_) {
        Xd_ = array(ion_data.cv.size(), NAN);
    }
}

void ion_state::init_concentration() {
    // NB. not resetting Xd here, it's controlled via the solver.
    if (write_Xi_) memory::copy(init_Xi_, Xi_);
    if (write_Xo_) memory::copy(init_Xo_, Xo_);
}

void ion_state::zero_current() {
    memory::fill(gX_, 0);
    memory::fill(iX_, 0);
}

void ion_state::reset() {
    zero_current();
    if (write_Xi_) memory::copy(reset_Xi_, Xi_);
    if (write_Xo_) memory::copy(reset_Xo_, Xo_);
    if (write_eX_) memory::copy(init_eX_, eX_);
    // This goes _last_ or at least after Xi since we might have removed reset_Xi
    // when Xi is constant. Thus conditionally resetting Xi first and then copying
    // Xi -> Xd is save in all cases.
    if (write_Xd_) memory::copy(reset_Xi_, Xd_);
}

// istim_state methods:

istim_state::istim_state(const fvm_stimulus_config& stim, unsigned) {
    using util::assign;

    // Translate instance-to-CV index from stim to istim_state index vectors.
    std::vector<arb_index_type> accu_index_stage;
    assign(accu_index_stage, util::index_into(stim.cv, stim.cv_unique));

    std::size_t n = accu_index_stage.size();
    std::vector<arb_value_type> envl_a, envl_t;
    std::vector<arb_index_type> edivs;

    frequency_ = make_const_view(stim.frequency);
    phase_ = make_const_view(stim.phase);

    arb_assert(n==frequency_.size());
    arb_assert(n==stim.envelope_time.size());
    arb_assert(n==stim.envelope_amplitude.size());

    edivs.reserve(n+1);
    edivs.push_back(0);

    for (auto i: util::make_span(n)) {
        arb_assert(stim.envelope_time[i].size()==stim.envelope_amplitude[i].size());
        arb_assert(util::is_sorted(stim.envelope_time[i]));

        util::append(envl_a, stim.envelope_amplitude[i]);
        util::append(envl_t, stim.envelope_time[i]);
        edivs.push_back(arb_index_type(envl_t.size()));
    }

    accu_index_ = make_const_view(accu_index_stage);
    accu_to_cv_ = make_const_view(stim.cv_unique);
    accu_stim_ = array(accu_index_.size());
    envl_amplitudes_ = make_const_view(envl_a);
    envl_times_ = make_const_view(envl_t);
    envl_divs_ = make_const_view(edivs);

    // Initial indices into envelope match partition divisions; ignore last (index n) element.
    envl_index_ = envl_divs_;

    // Initialize ppack pointers.
    ppack_.accu_index = accu_index_.data();
    ppack_.accu_to_cv = accu_to_cv_.data();
    ppack_.frequency = frequency_.data();
    ppack_.phase = phase_.data();
    ppack_.envl_amplitudes = envl_amplitudes_.data();
    ppack_.envl_times = envl_times_.data();
    ppack_.envl_divs = envl_divs_.data();
    ppack_.accu_stim = accu_stim_.data();
    ppack_.envl_index = envl_index_.data();

    // The following ppack fields must be set in add_current() before queuing kernel.
    ppack_.time = std::numeric_limits<arb_value_type>::quiet_NaN();
    ppack_.current_density = nullptr;
}

std::size_t istim_state::size() const {
    return frequency_.size();
}

void istim_state::zero_current() {
    memory::fill(accu_stim_, 0.);
}

void istim_state::reset() {
    zero_current();
    memory::copy(envl_divs_, envl_index_);
}

void istim_state::add_current(const arb_value_type time, array& current_density) {
    ppack_.time = time;
    ppack_.current_density = current_density.data();
    istim_add_current_impl((int)size(), ppack_);
}

// Shared state methods:

shared_state::shared_state(task_system_handle tp,
                           arb_size_type n_cell,
                           arb_size_type n_cv_,
                           const std::vector<arb_index_type>& cv_to_cell_vec,
                           const std::vector<arb_value_type>& init_membrane_potential,
                           const std::vector<arb_value_type>& temperature_K,
                           const std::vector<arb_value_type>& diam,
                           const std::vector<arb_value_type>& area,
                           const std::vector<arb_index_type>& src_to_spike_,
                           const fvm_detector_info& detector_info,
                           unsigned, // align parameter ignored
                           arb_seed_type cbprng_seed_):
    thread_pool(tp),
    n_detector(detector_info.count),
    n_cv(n_cv_),
    cv_to_cell(make_const_view(cv_to_cell_vec)),
    voltage(n_cv_),
    current_density(n_cv_),
    conductivity(n_cv_),
    init_voltage(make_const_view(init_membrane_potential)),
    temperature_degC(make_const_view(temperature_K)),
    diam_um(make_const_view(diam)),
    area_um2(make_const_view(area)),
    time_since_spike(n_cell*n_detector),
    src_to_spike(make_const_view(src_to_spike_)),
    cbprng_seed(cbprng_seed_),
    sample_events(thread_pool),
    watcher{n_cv_, src_to_spike.data(), detector_info}
{
    memory::fill(time_since_spike, -1.0);
    add_scalar(temperature_degC.size(), temperature_degC.data(), -273.15);
}

void shared_state::update_prng_state(mechanism& m) {
    if (!m.mech_.n_random_variables) return;
    auto const mech_id = m.mechanism_id();
    auto& store = storage[mech_id];
    store.random_numbers_.update(m);
}

void shared_state::instantiate(mechanism& m,
                               unsigned id,
                               const mechanism_overrides& overrides,
                               const mechanism_layout& pos_data,
                               const std::vector<std::pair<std::string, std::vector<arb_value_type>>>& params) {
    assert(m.iface_.backend == arb_backend_kind_gpu);
    using util::make_range;
    using util::make_span;
    using util::ptr_by_key;
    using util::value_by_key;

    bool mult_in_place = !pos_data.multiplicity.empty();
    bool peer_indices = !pos_data.peer_cv.empty();

    auto width        = pos_data.cv.size();
    auto width_padded = math::round_up(pos_data.cv.size(), alignment);

    // Assign non-owning views onto shared state:
    m.ppack_ = {0};
    m.ppack_.width            = width;
    m.ppack_.mechanism_id     = id;
    m.ppack_.vec_ci           = cv_to_cell.data();
    m.ppack_.dt               = dt;
    m.ppack_.vec_v            = voltage.data();
    m.ppack_.vec_i            = current_density.data();
    m.ppack_.vec_g            = conductivity.data();
    m.ppack_.temperature_degC = temperature_degC.data();
    m.ppack_.diam_um          = diam_um.data();
    m.ppack_.area_um2         = area_um2.data();
    m.ppack_.time_since_spike = time_since_spike.data();
    m.ppack_.n_detectors      = n_detector;

    if (storage.count(id)) throw arb::arbor_internal_error("Duplicate mech id in shared state");
    auto& store = storage.emplace(id, mech_storage{}).first->second;
    streams[id] = deliverable_event_stream{thread_pool};

    // Allocate view pointers
    store.state_vars_ = std::vector<arb_value_type*>(m.mech_.n_state_vars);
    store.parameters_ = std::vector<arb_value_type*>(m.mech_.n_parameters);
    store.ion_states_ = std::vector<arb_ion_state>(m.mech_.n_ions);
    store.globals_    = std::vector<arb_value_type>(m.mech_.n_globals);

    // Set ion views
    for (auto idx: make_span(m.mech_.n_ions)) {
        auto ion = m.mech_.ions[idx].name;
        auto ion_binding = value_by_key(overrides.ion_rebind, ion).value_or(ion);
        ion_state* oion = ptr_by_key(ion_data, ion_binding);
        if (!oion) throw arbor_internal_error("gpu/mechanism: mechanism holds ion with no corresponding shared state");
        auto& ion_state = store.ion_states_[idx];
        ion_state = {0};
        ion_state.current_density         = oion->iX_.data();
        ion_state.reversal_potential      = oion->eX_.data();
        ion_state.internal_concentration  = oion->Xi_.data();
        ion_state.external_concentration  = oion->Xo_.data();
        ion_state.diffusive_concentration = oion->Xd_.data();
        ion_state.ionic_charge            = oion->charge.data();
        ion_state.conductivity            = oion->gX_.data();
    }

    // If there are no sites (is this ever meaningful?) there is nothing more to do.
    if (width==0) return;

    // Allocate and initialize state and parameter vectors with default values.
    {
        // Allocate bulk storage
        std::size_t count = (m.mech_.n_state_vars + m.mech_.n_parameters + 1)*width_padded + m.mech_.n_globals;
        store.data_ = array(count, NAN);
        chunk_writer writer(store.data_.data(), width_padded);

        // First sub-array of data_ is used for weight_
        m.ppack_.weight = writer.append_with_padding(pos_data.weight, 0);
        // Set parameters to either default or explicit setting
        for (auto idx: make_span(m.mech_.n_parameters)) {
            const auto& param = m.mech_.parameters[idx];
            const auto& it = std::find_if(params.begin(), params.end(),
                                          [&](const auto& k) { return k.first == param.name; });
            if (it != params.end()) {
                if (it->second.size() != width) throw arbor_internal_error("mechanism field size mismatch");
                 store.parameters_[idx] = writer.append_with_padding(it->second, param.default_value);
            }
            else {
                store.parameters_[idx] = writer.fill(param.default_value);
            }
        }
        // Make STATE var the default
        for (auto idx: make_span(m.mech_.n_state_vars)) {
            store.state_vars_[idx] = writer.fill(m.mech_.state_vars[idx].default_value);
        }
        // Assign global scalar parameters. NB: Last chunk, since it breaks the width striding.
        for (auto idx: make_span(m.mech_.n_globals)) store.globals_[idx] = m.mech_.globals[idx].default_value;
        for (auto& [k, v]: overrides.globals) {
            auto found = false;
            for (auto idx: make_span(m.mech_.n_globals)) {
                if (m.mech_.globals[idx].name == k) {
                    store.globals_[idx] = v;
                    found = true;
                    break;
                }
            }
            if (!found) throw arbor_internal_error(util::pprintf("gpu/mechanism: no such mechanism global '{}'", k));
        }
        m.ppack_.globals = writer.append_freely(store.globals_);
    }

    // Allocate and initialize index vectors, viz. node_index_ and any ion indices.
    {
        // Allocate bulk storage
        std::size_t count = mult_in_place + peer_indices + m.mech_.n_ions + 1;
        store.indices_ = iarray(count*width_padded);
        chunk_writer writer(store.indices_.data(), width_padded);

        // Setup node indices
        m.ppack_.node_index = writer.append_with_padding(pos_data.cv, 0);
        // Create ion indices
        for (auto idx: make_span(m.mech_.n_ions)) {
            auto  ion = m.mech_.ions[idx].name;
            // Index into shared_state respecting ion rebindings
            auto ion_binding = value_by_key(overrides.ion_rebind, ion).value_or(ion);
            ion_state* oion = ptr_by_key(ion_data, ion_binding);
            if (!oion) throw arbor_internal_error("gpu/mechanism: mechanism holds ion with no corresponding shared state");
            // Obtain index and move data
            auto ni = memory::on_host(oion->node_index_);
            auto indices = util::index_into(pos_data.cv, ni);
            std::vector<arb_index_type> mech_ion_index(indices.begin(), indices.end());
            store.ion_states_[idx].index = writer.append_with_padding(mech_ion_index, 0);
        }

        m.ppack_.multiplicity = mult_in_place? writer.append_with_padding(pos_data.multiplicity, 0): nullptr;
        // `peer_index` holds the peer CV of each CV in node_index.
        // Peer CVs are only filled for gap junction mechanisms. They are used
        // to index the voltage at the other side of a gap-junction connection.
        m.ppack_.peer_index = peer_indices? writer.append_with_padding(pos_data.peer_cv, 0): nullptr;
    }

    // Shift data to GPU, set up pointers
    store.parameters_d_ = memory::on_gpu(store.parameters_);
    m.ppack_.parameters = store.parameters_d_.data();

    store.state_vars_d_ = memory::on_gpu(store.state_vars_);
    m.ppack_.state_vars = store.state_vars_d_.data();

    store.ion_states_d_ = memory::on_gpu(store.ion_states_);
    m.ppack_.ion_states = store.ion_states_d_.data();

    store.random_numbers_.instantiate(m, width_padded, pos_data, cbprng_seed);
}

void shared_state::reset() {
    memory::copy(init_voltage, voltage);
    memory::fill(current_density, 0);
    memory::fill(conductivity, 0);
    time = 0;
    time_to = 0;
    memory::fill(time_since_spike, -1.0);

    for (auto& i: ion_data) {
        i.second.reset();
    }
    stim_data.reset();
}

void shared_state::zero_currents() {
    memory::fill(current_density, 0);
    memory::fill(conductivity, 0);
    for (auto& i: ion_data) {
        i.second.zero_current();
    }
    stim_data.zero_current();
}

std::pair<arb_value_type, arb_value_type> shared_state::voltage_bounds() const {
    return minmax_value_impl(n_cv, voltage.data());
}

void shared_state::take_samples() {
    sample_events.mark();
    if (!sample_events.empty()) {
        const auto state = sample_events.marked_events();
        take_samples_impl(state, time, sample_time.data(), sample_value.data());
    }
}

void shared_state::init_events(const event_lane_subrange& lanes,
                               const std::vector<target_handle>& handles,
                               const std::vector<size_t>& divs,
                               const timestep_range& dts) {
    arb::gpu::event_stream<deliverable_event>::multi_event_stream(lanes, handles, divs, dts, streams);
}


// Debug interface
ARB_ARBOR_API std::ostream& operator<<(std::ostream& o, shared_state& s) {
    using io::csv;

    o << " n_cv         " << s.n_cv << "\n"
      << " time         " << s.time << "\n"
      << " time_to      " << s.time_to << "\n"
      << " voltage      " << s.voltage << "\n"
      << " init_voltage " << s.init_voltage << "\n"
      << " temperature  " << s.temperature_degC << "\n"
      << " diameter     " << s.diam_um << "\n"
      << " area         " << s.area_um2 << "\n"
      << " current      " << s.current_density << "\n"
      << " conductivity " << s.conductivity << "\n";
    for (auto& [kn, i]: s.ion_data) {
        o << " " << kn << "/current_density        " << csv(i.iX_) << "\n"
          << " " << kn << "/reversal_potential     " << csv(i.eX_) << "\n"
          << " " << kn << "/internal_concentration " << csv(i.Xi_) << "\n"
          << " " << kn << "/external_concentration " << csv(i.Xo_) << "\n"
          << " " << kn << "/intconc_initial        " << csv(i.init_Xi_) << "\n"
          << " " << kn << "/extconc_initial        " << csv(i.init_Xo_) << "\n"
          << " " << kn << "/revpot_initial         " << csv(i.init_eX_) << "\n"
          << " " << kn << "/node_index             " << csv(i.node_index_) << "\n";
    }
    return o;
}

} // namespace gpu
} // namespace arb<|MERGE_RESOLUTION|>--- conflicted
+++ resolved
@@ -50,37 +50,20 @@
     write_Xo_(ion_data.econc_written),
     write_Xi_(ion_data.iconc_written),
     write_Xd_(ion_data.is_diffusive),
-<<<<<<< HEAD
+     // ensure that if we have W access, also R access is flagged
+    read_eX_(true || ion_data.revpot_written),
+    read_Xo_(ion_data.econc_written || ion_data.econc_read),
+    read_Xi_(ion_data.iconc_written || ion_data.iconc_read),
+    read_Xd_(ion_data.is_diffusive),
     node_index_(make_const_view(ion_data.cv)),
     iX_(ion_data.cv.size(), NAN),
-    eX_(ion_data.init_revpot.begin(), ion_data.init_revpot.end()),
-    Xi_(ion_data.init_iconc.begin(), ion_data.init_iconc.end()),
-    Xo_(ion_data.init_econc.begin(), ion_data.init_econc.end()),
-=======
-    read_Xo_(ion_data.econc_written || ion_data.econc_read), // ensure that if we have W access, also R access is flagged
-    read_Xi_(ion_data.iconc_written || ion_data.iconc_read),
-    node_index_(make_const_view(ion_data.cv)),
-    iX_(ion_data.cv.size(), NAN),
-    eX_(ion_data.init_revpot.begin(), ion_data.init_revpot.end()),
->>>>>>> 9de9174d
     gX_(ion_data.cv.size(), NAN),
     charge(1u, static_cast<arb_value_type>(ion_data.charge)),
     solver(std::move(ptr)) {
-    // We don't need to allocate these if we never use them...
-<<<<<<< HEAD
-=======
-    if (read_Xi_) {
-        Xi_ = make_const_view(ion_data.init_iconc);
-    }
-    if (read_Xo_) {
-        Xo_ = make_const_view(ion_data.init_econc);
-    }
->>>>>>> 9de9174d
+    // Allocate reset data only if anybody overwrites the resettable ararys
+    // This is used by internal and diffusive concentrations
     if (write_Xi_ || write_Xd_) {
-        // ... but this is used by Xd and Xi!
         reset_Xi_ = make_const_view(ion_data.reset_iconc);
-    }
-    if (write_Xi_) {
         init_Xi_ = make_const_view(ion_data.init_iconc);
         arb_assert(node_index_.size()==init_Xi_.size());
     }
@@ -94,7 +77,17 @@
         arb_assert(node_index_.size()==init_eX_.size());
     }
     if (write_Xd_) {
-        Xd_ = array(ion_data.cv.size(), NAN);
+        Xd_ = make_const_view(ion_data.reset_iconc);
+    }
+    // Allocate data only if read.
+    if (read_Xi_) {
+        Xi_ = make_const_view(ion_data.init_iconc);
+    }
+    if (read_Xo_) {
+        Xo_ = make_const_view(ion_data.init_econc);
+    }
+    if (read_eX_) {
+        eX_ = make_const_view(ion_data.init_revpot);
     }
 }
 
