--- conflicted
+++ resolved
@@ -172,24 +172,14 @@
 
     shared_state() = default;
 
-<<<<<<< HEAD
     shared_state(arb_size_type n_cell,
                  arb_size_type n_cv,
-=======
-    shared_state(arb_size_type n_intdom,
-                 arb_size_type n_cell,
-                 const std::vector<arb_index_type>& cv_to_intdom_vec,
->>>>>>> 543331f9
                  const std::vector<arb_index_type>& cv_to_cell_vec,
                  const std::vector<arb_value_type>& init_membrane_potential,
                  const std::vector<arb_value_type>& temperature_K,
                  const std::vector<arb_value_type>& diam,
                  const std::vector<arb_index_type>& src_to_spike,
-<<<<<<< HEAD
-                 const fvm_detector_info& detector_info,
-=======
                  const fvm_detector_info& detector,
->>>>>>> 543331f9
                  unsigned, // align parameter ignored
                  arb_seed_type cbprng_seed_ = 0u);
 
@@ -204,18 +194,6 @@
 
     void zero_currents();
 
-<<<<<<< HEAD
-=======
-    // Set time_to to earliest of time+dt_step and tmax.
-    void update_time_to(arb_value_type dt_step, arb_value_type tmax);
-
-    // Set the per-intdom and per-compartment dt from time_to - time.
-    void set_dt();
-
-    // Return minimum and maximum time value [ms] across cells.
-    std::pair<arb_value_type, arb_value_type> time_bounds() const;
-
->>>>>>> 543331f9
     // Return minimum and maximum voltage value [mV] across cells.
     // (Used for solution bounds checking.)
     std::pair<arb_value_type, arb_value_type> voltage_bounds() const;
