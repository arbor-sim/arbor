--- conflicted
+++ resolved
@@ -157,11 +157,8 @@
     for (auto i: make_span(0, num_ions_)) {
         auto ion_binding = value_by_key(overrides.ion_rebind, ion_index_tbl[i].first).value_or(ion_index_tbl[i].first);
 
-<<<<<<< HEAD
-        ion_state* oion = value_by_key(shared.ion_data, ion_binding);
-=======
         ion_state* oion = ptr_by_key(shared.ion_data, ion_binding);
->>>>>>> d5ace349
+
         if (!oion) {
             throw arbor_internal_error("gpu/mechanism: mechanism holds ion with no corresponding shared state");
         }
