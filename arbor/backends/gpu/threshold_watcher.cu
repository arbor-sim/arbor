--- conflicted
+++ resolved
@@ -24,18 +24,10 @@
 __global__
 void test_thresholds_impl(
     int size,
-<<<<<<< HEAD
-    fvm_value_type t_after,
-    fvm_value_type t_before,
-    const fvm_index_type* __restrict__ const src_to_spike,
-    fvm_value_type* __restrict__ const time_since_spike,
-=======
-    const arb_index_type* __restrict__ const cv_to_intdom,
-    const arb_value_type* __restrict__ const t_after,
-    const arb_value_type* __restrict__ const t_before,
+    arb_value_type t_after,
+    arb_value_type t_before,
     const arb_index_type* __restrict__ const src_to_spike,
     arb_value_type* __restrict__ const time_since_spike,
->>>>>>> 93f13310
     stack_storage<threshold_crossing>& stack,
     arb_index_type* __restrict__ const is_crossed,
     arb_value_type* __restrict__ const prev_values,
@@ -107,23 +99,16 @@
 
 void test_thresholds_impl(
     int size,
-<<<<<<< HEAD
-    const fvm_value_type t_after,
-    const fvm_value_type t_before,
-    const fvm_index_type* src_to_spike,
-    fvm_value_type* time_since_spike,
+    const arb_value_type t_after,
+    const arb_value_type t_before,
+    const arb_index_type* src_to_spike,
+    arb_value_type* time_since_spike,
     stack_storage<threshold_crossing>& stack,
-    fvm_index_type* is_crossed,
-    fvm_value_type* prev_values,
-    const fvm_index_type* cv_index,
-    const fvm_value_type* values,
-    const fvm_value_type* thresholds,
-=======
-    const arb_index_type* cv_to_intdom, const arb_value_type* t_after, const arb_value_type* t_before,
-    const arb_index_type* src_to_spike, arb_value_type* time_since_spike, stack_storage<threshold_crossing>& stack,
-    arb_index_type* is_crossed, arb_value_type* prev_values,
-    const arb_index_type* cv_index, const arb_value_type* values, const arb_value_type* thresholds,
->>>>>>> 93f13310
+    arb_index_type* is_crossed,
+    arb_value_type* prev_values,
+    const arb_index_type* cv_index,
+    const arb_value_type* values,
+    const arb_value_type* thresholds,
     bool record_time_since_spike)
 {
     if (size>0) {
