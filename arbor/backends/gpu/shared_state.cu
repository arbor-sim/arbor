// GPU kernels and wrappers for shared state methods.

#include <cstdint>

#include <backends/event.hpp>
#include <backends/multi_event_stream_state.hpp>

#include "gpu_api.hpp"
#include "gpu_common.hpp"

namespace arb {
namespace gpu {

namespace kernel {

template <typename T>
__global__ void update_time_to_impl(unsigned n,
                                    T* __restrict__ const time_to,
                                    const T* __restrict__ const time,
                                    T dt,
                                    T tmax) {
    unsigned i = threadIdx.x+blockIdx.x*blockDim.x;
    if (i<n) {
        auto t = time[i]+dt;
        time_to[i] = t<tmax? t: tmax;
    }
}

template <typename T, typename I>
__global__ void add_gj_current_impl(unsigned n,
                                    const T* __restrict__ const gj_info,
                                    const I* __restrict__ const voltage,
                                    I* __restrict__ const current_density) {
    unsigned i = threadIdx.x+blockIdx.x*blockDim.x;
    if (i<n) {
        auto gj = gj_info[i];
        auto curr = gj.weight * (voltage[gj.loc.second] - voltage[gj.loc.first]); // nA

        gpu_atomic_sub(current_density + gj.loc.first, curr);
    }
}

// Vector/scalar addition: x[i] += v ∀i
template <typename T>
__global__ void add_scalar(unsigned n,
                           T* __restrict__ const x,
                           fvm_value_type v) {
    unsigned i = threadIdx.x+blockIdx.x*blockDim.x;
    if (i<n) {
        x[i] += v;
    }
}

<<<<<<< HEAD
// Vector minus: x = y - z
template <typename T>
__global__ void vec_minus(unsigned n,
                          T* __restrict__ const x,
                          const T* __restrict__ const y,
                          const T* __restrict__ const z) {
    unsigned i = threadIdx.x+blockIdx.x*blockDim.x;
    if (i<n) {
        x[i] = y[i]-z[i];
    }
}

// Vector gather: x[i] = y[index[i]]
template <typename T, typename I>
__global__ void gather(unsigned n,
                       T* __restrict__ const x,
                       const T* __restrict__ const y,
                       const I* __restrict__ const index) {
    unsigned i = threadIdx.x+blockIdx.x*blockDim.x;
    if (i<n) {
        x[i] = y[index[i]];
=======
template <typename T, typename I>
__global__ void set_dt_impl(      T* __restrict__ dt_intdom,
                            const T* time_to,
                            const T* time,
                            const unsigned ncomp,
                                  T* __restrict__ dt_comp,
                            const I* cv_to_intdom) {
    auto idx = blockIdx.x*blockDim.x + threadIdx.x;
    if (idx < ncomp) {
        const auto ind = cv_to_intdom[idx];
        const auto dt = time_to[ind] - time[ind];
        dt_intdom[ind] = dt;
        dt_comp[idx] = dt;
>>>>>>> efa85c86
    }
}

__global__ void take_samples_impl(
    multi_event_stream_state<raw_probe_info> s,
    const fvm_value_type* __restrict__ const time,
    fvm_value_type* __restrict__ const sample_time,
    fvm_value_type* __restrict__ const sample_value)
{
    unsigned i = threadIdx.x+blockIdx.x*blockDim.x;
    if (i<s.n) {
        auto begin = s.ev_data+s.begin_offset[i];
        auto end = s.ev_data+s.end_offset[i];
        for (auto p = begin; p!=end; ++p) {
            sample_time[p->offset] = time[i];
            sample_value[p->offset] = *p->handle;
        }
    }
}

} // namespace kernel

using impl::block_count;

void add_scalar(std::size_t n, fvm_value_type* data, fvm_value_type v) {
    if (!n) return;

    constexpr int block_dim = 128;
    const int nblock = block_count(n, block_dim);
    kernel::add_scalar<<<nblock, block_dim>>>(n, data, v);
}

void update_time_to_impl(
    std::size_t n, fvm_value_type* time_to, const fvm_value_type* time,
    fvm_value_type dt, fvm_value_type tmax)
{
    if (!n) return;

    constexpr int block_dim = 128;
    const int nblock = block_count(n, block_dim);
    kernel::update_time_to_impl<<<nblock, block_dim>>>(n, time_to, time, dt, tmax);
}

void set_dt_impl(
    fvm_size_type nintdom, fvm_size_type ncomp, fvm_value_type* dt_intdom, fvm_value_type* dt_comp,
    const fvm_value_type* time_to, const fvm_value_type* time, const fvm_index_type* cv_to_intdom)
{
    if (!nintdom || !ncomp) return;

    constexpr int block_dim = 128;
    const int nblock = block_count(ncomp, block_dim);
    kernel::set_dt_impl<<<nblock, block_dim>>>(dt_intdom, time_to, time, ncomp, dt_comp, cv_to_intdom);
}

void add_gj_current_impl(
    fvm_size_type n_gj, const fvm_gap_junction* gj_info, const fvm_value_type* voltage, fvm_value_type* current_density)
{
    if (!n_gj) return;

    constexpr int block_dim = 128;
    int nblock = block_count(n_gj, block_dim);
    kernel::add_gj_current_impl<<<nblock, block_dim>>>(n_gj, gj_info, voltage, current_density);
}

void take_samples_impl(
    const multi_event_stream_state<raw_probe_info>& s,
    const fvm_value_type* time, fvm_value_type* sample_time, fvm_value_type* sample_value)
{
    if (!s.n_streams()) return;

    constexpr int block_dim = 128;
    const int nblock = block_count(s.n_streams(), block_dim);
    kernel::take_samples_impl<<<nblock, block_dim>>>(s, time, sample_time, sample_value);
}

} // namespace gpu
} // namespace arb<|MERGE_RESOLUTION|>--- conflicted
+++ resolved
@@ -51,43 +51,19 @@
     }
 }
 
-<<<<<<< HEAD
-// Vector minus: x = y - z
-template <typename T>
-__global__ void vec_minus(unsigned n,
-                          T* __restrict__ const x,
-                          const T* __restrict__ const y,
-                          const T* __restrict__ const z) {
-    unsigned i = threadIdx.x+blockIdx.x*blockDim.x;
-    if (i<n) {
-        x[i] = y[i]-z[i];
-    }
-}
-
-// Vector gather: x[i] = y[index[i]]
-template <typename T, typename I>
-__global__ void gather(unsigned n,
-                       T* __restrict__ const x,
-                       const T* __restrict__ const y,
-                       const I* __restrict__ const index) {
-    unsigned i = threadIdx.x+blockIdx.x*blockDim.x;
-    if (i<n) {
-        x[i] = y[index[i]];
-=======
 template <typename T, typename I>
 __global__ void set_dt_impl(      T* __restrict__ dt_intdom,
-                            const T* time_to,
-                            const T* time,
+                            const T* __restrict__ time_to,
+                            const T* __restrict__ time,
                             const unsigned ncomp,
                                   T* __restrict__ dt_comp,
-                            const I* cv_to_intdom) {
+                            const I* __restrict__ cv_to_intdom) {
     auto idx = blockIdx.x*blockDim.x + threadIdx.x;
     if (idx < ncomp) {
         const auto ind = cv_to_intdom[idx];
         const auto dt = time_to[ind] - time[ind];
         dt_intdom[ind] = dt;
         dt_comp[idx] = dt;
->>>>>>> efa85c86
     }
 }
 
