// GPU kernels and wrappers for shared state methods.

#include <cstdint>

#include <backends/event.hpp>
#include <backends/event_stream_state.hpp>

#include <arbor/gpu/gpu_api.hpp>
#include <arbor/gpu/gpu_common.hpp>

namespace arb {
namespace gpu {

namespace kernel {

// Vector/scalar addition: x[i] += v ∀i
template <typename T>
__global__ void add_scalar(unsigned n,
                           T* __restrict__ const x,
                           arb_value_type v) {
    unsigned i = threadIdx.x+blockIdx.x*blockDim.x;
    if (i<n) {
        x[i] += v;
    }
}

__global__ void take_samples_impl(
<<<<<<< HEAD
    event_stream_state<raw_probe_info> s,
    const fvm_value_type time,
    fvm_value_type* __restrict__ const sample_time,
    fvm_value_type* __restrict__ const sample_value)
=======
    multi_event_stream_state<raw_probe_info> s,
    const arb_value_type* __restrict__ const time,
    arb_value_type* __restrict__ const sample_time,
    arb_value_type* __restrict__ const sample_value)
>>>>>>> fb12942b
{
    const unsigned i = threadIdx.x+blockIdx.x*blockDim.x;
    const auto begin = s.begin_marked;
    const auto end = s.end_marked;
    const unsigned nsamples = end - begin;
    if (i<nsamples) {
        auto p = begin+i;
        sample_time[p->offset] = time;
        sample_value[p->offset] = p->handle? *p->handle: 0;
    }
}

} // namespace kernel

using impl::block_count;

void add_scalar(std::size_t n, arb_value_type* data, arb_value_type v) {
    if (!n) return;

    constexpr int block_dim = 128;
    const int nblock = block_count(n, block_dim);
    kernel::add_scalar<<<nblock, block_dim>>>(n, data, v);
}

<<<<<<< HEAD
void take_samples_impl(
    const event_stream_state<raw_probe_info>& s,
    const fvm_value_type& time, fvm_value_type* sample_time, fvm_value_type* sample_value)
=======
void update_time_to_impl(
    std::size_t n, arb_value_type* time_to, const arb_value_type* time,
    arb_value_type dt, arb_value_type tmax)
{
    if (!n) return;

    constexpr int block_dim = 128;
    const int nblock = block_count(n, block_dim);
    kernel::update_time_to_impl<<<nblock, block_dim>>>(n, time_to, time, dt, tmax);
}

void set_dt_impl(
    arb_size_type nintdom, arb_size_type ncomp, arb_value_type* dt_intdom, arb_value_type* dt_comp,
    const arb_value_type* time_to, const arb_value_type* time, const arb_index_type* cv_to_intdom)
{
    if (!nintdom || !ncomp) return;

    constexpr int block_dim = 128;
    const int nblock = block_count(ncomp, block_dim);
    kernel::set_dt_impl<<<nblock, block_dim>>>(dt_intdom, time_to, time, ncomp, dt_comp, cv_to_intdom);
}

void take_samples_impl(
    const multi_event_stream_state<raw_probe_info>& s,
    const arb_value_type* time, arb_value_type* sample_time, arb_value_type* sample_value)
>>>>>>> fb12942b
{
    constexpr int block_dim = 128;
    const int nsamples = s.end_marked - s.begin_marked;
    if (nsamples) {
        const int nblock = block_count(nsamples, block_dim);
        kernel::take_samples_impl<<<nblock, block_dim>>>(s, time, sample_time, sample_value);
    }
}

} // namespace gpu
} // namespace arb<|MERGE_RESOLUTION|>--- conflicted
+++ resolved
@@ -25,17 +25,10 @@
 }
 
 __global__ void take_samples_impl(
-<<<<<<< HEAD
     event_stream_state<raw_probe_info> s,
     const fvm_value_type time,
     fvm_value_type* __restrict__ const sample_time,
     fvm_value_type* __restrict__ const sample_value)
-=======
-    multi_event_stream_state<raw_probe_info> s,
-    const arb_value_type* __restrict__ const time,
-    arb_value_type* __restrict__ const sample_time,
-    arb_value_type* __restrict__ const sample_value)
->>>>>>> fb12942b
 {
     const unsigned i = threadIdx.x+blockIdx.x*blockDim.x;
     const auto begin = s.begin_marked;
@@ -60,37 +53,9 @@
     kernel::add_scalar<<<nblock, block_dim>>>(n, data, v);
 }
 
-<<<<<<< HEAD
 void take_samples_impl(
     const event_stream_state<raw_probe_info>& s,
     const fvm_value_type& time, fvm_value_type* sample_time, fvm_value_type* sample_value)
-=======
-void update_time_to_impl(
-    std::size_t n, arb_value_type* time_to, const arb_value_type* time,
-    arb_value_type dt, arb_value_type tmax)
-{
-    if (!n) return;
-
-    constexpr int block_dim = 128;
-    const int nblock = block_count(n, block_dim);
-    kernel::update_time_to_impl<<<nblock, block_dim>>>(n, time_to, time, dt, tmax);
-}
-
-void set_dt_impl(
-    arb_size_type nintdom, arb_size_type ncomp, arb_value_type* dt_intdom, arb_value_type* dt_comp,
-    const arb_value_type* time_to, const arb_value_type* time, const arb_index_type* cv_to_intdom)
-{
-    if (!nintdom || !ncomp) return;
-
-    constexpr int block_dim = 128;
-    const int nblock = block_count(ncomp, block_dim);
-    kernel::set_dt_impl<<<nblock, block_dim>>>(dt_intdom, time_to, time, ncomp, dt_comp, cv_to_intdom);
-}
-
-void take_samples_impl(
-    const multi_event_stream_state<raw_probe_info>& s,
-    const arb_value_type* time, arb_value_type* sample_time, arb_value_type* sample_value)
->>>>>>> fb12942b
 {
     constexpr int block_dim = 128;
     const int nsamples = s.end_marked - s.begin_marked;
