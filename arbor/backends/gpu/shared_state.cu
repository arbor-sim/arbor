--- conflicted
+++ resolved
@@ -26,15 +26,9 @@
 
 __global__ void take_samples_impl(
     event_stream_state<raw_probe_info> s,
-<<<<<<< HEAD
-    const fvm_value_type time,
-    fvm_value_type* __restrict__ const sample_time,
-    fvm_value_type* __restrict__ const sample_value)
-=======
     const arb_value_type time,
     arb_value_type* __restrict__ const sample_time,
     arb_value_type* __restrict__ const sample_value)
->>>>>>> 52baa9e3
 {
     const unsigned i = threadIdx.x+blockIdx.x*blockDim.x;
     const auto begin = s.begin_marked;
@@ -61,11 +55,7 @@
 
 void take_samples_impl(
     const event_stream_state<raw_probe_info>& s,
-<<<<<<< HEAD
-    const fvm_value_type& time, fvm_value_type* sample_time, fvm_value_type* sample_value)
-=======
     const arb_value_type& time, arb_value_type* sample_time, arb_value_type* sample_value)
->>>>>>> 52baa9e3
 {
     constexpr int block_dim = 128;
     const int nsamples = s.end_marked - s.begin_marked;
