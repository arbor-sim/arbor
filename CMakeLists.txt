cmake_minimum_required(VERSION 3.19)
include(CMakeDependentOption)
include(CheckIPOSupported)

# Usually we don't want to hear those
set(CMAKE_SUPPRESS_DEVELOPER_WARNINGS ON CACHE INTERNAL "" FORCE)

# Make CUDA support throw errors if architectures remain unclear
cmake_policy(SET CMP0104 NEW)
# Ensure CMake is aware of the policies for modern RPATH behavior
cmake_policy(SET CMP0072 NEW)

# Set release as the default build type (CMake default is debug.)

if (NOT CMAKE_BUILD_TYPE)
    set(CMAKE_BUILD_TYPE release CACHE STRING "Choose the type of build." FORCE)
    # Set the possible values of build type for cmake-gui
    set_property(CACHE CMAKE_BUILD_TYPE PROPERTY STRINGS "debug" "release")
endif()

set(CPM_USE_LOCAL_PACKAGES ON)
include(cmake/CPM.cmake)

file(READ VERSION FULL_VERSION_STRING)
string(STRIP "${FULL_VERSION_STRING}" FULL_VERSION_STRING)
string(REGEX MATCH "^[0-9]+(\\.[0-9]+)?(\\.[0-9]+)?(\\.[0-9]+)?" numeric_version "${FULL_VERSION_STRING}")

project(arbor VERSION ${numeric_version})
enable_language(CXX)

include(GNUInstallDirs)
include(CheckCXXCompilerFlag)

# Effectively adds '-fpic' flag to CXX_FLAGS. Needed for dynamic catalogues.
set(CMAKE_POSITION_INDEPENDENT_CODE ON)

# Have LTO where possible, ie add -flto
check_ipo_supported(RESULT HAVE_LTO OUTPUT ERR_LTO)
if(NOT DEFINED CMAKE_INTERPROCEDURAL_OPTIMIZATION)
  if(HAVE_LTO)
    message (VERBOSE "LTO support found, enabling")
    set(CMAKE_INTERPROCEDURAL_OPTIMIZATION TRUE)
  else()
    message(STATUS "No LTO: ${ERR_LTO}")
  endif()
endif()

# Use pybind11-stubgen to make type stubs.
cmake_dependent_option(ARB_BUILD_PYTHON_STUBS "Use pybind11-stubgen to build type stubs." ON "ARB_WITH_PYTHON" OFF)

# Turn on this option to force the compilers to produce color output when output is
# redirected from the terminal (e.g. when using ninja or a pager).

option(ARBDEV_COLOR "Always produce ANSI-colored output (GNU/Clang only)." OFF)
mark_as_advanced(FORCE ARBDEV_COLOR)

#----------------------------------------------------------
# Configure-time build options for Arbor:
#----------------------------------------------------------

# Specify target architecture.
check_cxx_compiler_flag("-march=native" CXX_HAS_NATIVE)
if(CXX_HAS_NATIVE)
    set(ARB_DEFAULT_ARCH "native")
else()
    set(ARB_DEFAULT_ARCH "none")
endif()
set(ARB_ARCH ${ARB_DEFAULT_ARCH} CACHE STRING "Target architecture for arbor libraries")

option(BUILD_SHARED_LIBS "Build using shared libraries" OFF)

# Perform explicit vectorization?
option(ARB_VECTORIZE "use explicit SIMD code in generated mechanisms" OFF)

# Support for Thread pinning

option(ARB_USE_HWLOC "request support for thread pinning via HWLOC" OFF)
mark_as_advanced(ARB_USE_HWLOC)

# Build tests and benchmarks, docs

option(BUILD_TESTING "build tests and benchmarks" ON)
option(BUILD_DOCUMENTATION "build documentation" ON)

# Use externally built modcc?

set(ARB_MODCC "" CACHE STRING "path to external modcc NMODL compiler")
mark_as_advanced(FORCE ARB_MODCC)

# Use libunwind to generate stack traces on errors?

option(ARB_BACKTRACE "Enable stacktraces on assertion and exceptions (requires Boost)." OFF)
mark_as_advanced(FORCE ARB_BACKTRACE)

# Specify GPU build type

set(ARB_GPU "none" CACHE STRING "GPU backend and compiler configuration")
set_property(CACHE PROPERTY STRINGS "none" "cuda" "cuda-clang" "hip")
if(NOT ARB_GPU STREQUAL "none")
    set(ARB_USE_GPU_DEP ON)
endif()
cmake_dependent_option(ARB_USE_GPU_RNG
    "Use GPU generated random numbers (only cuda, not bitwise equal to CPU version)" OFF
    "ARB_USE_GPU_DEP" OFF)

# Optional additional CXX Flags used for all code that will run on the target
# CPU architecture. Recorded in installed target, for downstream dependencies
# to use.
# Useful, for example, when a user wants to compile with target-specific
# optimization flag.spr
set(ARB_CXX_FLAGS_TARGET "" CACHE STRING "Optional additional flags for compilation")
mark_as_advanced(FORCE ARB_CXX_FLAGS_TARGET)

#----------------------------------------------------------
# Debug support
#----------------------------------------------------------

# Print builtin catalogue configuration while building
option(ARB_CAT_VERBOSE "Print catalogue build information" OFF)
mark_as_advanced(ARB_CAT_VERBOSE)

#----------------------------------------------------------
# Configure-time features for Arbor:
#----------------------------------------------------------

option(ARB_WITH_MPI "build with MPI support" OFF)

option(ARB_WITH_PROFILING "enable Tracy profiling" OFF)
cmake_dependent_option(ARB_WITH_STACK_PROFILING "enable stack collection in profiling" OFF "ARB_WITH_PROFILING" OFF)
cmake_dependent_option(ARB_WITH_MEMORY_PROFILING "enable memory in profiling" OFF "ARB_WITH_PROFILING" OFF)
mark_as_advanced(FORCE ARB_WITH_STACK_PROFILING ARB_WITH_MEMORY_PROFILING)

option(ARB_WITH_ASSERTIONS "enable arb_assert() assertions in code" OFF)

#----------------------------------------------------------
# Python front end for Arbor:
#----------------------------------------------------------

option(ARB_WITH_PYTHON "enable Python front end" OFF)

#----------------------------------------------------------
# Global CMake configuration
#----------------------------------------------------------

# Include own CMake modules in search path, load common modules.

set(CMAKE_MODULE_PATH "${PROJECT_SOURCE_DIR}/cmake")
include(GitSubmodule) # required for check_git_submodule
include(ErrorTarget)  # reguired for add_error_target

# Add CUDA as a language if GPU support requested. (This has to be set early so
# as to enable CUDA tests in generator expressions.)
if(ARB_GPU STREQUAL "cuda")
    include(FindCUDAToolkit)
    set(ARB_WITH_NVCC TRUE)
    # CMake 3.18 and later set the default CUDA architecture for
    # each target according to CMAKE_CUDA_ARCHITECTURES. 

    # This fixes nvcc picking up a wrong host compiler for linking, causing
    # issues with outdated libraries, eg libstdc++ and std::filesystem. Must
    # happen before all calls to enable_language(CUDA)
    set(CMAKE_CUDA_HOST_COMPILER ${CMAKE_CXX_COMPILER})
    enable_language(CUDA)
    find_package(CUDAToolkit)
    if(${CUDAToolkit_VERSION_MAJOR} GREATER_EQUAL 12)
        if(NOT DEFINED CMAKE_CUDA_ARCHITECTURES)
            # Pascal, Volta, Ampere, Hopper
            set(CMAKE_CUDA_ARCHITECTURES 60 70 80 90)
        endif()
    else()
        message(FATAL_ERROR "Need at least CUDA 12, got ${CUDAToolkit_VERSION_MAJOR}")
    endif()

    # We _still_ need this otherwise CUDA symbols will not be exported
    # from libarbor.a leading to linker errors when link external clients.
    # Unit tests are NOT external enough. Re-review this somewhere in the
    # future.
    find_package(CUDA ${CUDAToolkit_VERSION_MAJOR} REQUIRED)
elseif(ARB_GPU STREQUAL "cuda-clang")
    include(FindCUDAToolkit)
    if(NOT DEFINED CMAKE_CUDA_ARCHITECTURES)
        set(CMAKE_CUDA_ARCHITECTURES 60 70 80 90)
    endif()
    set(ARB_WITH_CUDA_CLANG TRUE)
    enable_language(CUDA)
elseif(ARB_GPU STREQUAL "hip")
    set(ARB_WITH_HIP_CLANG TRUE)
    # Specify AMD architecture using a (user provided) list.
    # Note: CMake native HIP architectures are introduced with version 3.21.
    set(ARB_HIP_ARCHITECTURES gfx906 gfx900 CACHE STRING "AMD offload architectures (semicolon separated)")
endif()

if(ARB_WITH_NVCC OR ARB_WITH_CUDA_CLANG OR ARB_WITH_HIP_CLANG)
    set(ARB_WITH_GPU TRUE)
endif()

# Build paths.

set(CMAKE_LIBRARY_OUTPUT_DIRECTORY ${CMAKE_BINARY_DIR}/lib)
set(CMAKE_ARCHIVE_OUTPUT_DIRECTORY ${CMAKE_BINARY_DIR}/lib)
set(CMAKE_RUNTIME_OUTPUT_DIRECTORY ${CMAKE_BINARY_DIR}/bin)

# Generate a .json file with full compilation command for each file.

set(CMAKE_EXPORT_COMPILE_COMMANDS "YES")

# Compiler options common to library, examples, tests, etc.

include("CompilerOptions")
check_supported_cxx()
add_compile_options("$<$<COMPILE_LANGUAGE:CXX>:${CXXOPT_WALL}>")
set(CMAKE_CXX_STANDARD 20)
set(CMAKE_CUDA_STANDARD 20)
set(CMAKE_CXX_STANDARD_REQUIRED ON)
set(CMAKE_CXX_EXTENSIONS OFF)

mark_as_advanced(FORCE CMAKE_OSX_ARCHITECTURES CMAKE_OSX_DEPLOYMENT_TARGET CMAKE_OSX_SYSROOT)

#----------------------------------------------------------
# Set up flags and dependencies:
#----------------------------------------------------------

# Note: any target dependency of arbor needs to be explicitly added
# to the 'export set', even the private ones, and this must be done
# in the same CMakeLists.txt in which the target is defined.

# Data and internal scripts go here
set(ARB_INSTALL_DATADIR ${CMAKE_INSTALL_DATAROOTDIR}/arbor)

# Interface library `arbor-config-defs` collects configure-time defines
# for arbor, arborenv, arborio, of the form ARB_HAVE_XXX. These
# defines should _not_ be used in any installed public headers.

add_library(arbor-config-defs INTERFACE)
install(TARGETS arbor-config-defs EXPORT arbor-targets)

# Interface library `arbor-private-deps` collects dependencies, options etc.
# for the arbor library.
add_library(arbor-private-deps INTERFACE)
target_link_libraries(arbor-private-deps INTERFACE arbor-config-defs ext-random123 ${CMAKE_DL_LIBS})
install(TARGETS arbor-private-deps EXPORT arbor-targets)

# Interface library `arborenv-private-deps` collects dependencies, options etc.
# for the arborenv library.

add_library(arborenv-private-deps INTERFACE)
target_link_libraries(arborenv-private-deps INTERFACE arbor-config-defs)
install(TARGETS arborenv-private-deps EXPORT arbor-targets)

# Interface library `arborio-private-deps` collects dependencies, options etc.
# for the arborio library.

add_library(arborio-private-deps INTERFACE)
target_link_libraries(arborio-private-deps INTERFACE arbor-config-defs)
install(TARGETS arborio-private-deps EXPORT arbor-targets)

# Interface library `arbor-public-deps` collects requirements for the
# users of the arbor library (e.g. mpi) that will become part
# of arbor's PUBLIC interface.

add_library(arbor-public-deps INTERFACE)
install(TARGETS arbor-public-deps EXPORT arbor-targets)

# Interface library `arborio-public-deps` collects requirements for the
# users of the arborio library (e.g. xml libs) that will become part
# of arborio's PUBLIC interface.

add_library(arborio-public-deps INTERFACE)
install(TARGETS arborio-public-deps EXPORT arborio-targets)

# Add scripts and supporting CMake for setting up external catalogues

install(PROGRAMS scripts/arbor-build-catalogue DESTINATION ${CMAKE_INSTALL_BINDIR})
install(FILES mechanisms/BuildModules.cmake DESTINATION ${ARB_INSTALL_DATADIR})

# Add all dependencies.

# Keep track of packages we need to add to the generated CMake config
# file for arbor.
set(arbor_export_dependencies)


# First make ourselves less chatty
set(_saved_CMAKE_MESSAGE_LOG_LEVEL ${CMAKE_MESSAGE_LOG_LEVEL})
set(CMAKE_MESSAGE_LOG_LEVEL STATUS)

# in the event we can find hwloc, just add it
find_package(hwloc QUIET)
add_library(ext-hwloc INTERFACE)
if(hwloc_FOUND)
    # We'd like to use the package syntax, here, yet if we do, we'd need to
    # provide the find script to the system.
    target_link_directories(ext-hwloc INTERFACE ${hwloc_LIBRARY_DIRS})
    target_link_libraries(ext-hwloc INTERFACE ${hwloc_LIBRARY})
    target_include_directories(ext-hwloc INTERFACE ${hwloc_INCLUDE_DIR})
    target_compile_definitions(ext-hwloc INTERFACE ARB_HAVE_HWLOC)
    target_link_libraries(arbor-private-deps INTERFACE ext-hwloc)
else()
    if(ARB_USE_HWLOC)
        message(SEND_ERROR "Requested support for hwloc, but CMake couldn't find it.")
    endif()
endif()
install(TARGETS ext-hwloc EXPORT arbor-targets)

<<<<<<< HEAD
set(CMAKE_POLICY_VERSION_MINIMUM 3.5 CACHE STRING "Allow JSON to slip through" FORCE)
CPMAddPackage(NAME json
=======
CPMFindPackage(NAME json
>>>>>>> a540b471
              GITHUB_REPOSITORY nlohmann/json
              VERSION 3.12.0
              OPTIONS "CMAKE_SUPPRESS_DEVELOPER_WARNINGS ON")
install(TARGETS nlohmann_json EXPORT arbor-targets)

add_library(ext-random123 INTERFACE)
CPMFindPackage(NAME random123
              DOWNLOAD_ONLY YES
              GITHUB_REPOSITORY DEShawResearch/random123
              VERSION 1.14.0)
if(random123_ADDED)
    target_include_directories(ext-random123 INTERFACE $<BUILD_INTERFACE:${random123_SOURCE_DIR}/include>)
else()
    target_include_directories(ext-random123 INTERFACE ${RANDOM123_INCLUDE_DIR})
endif()
install(TARGETS ext-random123 EXPORT arbor-targets)

if (ARB_WITH_PYTHON)
    CPMFindPackage(NAME pybind11
                  GITHUB_REPOSITORY pybind/pybind11
                  VERSION 2.13.6
                  OPTIONS "PYBIND11_CPP_STANDARD -std=c++20")
    # required for find_python_module
    include(FindPythonModule)
endif()

CPMFindPackage(NAME pugixml
              GITHUB_REPOSITORY zeux/pugixml
              VERSION 1.13
              DOWNLOAD_ONLY YES)
add_library(ext-pugixml INTERFACE)
if(pugixml_ADDED)
    target_compile_definitions(ext-pugixml INTERFACE PUGIXML_HEADER_ONLY)
    target_include_directories(ext-pugixml INTERFACE $<BUILD_INTERFACE:${pugixml_SOURCE_DIR}/src>)
else()
    list(APPEND arbor_export_dependencies pugixml)
    target_link_libraries(ext-pugixml INTERFACE pugixml::pugixml)
endif()
install(TARGETS ext-pugixml EXPORT arbor-targets)

CPMFindPackage(NAME fmt
              GITHUB_REPOSITORY fmtlib/fmt
              VERSION 10.0.0
              GIT_TAG 10.0.0)

add_library(ext-gtest INTERFACE)
add_library(ext-bench INTERFACE)
if (BUILD_TESTING)
    CPMFindPackage(NAME benchmark
                  GITHUB_REPOSITORY google/benchmark
                  VERSION 1.8.3
                  OPTIONS "BENCHMARK_ENABLE_TESTING OFF" "CMAKE_BUILD_TYPE release" "BUILD_SHARED_LIBS OFF")
    CPMFindPackage(NAME googletest
                  GITHUB_REPOSITORY google/googletest
                  GIT_TAG release-1.12.1
                  VERSION 1.12.1
                  OPTIONS "INSTALL_GTEST OFF" "BUILD_GMOCK OFF")
    if(benchmark_ADDED)
        target_link_libraries(ext-bench INTERFACE benchmark)
    else()
        target_link_libraries(ext-bench INTERFACE benchmark::benchmark)
    endif()
    if(googletest_ADDED)
        target_link_libraries(ext-gtest INTERFACE )
    else()
        target_link_libraries(ext-gtest INTERFACE gtest gtest_main)
    endif()
endif()

CPMFindPackage(NAME units
               GITHUB_REPOSITORY llnl/units
               VERSION 0.13.1
               OPTIONS "UNITS_PROJECT_NAME units"
                       "SKBUILD OFF"
                       "UNITS_INSTALL ON"
                       "BUILD_SHARED_LIBS OFF"
                       "UNITS_BUILD_STATIC_LIBRARY ON"
                       "UNITS_BUILD_SHARED_LIBRARY OFF"
                       "UNITS_BUILD_OBJECT_LIBRARY OFF"
                       "UNITS_ENABLE_TESTS OFF"
                       "UNITS_BUILD_CONVERTER_APP OFF"
                       "UNITS_BUILD_WEBSERVER OFF")
target_link_libraries(arbor-public-deps INTERFACE units::units)
if(units_ADDED)
    install(TARGETS units compile_flags_target EXPORT arbor-targets)
endif()
list(APPEND arbor_export_dependencies units)

CPMFindPackage(NAME unordered_dense
               GITHUB_REPOSITORY martinus/unordered_dense
               VERSION 4.5.0
               SYSTEM YES
               EXCLUDE_FROM_ALL YES)

CPMFindPackage(NAME tinyopt
               GITHUB_REPOSITORY halfflat/tinyopt
               GIT_TAG 7e6d707d49c6cb4be27ebd253856be65293288df
               DOWNLOAD_ONLY YES)

add_library(ext-tinyopt INTERFACE)
if(tinyopt_ADDED)
  target_include_directories(ext-tinyopt INTERFACE $<BUILD_INTERFACE:${tinyopt_SOURCE_DIR}/include>)
else()
    message(FATAL_ERROR "Could not obtain tinyopt.")
endif()

# hide all internal vars
mark_as_advanced(FORCE benchmark_DIR BENCHMARK_BUILD_32_BITS BENCHMARK_DOWNLOAD_DEPENDENCIES BENCHMARK_ENABLE_ASSEMBLY_TESTS BENCHMARK_ENABLE_DOXYGEN BENCHMARK_ENABLE_EXCEPTIONS BENCHMARK_ENABLE_GTEST_TESTS BENCHMARK_ENABLE_INSTALL BENCHMARK_ENABLE_LIBPFM BENCHMARK_ENABLE_LTO BENCHMARK_ENABLE_WERROR BENCHMARK_FORCE_WERROR BENCHMARK_INSTALL_DOCS BENCHMARK_USE_BUNDLED_GTEST BENCHMARK_USE_LIBCXX)
mark_as_advanced(FORCE googletest_DIR BUILD_GMOCK)
mark_as_advanced(FORCE json_DIR JSON_CI JSON_BuildTests JSON_Diagnostics JSON_DisableEnumSerialization JSON_GlobalUDLs JSON_ImplicitConversions JSON_Install JSON_LegacyDiscardedValueComparison JSON_MultipleHeaders JSON_SystemInclude)
mark_as_advanced(FORCE RANDOM123_INCLUDE_DIR)
mark_as_advanced(FORCE pybind11_DIR PYBIND11_PYTHONLIBS_OVERWRITE PYBIND11_PYTHON_VERSION PYBIND11_FINDPYTHON PYBIND11_INSTALL PYBIND11_INTERNALS_VERSION PYBIND11_NOPYTHON PYBIND11_SIMPLE_GIL_MANAGEMENT PYBIND11_TEST)
mark_as_advanced(FORCE pugixml_DIR)
mark_as_advanced(FORCE fmt_DIR)
mark_as_advanced(FORCE units_DIR UNITS_BUILD_OBJECT_LIBRARY UNITS_BUILD_SHARED_LIBRARY UNITS_HEADER_ONLY UNITS_NAMESPACE UNITS_BUILD_FUZZ_TARGETS UNITS_ENABLE_TESTS)
mark_as_advanced(FORCE tinyopt_DIR)
mark_as_advanced(FORCE CXXFEATURECHECK_DEBUG)
mark_as_advanced(FORCE CPM_DONT_CREATE_PACKAGE_LOCK CPM_DONT_UPDATE_MODULE_PATH CPM_DOWNLOAD_ALL CPM_INCLUDE_ALL_IN_PACKAGE_LOCK CPM_LOCAL_PACKAGES_ONLY CPM_SOURCE_CACHE CPM_USE_NAMED_CACHE_DIRECTORIES)
mark_as_advanced(FORCE FETCHCONTENT_BASE_DIR FETCHCONTENT_FULLY_DISCONNECTED FETCHCONTENT_QUIET FETCHCONTENT_SOURCE_DIR_BENCHMARK FETCHCONTENT_SOURCE_DIR_GOOGLETEST FETCHCONTENT_SOURCE_DIR_JSON FETCHCONTENT_SOURCE_DIR_PYBIND11 FETCHCONTENT_SOURCE_DIR_RANDOM123 FETCHCONTENT_SOURCE_DIR_TINYOPT FETCHCONTENT_SOURCE_DIR_UNITS FETCHCONTENT_UPDATES_DISCONNECTED FETCHCONTENT_UPDATES_DISCONNECTED_BENCHMARK FETCHCONTENT_UPDATES_DISCONNECTED_GOOGLETEST FETCHCONTENT_UPDATES_DISCONNECTED_JSON FETCHCONTENT_UPDATES_DISCONNECTED_PYBIND11 FETCHCONTENT_UPDATES_DISCONNECTED_RANDOM123 FETCHCONTENT_UPDATES_DISCONNECTED_TINYOPT FETCHCONTENT_UPDATES_DISCONNECTED_UNITS)


# Restore chattyness
set(CMAKE_MESSAGE_LOG_LEVEL ${_saved_CMAKE_MESSAGE_LOG_LEVEL})

# Keep track of which 'components' of arbor are included (this is
# currently just 'MPI' support and 'neuroml' for NeuroML support in
# libarborio.)

set(arbor_supported_components)

# Target microarchitecture for building arbor libraries, tests and examples
#---------------------------------------------------------------------------

# Set the full set of target flags in ARB_CXX_FLAGS_TARGET_FULL, which
# will include target-specific -march flags if ARB_ARCH is not "none".
if(ARB_ARCH STREQUAL "none")
    set(ARB_CXX_FLAGS_TARGET_FULL ${ARB_CXX_FLAGS_TARGET})
    set(ARB_CXX_FLAGS_TARGET_FULL_CPU ${ARB_CXX_FLAGS_TARGET})
else()
    set_arch_target(ARB_CXXOPT_ARCH_CPU ARB_CXXOPT_ARCH ${ARB_ARCH})
    set(ARB_CXX_FLAGS_TARGET_FULL ${ARB_CXX_FLAGS_TARGET} ${ARB_CXXOPT_ARCH})
    set(ARB_CXX_FLAGS_TARGET_FULL_CPU ${ARB_CXX_FLAGS_TARGET} ${ARB_CXXOPT_ARCH_CPU})
endif()

# Add SVE compiler flags if detected/desired
set(ARB_SVE_WIDTH "auto" CACHE STRING "Default SVE vector length in bits. Default: auto (detection during configure time).")
mark_as_advanced(ARB_SVE_WIDTH)

if (ARB_VECTORIZE)
    if (ARB_SVE_WIDTH STREQUAL "auto")
        get_sve_length(ARB_HAS_SVE ARB_SVE_BITS)
        if (ARB_HAS_SVE)
            message(STATUS "SVE detected with vector size = ${ARB_SVE_BITS} bits")
            set(ARB_CXX_SVE_FLAGS " -msve-vector-bits=${ARB_SVE_BITS}")
        else()
            message(STATUS "NO SVE detected")
            set(ARB_CXX_SVE_FLAGS "")
        endif()
    else()
        set(ARB_SVE_BITS ${ARB_SVE_WIDTH})
        set(ARB_CXX_SVE_FLAGS " -msve-vector-bits=${ARB_SVE_BITS}")
    endif()
    list(APPEND ARB_CXX_FLAGS_TARGET_FULL
        "$<$<BUILD_INTERFACE:$<COMPILE_LANGUAGE:CXX>>:${ARB_CXX_SVE_FLAGS}>")
endif()

# Compile with `-fvisibility=hidden` to ensure that the symbols of the generated
# arbor static libraries are hidden from the dynamic symbol tables of any shared
# libraries that link against them.
list(APPEND ARB_CXX_FLAGS_TARGET_FULL
            "$<$<BUILD_INTERFACE:$<COMPILE_LANGUAGE:CXX>>:-fvisibility=hidden>"
            "$<$<BUILD_INTERFACE:$<COMPILE_LANGUAGE:CUDA>>:-Xcompiler=-fvisibility=hidden>")
separate_arguments(ARB_CXX_FLAGS_TARGET_FULL)

target_compile_options(arbor-private-deps INTERFACE ${ARB_CXX_FLAGS_TARGET_FULL})
target_compile_options(arborenv-private-deps INTERFACE ${ARB_CXX_FLAGS_TARGET_FULL})
target_compile_options(arborio-private-deps INTERFACE ${ARB_CXX_FLAGS_TARGET_FULL})

# Profiling and test features
#-----------------------------

if(ARB_WITH_PROFILING)
    target_compile_definitions(arbor-config-defs INTERFACE ARB_HAVE_PROFILING)
endif()
if(ARB_WITH_ASSERTIONS)
    target_compile_definitions(arbor-config-defs INTERFACE ARB_HAVE_ASSERTIONS)
endif()

# Python bindings
#----------------------------------------------------------

# The minimum version of Python supported by Arbor.
set(arb_py_version 3.10.0)

if(DEFINED PYTHON_EXECUTABLE)
    set(Python3_EXECUTABLE ${PYTHON_EXECUTABLE})
endif()

if(ARB_WITH_PYTHON)
    if(DEFINED ENV{CIBUILDWHEEL} AND (UNIX AND NOT APPLE))
        find_package(Python3 ${arb_py_version} COMPONENTS Interpreter Development.Module REQUIRED)
    else()
        find_package(Python3 ${arb_py_version} COMPONENTS Interpreter Development REQUIRED)
    endif()
else()
    # If not building the Python module, the interpreter is still required
    # to build some targets, e.g. when building the documentation.
    find_package(Python3 ${arb_py_version} COMPONENTS Interpreter)
endif()

if(${Python3_FOUND})
    set(PYTHON_EXECUTABLE "${Python3_EXECUTABLE}")
    message(VERBOSE "PYTHON_EXECUTABLE: ${PYTHON_EXECUTABLE}")
endif()

# Threading model
#-----------------

find_package(Threads REQUIRED)
target_link_libraries(arbor-private-deps INTERFACE Threads::Threads)

list(APPEND arbor_export_dependencies "Threads")

# MPI support
#-------------------

if(ARB_WITH_MPI)
    find_package(MPI REQUIRED CXX)
    target_compile_definitions(arbor-config-defs INTERFACE ARB_HAVE_MPI)

    # CMake 3.9 does not allow us to add definitions to an import target. so
    # wrap MPI::MPI_CXX in an interface library 'mpi-wrap' instead.
    add_library(mpi-wrap INTERFACE)
    target_link_libraries(mpi-wrap INTERFACE MPI::MPI_CXX)
    target_compile_definitions(mpi-wrap INTERFACE MPICH_SKIP_MPICXX=1 OMPI_SKIP_MPICXX=1)

    target_link_libraries(arbor-public-deps INTERFACE mpi-wrap)
    install(TARGETS mpi-wrap EXPORT arbor-targets)

    list(APPEND arbor_export_dependencies "MPI\;COMPONENTS\;CXX")
    list(APPEND arbor_supported_components "MPI")
endif()

# CUDA support
#--------------

if(ARB_WITH_GPU)
    if(ARB_WITH_NVCC OR ARB_WITH_CUDA_CLANG)
        target_include_directories(arborenv-private-deps INTERFACE ${CMAKE_CUDA_TOOLKIT_INCLUDE_DIRECTORIES})
        add_compile_options(
                "$<$<COMPILE_LANGUAGE:CUDA>:-Xcudafe=--diag_suppress=integer_sign_change>"
                "$<$<COMPILE_LANGUAGE:CUDA>:-Xcudafe=--diag_suppress=unsigned_compare_with_zero>")
    endif()

    if(ARB_WITH_NVCC)
        target_compile_definitions(arbor-private-deps INTERFACE ARB_CUDA)
        target_compile_definitions(arborenv-private-deps INTERFACE ARB_CUDA)
    elseif(ARB_WITH_CUDA_CLANG)
        # Transform cuda archtitecture list into clang cuda flags
        list(TRANSFORM CMAKE_CUDA_ARCHITECTURES PREPEND "--cuda-gpu-arch=sm_" OUTPUT_VARIABLE TMP)
        string(REPLACE ";" " " CUDA_ARCH_STR "${TMP}")

        set(clang_options_ -DARB_CUDA -xcuda ${CUDA_ARCH_STR} --cuda-path=${CUDA_TOOLKIT_ROOT_DIR})
        target_compile_options(arbor-private-deps INTERFACE $<$<COMPILE_LANGUAGE:CXX>:${clang_options_}>)
        target_compile_options(arborenv-private-deps INTERFACE $<$<COMPILE_LANGUAGE:CXX>:${clang_options_}>)
    elseif(ARB_WITH_HIP_CLANG)
        # Transform hip archtitecture list into clang hip flags
        list(TRANSFORM ARB_HIP_ARCHITECTURES PREPEND "--offload-arch=" OUTPUT_VARIABLE TMP)
        string(REPLACE ";" " " HIP_ARCH_STR "${TMP}")

        set(clang_options_ -DARB_HIP -xhip ${HIP_ARCH_STR})
        target_compile_options(arbor-private-deps INTERFACE $<$<COMPILE_LANGUAGE:CXX>:${clang_options_}>)
        target_compile_options(arborenv-private-deps INTERFACE $<$<COMPILE_LANGUAGE:CXX>:${clang_options_}>)
    endif()
endif()

# Use boost::stacktrace if requested for pretty printing stack traces
#--------------------------------------------------------------------

if (ARB_BACKTRACE)
    find_package(Boost REQUIRED
                 COMPONENTS stacktrace_basic
                            stacktrace_addr2line)
    target_link_libraries(arbor-private-deps INTERFACE Boost::stacktrace_basic Boost::stacktrace_addr2line ${CMAKE_DL_LIBS})
    target_compile_definitions(arbor-private-deps INTERFACE WITH_BACKTRACE)
endif()

# Build modcc flags
#------------------------------------------------

if(ARB_MODCC)
    find_program(modcc NAMES ${ARB_MODCC} NO_CMAKE_PATH NO_CMAKE_ENVIRONMENT_PATH NO_CMAKE_SYSTEM_PATH REQUIRED)
    if(NOT modcc)
        message(FATAL_ERROR "Unable to find modcc executable.")
    endif()
    set(ARB_WITH_EXTERNAL_MODCC TRUE)
else()
    set(modcc $<TARGET_FILE:modcc>)
    set(ARB_WITH_EXTERNAL_MODCC FALSE)
endif()
set(ARB_MODCC_FLAGS)
if(ARB_VECTORIZE)
    list(APPEND ARB_MODCC_FLAGS "--simd")
endif()

# Random number creation
# -----------------------------------------------

if(ARB_USE_GPU_RNG AND (ARB_WITH_NVCC OR ARB_WITH_CUDA_CLANG))
    set(ARB_USE_GPU_RNG_IMPL TRUE)
else()
    set(ARB_USE_GPU_RNG_IMPL FALSE)
endif()

#----------------------------------------------------------
# Set up install paths, permissions.
#----------------------------------------------------------

# Set up install paths according to GNU conventions.
#
# GNUInstallDirs picks (e.g.) `lib64` for the library install path on some
# systems where this is definitely not correct (e.g. Arch Linux). If there
# are cases where `lib` is inappropriate, we will have to incorporate special
# case behaviour here.

if(NOT CMAKE_INSTALL_LIBDIR)
    set(CMAKE_INSTALL_LIBDIR lib)
endif()
include(GNUInstallDirs)

# Implicitly created directories require permissions to be set explicitly
# via this CMake variable.
#
# Note that this has no effect until CMake version 3.11.

set(CMAKE_INSTALL_DEFAULT_DIRECTORY_PERMISSIONS
    OWNER_READ
    OWNER_WRITE
    OWNER_EXECUTE
    GROUP_READ
    GROUP_EXECUTE
    WORLD_READ
    WORLD_EXECUTE)

# CMake versions 3.11 and 3.12 ignore this variable for directories
# implicitly created by install(DIRECTORY ...), which for us corresponds
# to our doc and include directories. Work-around by trying to install
# a non-existant file to these locations.

foreach(directory "${CMAKE_INSTALL_DOCDIR}" "${CMAKE_INSTALL_INCLUDEDIR}")
    install(FILES _no_such_file_ OPTIONAL DESTINATION "${directory}")
endforeach()

#----------------------------------------------------------
# Configure targets in sub-directories.
#----------------------------------------------------------

# arbor-public-headers:
add_subdirectory(arbor/include)

# arbor-sup:
add_subdirectory(sup)

# modcc, libmodcc:
add_subdirectory(modcc)

# arbor, arbor-private-headers:
add_subdirectory(arbor)

# arborenv, arborenv-public-headers:
add_subdirectory(arborenv)

# arborio, arborio-public-headers:
add_subdirectory(arborio)

# unit, unit-mpi, unit-local, unit-modcc
if (BUILD_TESTING)
    add_subdirectory(test)
endif()

# self contained examples:
add_subdirectory(example)

# html:
if (BUILD_DOCUMENTATION)
    add_subdirectory(doc)
endif()

# python interface:
if(ARB_WITH_PYTHON)
    add_subdirectory(python)
endif()

#----------------------------------------------------------
# Generate CMake config/version files for install.
#----------------------------------------------------------

# Note: each dependency for the arbor library target, private or otherwise,
# needs to add itself to the arbor-exports EXPORT target in the subdirectory
# in which they are defined, or none of this will work.

set(cmake_config_dir "${CMAKE_INSTALL_LIBDIR}/cmake/arbor")
install(EXPORT arbor-targets NAMESPACE arbor:: DESTINATION "${cmake_config_dir}")

include(CMakePackageConfigHelpers)
write_basic_package_version_file(
    "${CMAKE_CURRENT_BINARY_DIR}/arbor-config-version.cmake"
    COMPATIBILITY SameMajorVersion)

# Template file will use contents of arbor_export_dependencies to include the
# required `find_dependency` statements, and arbor_supported_components will
# be used to check feature support.
#
# To avoid CMake users of the installed arbor library conditionally requiring
# that they add CUDA to their project language, explicitly munge the import
# language and library dependencies on the installed target if ARB_WITH_GPU
# is set, via the variables arbor_override_import_lang and arbor_add_import_libs.
# arbor_build_config records our build type in a way compatible with the
# generated export cmake files.

set(arbor_build_config NOCONFIG)
if(CMAKE_BUILD_TYPE)
    string(TOUPPER "${CMAKE_BUILD_TYPE}" arbor_build_config)
endif()

set(arbor_override_import_lang)
set(arbor_add_import_libs)
set(arborenv_add_import_libs)
set(arborio_add_import_libs)

if(ARB_WITH_GPU)
    set(arbor_override_import_lang CXX)
    set(arbor_add_import_libs ${CUDA_LIBRARIES})
    set(arborenv_add_import_libs ${CUDA_LIBRARIES})
endif()

# (We remove old generated one so that the generation happens every time we run cmake.)
file(REMOVE "${CMAKE_CURRENT_BINARY_DIR}/arbor-config.cmake")
configure_file(
    "${CMAKE_CURRENT_SOURCE_DIR}/cmake/arbor-config.cmake.in"
    "${CMAKE_CURRENT_BINARY_DIR}/arbor-config.cmake"
    @ONLY)

install(
    FILES
        "${CMAKE_CURRENT_BINARY_DIR}/arbor-config.cmake"
        "${CMAKE_CURRENT_BINARY_DIR}/arbor-config-version.cmake"
    DESTINATION "${cmake_config_dir}")

add_subdirectory(lmorpho)<|MERGE_RESOLUTION|>--- conflicted
+++ resolved
@@ -302,12 +302,7 @@
 endif()
 install(TARGETS ext-hwloc EXPORT arbor-targets)
 
-<<<<<<< HEAD
-set(CMAKE_POLICY_VERSION_MINIMUM 3.5 CACHE STRING "Allow JSON to slip through" FORCE)
-CPMAddPackage(NAME json
-=======
 CPMFindPackage(NAME json
->>>>>>> a540b471
               GITHUB_REPOSITORY nlohmann/json
               VERSION 3.12.0
               OPTIONS "CMAKE_SUPPRESS_DEVELOPER_WARNINGS ON")
