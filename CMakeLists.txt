--- conflicted
+++ resolved
@@ -247,14 +247,11 @@
 # The minimum version of Python supported by Arbor.
 set(arb_py_version 3.6.0)
 if(ARB_WITH_PYTHON)
-<<<<<<< HEAD
     cmake_dependent_option(ARB_USE_BUNDLED_PYBIND11 "Use bundled pybindd1" ON "ARB_WITH_PYTHON;ARB_USE_BUNDLED_LIBS" OFF)
-=======
     find_package(Python3 ${arb_py_version} COMPONENTS Interpreter Development REQUIRED)
     set(PYTHON_EXECUTABLE "${Python3_EXECUTABLE}")
     message(STATUS "PYTHON_EXECUTABLE: ${PYTHON_EXECUTABLE}")
 
->>>>>>> 89e09dcc
     # Required to link the dynamic libraries for python modules.
     # Effectively adds '-fpic' flag to CXX_FLAGS.
     set(CMAKE_POSITION_INDEPENDENT_CODE ON)
