# Copyright 2013-2023 Lawrence Livermore National Security, LLC and other
# Spack Project Developers. See the top-level COPYRIGHT file for details.
#
# SPDX-License-Identifier: (Apache-2.0 OR MIT)

from spack.package import *


class Arbor(CMakePackage, CudaPackage):
    """Arbor is a high-performance library for computational neuroscience
    simulations."""

    homepage = "https://arbor-sim.org"
    git = "https://github.com/arbor-sim/arbor.git"
    url = "https://github.com/arbor-sim/arbor/releases/download/v0.8.1/arbor-v0.9.0-full.tar.gz"
    maintainers = ("thorstenhater", "haampie")
    submodules = True

    version("master", branch="master", submodules=True)
    version("develop", branch="master", submodules=True)
    version(
        "0.10.0",
        sha256="6b6cc900b85fbf833fae94817b9406a0d690dc28",
        url="https://github.com/arbor-sim/arbor/releases/download/v0.10.1/arbor-v0.10.0-full.tar.gz",
        submodules=True,
    )

    version(
        "0.9.0",
        sha256="5f9740955c821aca81e23298c17ad64f33f635756ad9b4a0c1444710f564306a",
        url="https://github.com/arbor-sim/arbor/releases/download/v0.9.0/arbor-v0.9.0-full.tar.gz",
        submodules=True,
    )
    version(
        "0.8.1",
        sha256="caebf96676ace6a9c50436541c420ca4bb53f0639dcab825de6fa370aacf6baa",
        url="https://github.com/arbor-sim/arbor/releases/download/v0.8.1/arbor-v0.8.1-full.tar.gz",
    )
    version(
        "0.8.0",
        sha256="18df5600308841616996a9de93b55a105be0f59692daa5febd3a65aae5bc2c5d",
        url="https://github.com/arbor-sim/arbor/releases/download/v0.8/arbor-v0.8-full.tar.gz",
    )
    version(
        "0.7.0",
        sha256="c3a6b7193946aee882bb85f9c38beac74209842ee94e80840968997ba3b84543",
        url="https://github.com/arbor-sim/arbor/releases/download/v0.7/arbor-v0.7-full.tar.gz",
    )
    version(
        "0.6.0",
        sha256="4cd333b18effc8833428ddc0b99e7dc976804771bc85da90034c272c7019e1e8",
        url="https://github.com/arbor-sim/arbor/releases/download/v0.6/arbor-v0.6-full.tar.gz",
    )
    version(
        "0.5.2",
        sha256="290e2ad8ca8050db1791cabb6b431e7c0409c305af31b559e397e26b300a115d",
        url="https://github.com/arbor-sim/arbor/releases/download/v0.5.2/arbor-v0.5.2-full.tar.gz",
    )

    variant(
        "assertions",
        default=False,
        description="Enable arb_assert() assertions in code.",
    )
    variant("doc", default=False, description="Build documentation.")
    variant("mpi", default=False, description="Enable MPI support")
    variant("python", default=True, description="Enable Python frontend support")
    variant(
        "pystubs", default=True, when="@0.11:", description="Python stub generation"
    )
    variant(
        "vectorize",
        default=False,
        description="Enable vectorization of computational kernels",
    )
    variant("hwloc", default=False, description="support for thread pinning via HWLOC")
    variant(
        "gpu_rng",
        default=False,
        description="Use GPU generated random numbers -- not bitwise equal to CPU version",
        when="+cuda",
    )

    # https://docs.arbor-sim.org/en/latest/install/build_install.html#compilers
    conflicts("%gcc@:8")
    conflicts("%clang@:9")
    # Cray compiler v9.2 and later is Clang-based.
    conflicts("%cce@:9.1")
    conflicts("%intel")

    depends_on("cmake@3.19:", type="build")
    depends_on("c", type="build")  # generated 
    depends_on("cxx", type="build")  # generated

    # misc dependencies
    depends_on("fmt@7.1:", when="@0.5.3:")  # required by the modcc compiler
    depends_on("fmt@9.1:", when="@0.7.1:")
    depends_on("fmt@10.2:", when="@0.9.1:")
    depends_on("fmt@10.2:", when="@0.10.0:")
    depends_on("googletest@1.12.1:", when="@0.7.1:")
    depends_on("pugixml@1.11:", when="@0.7.1:")
    depends_on("pugixml@1.13:", when="@0.9.1:")
    depends_on("pugixml@1.14:", when="@0.10.0:")
    depends_on("nlohmann-json@3.11.3:")
    depends_on("random123@1.14.0:")
    with when("+cuda"):
        depends_on("cuda@10:")
        depends_on("cuda@11:", when="@0.7.1:")
        depends_on("cuda@12:", when="@0.9.1:")
        depends_on("cuda@12:", when="@0.10.0:")

    # mpi
    depends_on("mpi", when="+mpi")
    depends_on("py-mpi4py", when="+mpi+python", type=("build", "run"))

    # hwloc
    depends_on("hwloc@2:", when="+hwloc", type=("build", "run"))

    # python (bindings)
    with when("+python"):
        extends("python")
        depends_on("python@3.7:", type=("build", "run"))
        depends_on("python@3.9:", when="@0.9.1:", type=("build", "run"))
<<<<<<< HEAD
        depends_on("python@3.10:", when="@0.10.0:", type=("build", "run"))
=======
        depends_on("python@3.10:", when="@0.11.0:", type=("build", "run"))
>>>>>>> a540b471
        depends_on("py-numpy", type=("build", "run"))
        depends_on("py-pybind11@2.6:", type="build")
        depends_on("py-pybind11@2.8.1:", when="@0.5.3:", type="build")
        depends_on("py-pybind11@2.10.1:", when="@0.7.1:", type="build")
        depends_on("py-pybind11@2.10.1:", when="@0.7.1:", type="build")
        depends_on("py-pybind11@2.10.1:", when="@2.11.1:", type="build")
        depends_on("py-pybind11-stubgen@2.5:", when="+pystubs", type="build")

    # sphinx based documentation
    with when("+doc"):
        depends_on("python@3.10:", type="build")
        depends_on("py-sphinx", type="build")
        depends_on("py-svgwrite", type="build")

    @property
    def build_targets(self):
        return ["all", "html"] if "+doc" in self.spec else ["all"]

    def cmake_args(self):
        spec = self.spec
        args = [
            self.define_from_variant("ARB_WITH_ASSERTIONS", "assertions"),
            self.define_from_variant("ARB_WITH_MPI", "mpi"),
            self.define_from_variant("ARB_WITH_PYTHON", "python"),
            self.define_from_variant("ARB_VECTORIZE", "vectorize"),
            self.define("ARB_ARCH", "none"),
            self.define("ARB_CXX_FLAGS_TARGET", optimization_flags(self.compiler, spec.target)),
        ]

        if self.spec.satisfies("+cuda"):
            args.extend(
                [
                    self.define("ARB_GPU", "cuda"),
                    self.define_from_variant("ARB_USE_GPU_RNG", "gpu_rng"),
                ]
            )

        return args

    @run_after("install", when="+python")
    @on_package_attributes(run_tests=True)
    def install_test(self):
        python("-c", "import arbor")<|MERGE_RESOLUTION|>--- conflicted
+++ resolved
@@ -121,11 +121,8 @@
         extends("python")
         depends_on("python@3.7:", type=("build", "run"))
         depends_on("python@3.9:", when="@0.9.1:", type=("build", "run"))
-<<<<<<< HEAD
         depends_on("python@3.10:", when="@0.10.0:", type=("build", "run"))
-=======
         depends_on("python@3.10:", when="@0.11.0:", type=("build", "run"))
->>>>>>> a540b471
         depends_on("py-numpy", type=("build", "run"))
         depends_on("py-pybind11@2.6:", type="build")
         depends_on("py-pybind11@2.8.1:", when="@0.5.3:", type="build")
