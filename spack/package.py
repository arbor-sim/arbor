--- conflicted
+++ resolved
@@ -59,11 +59,7 @@
     conflicts("%cce@:9.1")
     conflicts("%intel")
 
-<<<<<<< HEAD
-    depends_on("cmake@3.12:", type="build")
-=======
     depends_on("cmake@3.19:", type="build")
->>>>>>> e01f799c
 
     # misc dependencies
     depends_on("fmt@7.1:", when="@0.5.3:")  # required by the modcc compiler
