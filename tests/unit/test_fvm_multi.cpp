#include <cstddef>
#include <fstream>

#include "../gtest.h"

#include <backends/multicore/fvm.hpp>
#include <cell.hpp>
#include <common_types.hpp>
#include <fvm_multicell.hpp>
#include <util/meta.hpp>
#include <util/rangeutil.hpp>

#include "../test_util.hpp"
#include "../test_common_cells.hpp"

using fvm_cell =
    nest::mc::fvm::fvm_multicell<nest::mc::multicore::backend>;

TEST(fvm_multi, cable)
{
    using namespace nest::mc;

    nest::mc::cell cell=make_cell_ball_and_3stick();

    std::vector<fvm_cell::target_handle> targets;
    std::vector<fvm_cell::probe_handle> probes;

    fvm_cell fvcell;
    fvcell.initialize(util::singleton_view(cell), targets, probes);

    auto& J = fvcell.jacobian();

    // 1 (soma) + 3 (dendritic segments) × 4 compartments
    EXPECT_EQ(cell.num_compartments(), 13u);

    // assert that the matrix has one row for each compartment
    EXPECT_EQ(J.size(), cell.num_compartments());

    // assert that the number of cv areas is the same as the matrix size
    // i.e. both should equal the number of compartments
    EXPECT_EQ(fvcell.cv_areas().size(), J.size());
}

TEST(fvm_multi, init)
{
    using namespace nest::mc;

    nest::mc::cell cell = make_cell_ball_and_stick();

    const auto m = cell.model();
    EXPECT_EQ(m.tree.num_segments(), 2u);

    auto& soma_hh = cell.soma()->mechanism("hh");

    soma_hh.set("gnabar", 0.12);
    soma_hh.set("gkbar", 0.036);
    soma_hh.set("gl", 0.0003);
    soma_hh.set("el", -54.3);

    // check that parameter values were set correctly
    EXPECT_EQ(cell.soma()->mechanism("hh").get("gnabar").value, 0.12);
    EXPECT_EQ(cell.soma()->mechanism("hh").get("gkbar").value, 0.036);
    EXPECT_EQ(cell.soma()->mechanism("hh").get("gl").value, 0.0003);
    EXPECT_EQ(cell.soma()->mechanism("hh").get("el").value, -54.3);

    cell.segment(1)->set_compartments(10);

    std::vector<fvm_cell::target_handle> targets;
    std::vector<fvm_cell::probe_handle> probes;

    fvm_cell fvcell;
    fvcell.initialize(util::singleton_view(cell), targets, probes);

    // This is naughty: removing const from the matrix reference, but is needed
    // to test the build_matrix() method below (which is only accessable
    // through non-const interface).
    //auto& J = const_cast<fvm_cell::matrix_type&>(fvcell.jacobian());
    auto& J = fvcell.jacobian();
    EXPECT_EQ(J.size(), 11u);

    // test that the matrix is initialized with sensible values
    //J.build_matrix(0.01);
    fvcell.setup_integration(0.01, 0.01);
    fvcell.step_integration();

    auto& mat = J.state_;
    auto test_nan = [](decltype(mat.u) v) {
        for(auto val : v) if(val != val) return false;
        return true;
    };
    EXPECT_TRUE(test_nan(mat.u(1, J.size())));
    EXPECT_TRUE(test_nan(mat.d));
    EXPECT_TRUE(test_nan(J.solution()));

    // test matrix diagonals for sign
    auto is_pos = [](decltype(mat.u) v) {
        for(auto val : v) if(val<=0.) return false;
        return true;
    };
    auto is_neg = [](decltype(mat.u) v) {
        for(auto val : v) if(val>=0.) return false;
        return true;
    };
    EXPECT_TRUE(is_neg(mat.u(1, J.size())));
    EXPECT_TRUE(is_pos(mat.d));

}

TEST(fvm_multi, multi_init)
{
    using namespace nest::mc;

    nest::mc::cell cells[] = {
        make_cell_ball_and_stick(),
        make_cell_ball_and_3stick()
    };

    EXPECT_EQ(cells[0].num_segments(), 2u);
    EXPECT_EQ(cells[0].segment(1)->num_compartments(), 4u);
    EXPECT_EQ(cells[1].num_segments(), 4u);
    EXPECT_EQ(cells[1].segment(1)->num_compartments(), 4u);
    EXPECT_EQ(cells[1].segment(2)->num_compartments(), 4u);
    EXPECT_EQ(cells[1].segment(3)->num_compartments(), 4u);

    cells[0].add_synapse({1, 0.4}, parameter_list("expsyn"));
    cells[0].add_synapse({1, 0.4}, parameter_list("expsyn"));
    cells[1].add_synapse({2, 0.4}, parameter_list("exp2syn"));
    cells[1].add_synapse({3, 0.4}, parameter_list("expsyn"));

    cells[1].add_detector({0, 0}, 3.3);

    std::vector<fvm_cell::target_handle> targets(4);
    std::vector<fvm_cell::probe_handle> probes;

    fvm_cell fvcell;
    fvcell.initialize(cells, targets, probes);

    auto& J = fvcell.jacobian();
    EXPECT_EQ(J.size(), 5u+13u);

    // check indices in instantiated mechanisms
    for (const auto& mech: fvcell.mechanisms()) {
        if (mech->name()=="hh") {
            // HH on somas of two cells, with group compartment indices
            // 0 and 5.
            ASSERT_EQ(mech->node_index().size(), 2u);
            EXPECT_EQ(mech->node_index()[0], 0u);
            EXPECT_EQ(mech->node_index()[1], 5u);
        }
        if (mech->name()=="expsyn") {
            // Three expsyn synapses, two in second compartment
            // of dendrite segment of first cell, one in second compartment
            // of last segment of second cell.
            ASSERT_EQ(mech->node_index().size(), 3u);
            EXPECT_EQ(mech->node_index()[0], 2u);
            EXPECT_EQ(mech->node_index()[1], 2u);
            EXPECT_EQ(mech->node_index()[2], 15u);
        }
        if (mech->name()=="exp2syn") {
            // One exp2syn synapse, in second compartment
            // of penultimate segment of second cell.
            ASSERT_EQ(mech->node_index().size(), 1u);
            EXPECT_EQ(mech->node_index()[0], 11u);
        }
    }
}

// test that stimuli are added correctly
TEST(fvm_multi, stimulus)
{
    using namespace nest::mc;
    using util::singleton_view;

    // the default ball and stick has one stimulus at the terminal end of the dendrite
    auto cell = make_cell_ball_and_stick();

    // ... so add a second at the soma to make things more interesting
    cell.add_stimulus({0,0.5}, {1., 2., 0.1});

    // now we have two stims :
    //
    //           |stim0 |stim1
    // -----------------------
    // delay     |   5  |    1
    // duration  |  80  |    2
    // amplitude | 0.3  |  0.1
    // CV        |   4  |    0
    //
    // The implementation of the stimulus is tested by creating a lowered cell, then
    // testing that the correct currents are injected at the correct control volumes
    // as during the stimulus windows.

    std::vector<fvm_cell::target_handle> targets;
    std::vector<fvm_cell::probe_handle> probes;

    fvm_cell fvcell;
    fvcell.initialize(singleton_view(cell), targets, probes);

    auto ref = fvcell.find_mechanism("stimulus");
    ASSERT_TRUE(ref) << "no stimuli retrieved from lowered fvm cell: expected 2";

    auto& stims = ref.get();
    EXPECT_EQ(stims->size(), 2u);

    auto I = fvcell.current();

    auto soma_idx = 0u;
    auto dend_idx = 4u;

    // test 1: Test that no current is injected at t=0
    memory::fill(I, 0.);
    fvcell.set_time_global(0.);
    fvcell.set_time_to_global(0.1);
    stims->set_params();
    stims->nrn_current();
    for (auto i: I) {
        EXPECT_EQ(i, 0.);
    }

    // test 2: Test that current is injected at soma at t=1
    fvcell.set_time_global(1.);
    fvcell.set_time_to_global(1.1);
    stims->nrn_current();
    EXPECT_EQ(I[soma_idx], -0.1);

    // test 3: Test that current is still injected at soma at t=1.5.
    //         Note that we test for injection of -0.2, because the
    //         current contributions are accumulative, and the current
    //         values have not been cleared since the last update.
    fvcell.set_time_global(1.5);
    fvcell.set_time_to_global(1.6);
    stims->set_params();
    stims->nrn_current();
    EXPECT_EQ(I[soma_idx], -0.2);

    // test 4: test at t=10ms, when the the soma stim is not active, and
    //         dendrite stimulus is injecting a current of 0.3 nA
    fvcell.set_time_global(10.);
    fvcell.set_time_to_global(10.1);
    stims->nrn_current();
    EXPECT_EQ(I[soma_idx], -0.2);
    EXPECT_EQ(I[dend_idx], -0.3);
}

// test that mechanism indexes are computed correctly
TEST(fvm_multi, mechanism_indexes)
{
    using namespace nest::mc;

    // create a cell with 4 sements:
    // a soma with a branching dendrite
    // - hh on soma and first branch of dendrite (segs 0 and 2)
    // - pas on main dendrite and second branch (segs 1 and 3)
    //
    //              /
    //             pas
    //            /
    // hh---pas--.
    //            \.
    //             hh
    //              \.

    cell c;
    auto soma = c.add_soma(12.6157/2.0);
    soma->add_mechanism(hh_parameters());

    // add dendrite of length 200 um and diameter 1 um with passive channel
    c.add_cable(0, section_kind::dendrite, 0.5, 0.5, 100);
    c.add_cable(1, section_kind::dendrite, 0.5, 0.5, 100);
    c.add_cable(1, section_kind::dendrite, 0.5, 0.5, 100);

    auto& segs = c.segments();
    segs[1]->add_mechanism(pas_parameters());
    segs[2]->add_mechanism(hh_parameters());
    segs[3]->add_mechanism(pas_parameters());

    for (auto& seg: segs) {
        if (seg->is_dendrite()) {
            seg->mechanism("membrane").set("r_L", 100);
            seg->set_compartments(4);
        }
    }

    // generate the lowered fvm cell
    std::vector<fvm_cell::target_handle> targets;
    std::vector<fvm_cell::probe_handle> probes;

    fvm_cell fvcell;
    fvcell.initialize(util::singleton_view(c), targets, probes);

    // make vectors with the expected CV indexes for each mechanism
    std::vector<unsigned> hh_index  = {0u, 4u, 5u, 6u, 7u, 8u};
    std::vector<unsigned> pas_index = {0u, 1u, 2u, 3u, 4u, 9u, 10u, 11u, 12u};
    // iterate over mechanisms and test whether they were assigned to the correct CVs
    // TODO : this fails because we do not handle CVs at branching points (including soma) correctly
    for(auto& mech : fvcell.mechanisms()) {
        auto const& n = mech->node_index();
        std::vector<unsigned> ni(n.begin(), n.end());
        if(mech->name()=="hh") {
            EXPECT_EQ(ni, hh_index);
        }
        else if(mech->name()=="pas") {
            EXPECT_EQ(ni, pas_index);
        }
    }

    // similarly, test that the different ion channels were assigned to the correct
    // compartments. In this case, the passive channel has no ion species
    // associated with it, while the hh channel has both pottassium and sodium
    // channels. Hence, we expect sodium and potassium to be present in the same
    // compartments as the hh mechanism.
    {
        auto ni = fvcell.ion_na().node_index();
        std::vector<unsigned> na(ni.begin(), ni.end());
        EXPECT_EQ(na, hh_index);
    }
    {
        auto ni = fvcell.ion_k().node_index();
        std::vector<unsigned> k(ni.begin(), ni.end());
        EXPECT_EQ(k, hh_index);
    }
    {
        // calcium channel should be empty
        EXPECT_EQ(0u, fvcell.ion_ca().node_index().size());
    }
}

struct handle_info {
    unsigned cell;
    std::string mech;
    unsigned cv;
};

// test handle <-> mechanism/index correspondence
// on a two-cell ball-and-stick system.

void run_target_handle_test(std::vector<handle_info> all_handles) {
    using namespace nest::mc;

    nest::mc::cell cells[] = {
        make_cell_ball_and_stick(),
        make_cell_ball_and_stick()
    };

    EXPECT_EQ(2u, cells[0].num_segments());
    EXPECT_EQ(4u, cells[0].segment(1)->num_compartments());
    EXPECT_EQ(5u, cells[0].num_compartments());

    EXPECT_EQ(2u, cells[1].num_segments());
    EXPECT_EQ(4u, cells[1].segment(1)->num_compartments());
    EXPECT_EQ(5u, cells[1].num_compartments());

    std::vector<std::vector<handle_info>> handles(2);

    for (auto x: all_handles) {
        unsigned seg_id;
        double pos;

        ASSERT_TRUE(x.cell==0 || x.cell==1);
        ASSERT_TRUE(x.cv<5);
        ASSERT_TRUE(x.mech=="expsyn" || x.mech=="exp2syn");

        if (x.cv==0) {
            // place on soma
            seg_id = 0;
            pos = 0;
        }
        else {
            // place on dendrite
            seg_id = 1;
            pos = x.cv/4.0;
        }

        if (x.cell==1) {
            x.cv += 5; // offset for cell 1
        }

        cells[x.cell].add_synapse({seg_id, pos}, parameter_list(x.mech));
        handles[x.cell].push_back(x);
    }

    auto n = all_handles.size();
    std::vector<fvm_cell::target_handle> targets(n);
    std::vector<fvm_cell::probe_handle> probes;

    fvm_cell fvcell;
    fvcell.initialize(cells, targets, probes);

    ASSERT_EQ(n, util::size(targets));
    unsigned i = 0;
    for (unsigned ci = 0; ci<=1; ++ci) {
        for (auto h: handles[ci]) {
            // targets are represented by a pair of mechanism index and instance index
<<<<<<< HEAD
            const auto& mech = fvcell.mechanisms()[targets[i].mech_id];
            const auto& cvidx = mech->node_index();
            EXPECT_EQ(h.mech, mech->name());
            EXPECT_EQ(h.cv, cvidx[targets[i].index]);
            EXPECT_EQ(h.cell, targets[i].cell_index);
=======
            const auto& mech = fvcell.mechanisms()[targets[i].first];
            const auto& cvidx = mech->node_index();
            EXPECT_EQ(h.mech, mech->name());
            EXPECT_EQ(h.cv, cvidx[targets[i].second]);
>>>>>>> bd1e56a5
            ++i;
        }
    }
}

TEST(fvm_multi, target_handles_onecell)
{
    {
        SCOPED_TRACE("handles: exp2syn only on cell 0");
        std::vector<handle_info> handles0 = {
            {0, "exp2syn",  4},
            {0, "exp2syn",  4},
            {0, "exp2syn",  3},
            {0, "exp2syn",  2},
            {0, "exp2syn",  0},
            {0, "exp2syn",  1},
            {0, "exp2syn",  2}
        };
        run_target_handle_test(handles0);
    }

    {
        SCOPED_TRACE("handles: expsyn only on cell 1");
        std::vector<handle_info> handles1 = {
            {1, "expsyn",  4},
            {1, "expsyn",  4},
            {1, "expsyn",  3},
            {1, "expsyn",  2},
            {1, "expsyn",  0},
            {1, "expsyn",  1},
            {1, "expsyn",  2}
        };
        run_target_handle_test(handles1);
    }
}

TEST(fvm_multi, target_handles_twocell)
{
    SCOPED_TRACE("handles: expsyn only on cells 0 and 1");
    std::vector<handle_info> handles = {
        {0, "expsyn",  0},
        {1, "expsyn",  3},
        {0, "expsyn",  2},
        {1, "expsyn",  2},
        {0, "expsyn",  4},
        {1, "expsyn",  1},
        {1, "expsyn",  4}
    };
    run_target_handle_test(handles);
}

TEST(fvm_multi, target_handles_mixed_synapse)
{
    SCOPED_TRACE("handles: expsyn and exp2syn on cells 0");
    std::vector<handle_info> handles = {
        {0, "expsyn",  4},
        {0, "exp2syn", 4},
        {0, "expsyn",  3},
        {0, "exp2syn", 2},
        {0, "exp2syn", 0},
        {0, "expsyn",  1},
        {0, "expsyn",  2}
    };
    run_target_handle_test(handles);
}

TEST(fvm_multi, target_handles_general)
{
    SCOPED_TRACE("handles: expsyn and exp2syn on cells 0 and 1");
    std::vector<handle_info> handles = {
        {0, "expsyn",  4},
        {0, "exp2syn", 2},
        {0, "exp2syn", 0},
        {1, "exp2syn", 4},
        {1, "expsyn",  3},
        {1, "expsyn",  1},
        {1, "expsyn",  2}
    };
    run_target_handle_test(handles);
}
<|MERGE_RESOLUTION|>--- conflicted
+++ resolved
@@ -391,18 +391,11 @@
     for (unsigned ci = 0; ci<=1; ++ci) {
         for (auto h: handles[ci]) {
             // targets are represented by a pair of mechanism index and instance index
-<<<<<<< HEAD
             const auto& mech = fvcell.mechanisms()[targets[i].mech_id];
             const auto& cvidx = mech->node_index();
             EXPECT_EQ(h.mech, mech->name());
             EXPECT_EQ(h.cv, cvidx[targets[i].index]);
             EXPECT_EQ(h.cell, targets[i].cell_index);
-=======
-            const auto& mech = fvcell.mechanisms()[targets[i].first];
-            const auto& cvidx = mech->node_index();
-            EXPECT_EQ(h.mech, mech->name());
-            EXPECT_EQ(h.cv, cvidx[targets[i].second]);
->>>>>>> bd1e56a5
             ++i;
         }
     }
