#include "../gtest.h"

#include <algorithm>
#include <iterator>
#include <sstream>
#include <list>
#include <numeric>
#include <type_traits>

#ifdef WITH_TBB
#include <tbb/tbb_stddef.h>
#endif

#include <util/counter.hpp>
#include <util/meta.hpp>
#include <util/range.hpp>
#include <util/rangeutil.hpp>
#include <util/sentinel.hpp>
#include <util/transform.hpp>

#include "common.hpp"

using namespace nest::mc;
using testing::null_terminated;

TEST(range, list_iterator) {
    std::list<int> l = { 2, 4, 6, 8, 10 };

    auto s  = util::make_range(l.begin(), l.end());

    EXPECT_EQ(s.left, l.begin());
    EXPECT_EQ(s.right, l.end());

    EXPECT_EQ(s.begin(), l.begin());
    EXPECT_EQ(s.end(), l.end());

    EXPECT_EQ(s.size(), l.size());
    EXPECT_EQ(s.front(), *l.begin());
    EXPECT_EQ(s.back(), *std::prev(l.end()));

    int check = std::accumulate(l.begin(), l.end(), 0);
    int sum = 0;
    for (auto i: s) {
        sum += i;
    }

    EXPECT_EQ(check, sum);

    auto sum2 = std::accumulate(s.begin(), s.end(), 0);
    EXPECT_EQ(check, sum2);

    // Check that different begin/end iterators are treated correctly
    auto sc = util::make_range(l.begin(), l.cend());
    EXPECT_EQ(l.size(), sc.size());
}

TEST(range, pointer) {
    int xs[] = { 10, 11, 12, 13, 14, 15, 16 };
    int l = 2;
    int r = 5;

    util::range<int *> s(&xs[l], &xs[r]);
    auto s_deduced = util::make_range(xs+l, xs+r);

    EXPECT_TRUE((std::is_same<decltype(s), decltype(s_deduced)>::value));
    EXPECT_EQ(s.left, s_deduced.left);
    EXPECT_EQ(s.right, s_deduced.right);

    EXPECT_EQ(3u, s.size());

    EXPECT_EQ(xs[l], *s.left);
    EXPECT_EQ(xs[l], *s.begin());
    EXPECT_EQ(xs[l], s[0]);
    EXPECT_EQ(xs[l], s.front());

    EXPECT_EQ(xs[r], *s.right);
    EXPECT_EQ(xs[r], *s.end());
    EXPECT_THROW(s.at(r-l), std::out_of_range);

    EXPECT_EQ(r-l, std::distance(s.begin(), s.end()));

    EXPECT_TRUE(std::equal(s.begin(), s.end(), &xs[l]));
}

TEST(range, empty) {
    int xs[] = { 10, 11, 12, 13, 14, 15, 16 };
    auto l = 2;
    auto r = 5;

    auto empty_range_ll = util::make_range((const int *) &xs[l], &xs[l]);
    EXPECT_TRUE(empty_range_ll.empty());
    EXPECT_EQ(empty_range_ll.begin() == empty_range_ll.end(),
              empty_range_ll.empty());
    EXPECT_EQ(0u, empty_range_ll.size());


    auto empty_range_rr = util::make_range(&xs[r], (const int *) &xs[r]);
    EXPECT_TRUE(empty_range_rr.empty());
    EXPECT_EQ(empty_range_rr.begin() == empty_range_rr.end(),
              empty_range_rr.empty());
    EXPECT_EQ(0u, empty_range_rr.size());
}

// This is the same test for enabling the incrementing util::distance
// implementation.
template <typename I, typename E>
constexpr bool uses_incrementing_distance() {
    return !util::has_common_random_access_iterator<I, E>::value &&
        util::is_forward_iterator<I>::value;
}

TEST(range, size_implementation) {
    ASSERT_TRUE((uses_incrementing_distance<
                     std::list<int>::iterator,
                      std::list<int>::const_iterator
                >()));

    ASSERT_FALSE((uses_incrementing_distance<
                      std::vector<int>::iterator,
                      std::vector<int>::const_iterator
                >()));

    ASSERT_FALSE((uses_incrementing_distance<int*, int*>()));

    ASSERT_FALSE((uses_incrementing_distance<const int*, int*>()));

    ASSERT_FALSE((uses_incrementing_distance<int*, const int*>()));
}

TEST(range, input_iterator) {
    int nums[] = { 10, 9, 8, 7, 6 };
    std::istringstream sin("10 9 8 7 6");
    auto s = util::make_range(std::istream_iterator<int>(sin),
                              std::istream_iterator<int>());

    EXPECT_TRUE(std::equal(s.begin(), s.end(), &nums[0]));
}

TEST(range, const_iterator) {
    std::vector<int> xs = { 1, 2, 3, 4, 5 };
    auto r = util::make_range(xs.begin(), xs.end());
    EXPECT_TRUE((std::is_same<int&, decltype(r.front())>::value));

    const auto& xs_const = xs;
    auto r_const = util::make_range(xs_const.begin(), xs_const.end());
    EXPECT_TRUE((std::is_same<const int&, decltype(r_const.front())>::value));
}

TEST(range, view) {
    std::vector<int> xs = { 1, 2, 3, 4, 5 };
    auto r = util::range_view(xs);

    r[3] = 7;
    std::vector<int> check = { 1, 2, 3, 7, 5 };
    EXPECT_EQ(check, xs);
}

TEST(range, sentinel) {
    const char *cstr = "hello world";
    std::string s;

    auto cstr_range = util::make_range(cstr, null_terminated);
    for (auto i=cstr_range.begin(); i!=cstr_range.end(); ++i) {
        s += *i;
    }

    EXPECT_EQ(s, std::string(cstr));
    EXPECT_EQ(s.size(), cstr_range.size());

    s.clear();
    for (auto c: canonical_view(cstr_range)) {
        s += c;
    }

    EXPECT_EQ(s, std::string(cstr));

    const char *empty_cstr = "";
    auto empty_cstr_range = util::make_range(empty_cstr, null_terminated);
    EXPECT_TRUE(empty_cstr_range.empty());
    EXPECT_EQ(0u, empty_cstr_range.size());
}

TEST(range, strictify) {
    const char *cstr = "hello world";
    auto cstr_range = util::make_range(cstr, null_terminated);

    auto ptr_range = util::strict_view(cstr_range);
    EXPECT_TRUE((std::is_same<decltype(ptr_range), util::range<const char *>>::value));
    EXPECT_EQ(cstr, ptr_range.left);
    EXPECT_EQ(cstr+11, ptr_range.right);
}

TEST(range, max_element_by) {
    const char *cstr = "helloworld";
    auto cstr_range = util::make_range(cstr, null_terminated);

    auto i = util::max_element_by(cstr_range,
        [](char c) -> int { return -c; });

    EXPECT_TRUE((std::is_same<const char *, decltype(i)>::value));
    EXPECT_EQ('d', *i);
    EXPECT_EQ(cstr+9, i);

    // with mutable container
    std::vector<int> v = { 1, 3, -5, 2 };
    auto j  = util::max_element_by(v, [](int x) { return x*x; });
    EXPECT_EQ(-5, *j);
    *j = 1;
    j  = util::max_element_by(v, [](int x) { return x*x; });
    EXPECT_EQ(3, *j);
}

TEST(range, max_value) {
    const char *cstr = "hello world";
    auto cstr_range = util::make_range(cstr, null_terminated);

    // use a lambda to get a range over non-assignable iterators
    // (at least until we specialize `transform_iterator` for
    // non-copyable functors passed by const reference).
    auto i = util::max_value(
        util::transform_view(cstr_range, [](char c) { return c+1; }));

    EXPECT_EQ('x', i);
}


template <typename V>
class counter_range: public ::testing::Test {};

TYPED_TEST_CASE_P(counter_range);

TYPED_TEST_P(counter_range, max_size) {
    using int_type = TypeParam;
    using unsigned_int_type = typename std::make_unsigned<int_type>::type;
    using counter = util::counter<int_type>;

    auto l = counter{int_type{1}};
    auto r = counter{int_type{10}};
    auto range = util::make_range(l, r);
    EXPECT_EQ(std::numeric_limits<unsigned_int_type>::max(),
              range.max_size());

}

TYPED_TEST_P(counter_range, extreme_size) {
    using int_type = TypeParam;
    using signed_int_type = typename std::make_signed<int_type>::type;
    using unsigned_int_type = typename std::make_unsigned<int_type>::type;
    using counter = util::counter<signed_int_type>;

    auto l = counter{std::numeric_limits<signed_int_type>::min()};
    auto r = counter{std::numeric_limits<signed_int_type>::max()};
    auto range = util::make_range(l, r);
    EXPECT_FALSE(range.empty());
    EXPECT_EQ(std::numeric_limits<unsigned_int_type>::max(), range.size());
}


TYPED_TEST_P(counter_range, size) {
    using int_type = TypeParam;
    using signed_int_type = typename std::make_signed<int_type>::type;
    using counter = util::counter<signed_int_type>;

    auto l = counter{signed_int_type{-3}};
    auto r = counter{signed_int_type{3}};
    auto range = util::make_range(l, r);
    EXPECT_FALSE(range.empty());
    EXPECT_EQ(6u, range.size());
}

TYPED_TEST_P(counter_range, at) {
    using int_type = TypeParam;
    using signed_int_type = typename std::make_signed<int_type>::type;
    using counter = util::counter<signed_int_type>;

    auto l = counter{signed_int_type{-3}};
    auto r = counter{signed_int_type{3}};
    auto range = util::make_range(l, r);
    EXPECT_EQ(range.front(), range.at(0));
    EXPECT_EQ(0, range.at(3));
    EXPECT_EQ(range.back(), range.at(range.size()-1));
    EXPECT_THROW(range.at(range.size()), std::out_of_range);
    EXPECT_THROW(range.at(30), std::out_of_range);
}

TYPED_TEST_P(counter_range, iteration) {
    using int_type = TypeParam;
    using signed_int_type = typename std::make_signed<int_type>::type;
    using counter = util::counter<signed_int_type>;

    auto j = signed_int_type{-3};
    auto l = counter{signed_int_type{j}};
    auto r = counter{signed_int_type{3}};

    for (auto i : util::make_range(l, r)) {
        EXPECT_EQ(j++, i);
    }
}

REGISTER_TYPED_TEST_CASE_P(counter_range, max_size, extreme_size, size, at,
                           iteration);

using int_types = ::testing::Types<signed char, unsigned char, short,
                                   unsigned short, int, unsigned, long,
                                   std::size_t, std::ptrdiff_t>;

using signed_int_types = ::testing::Types<signed char, short,
                                          int, long, std::ptrdiff_t>;

INSTANTIATE_TYPED_TEST_CASE_P(int_types, counter_range, int_types);

TEST(range, assign) {
    const char *cstr = "howdy";
    std::string text = "pardner";

    util::assign(text, util::make_range(cstr, null_terminated));
    EXPECT_EQ("howdy", text);

    const std::vector<char> vstr = {'x', 'y', 'z', 'z', 'y'};
    util::assign(text, vstr);
    EXPECT_EQ("xyzzy", text);

    util::assign_by(text, vstr,
        [](char c) { return c=='z'? '1': '0'; });
    EXPECT_EQ("00110", text);
}

TEST(range, sort) {
    char cstr[] = "howdy";

    auto cstr_range = util::make_range(std::begin(cstr), null_terminated);

    // Alas, no forward_iterator sort yet, so make a strict (non-sentinel)
    // range to sort on below

    // simple sort
    util::sort(util::strict_view(cstr_range));
    EXPECT_EQ(std::string("dhowy"), cstr);

    // reverse sort by transform c to -c
    util::sort_by(util::strict_view(cstr_range), [](char c) { return -c; });
    EXPECT_EQ(std::string("ywohd"), cstr);

    // stable sort: move capitals to front, numbers to back
    auto rank = [](char c) {
        return std::isupper(c)? 0: std::isdigit(c)? 2: 1;
    };

    char mixed[] = "t5hH4E3erLL2e1O";
    auto mixed_range = util::make_range(std::begin(mixed), null_terminated);

    util::stable_sort_by(util::strict_view(mixed_range), rank);
    EXPECT_EQ(std::string("HELLOthere54321"), mixed);
}

TEST(range, sum_by) {
    std::string words[] = { "fish", "cakes", "!" };
    auto prepend_ = [](const std::string& x) { return "_"+x; };

    auto result = util::sum_by(words, prepend_);
    EXPECT_EQ("_fish_cakes_!", result);

    result = util::sum_by(words, prepend_, std::string("tasty"));
    EXPECT_EQ("tasty_fish_cakes_!", result);

    auto count = util::sum_by(words, [](const std::string &x) { return x.size(); });
    EXPECT_EQ(10u, count);
}

<<<<<<< HEAD
TEST(range, is_sequence) {
    EXPECT_TRUE(nest::mc::util::is_sequence<std::vector<int>>::value);
    EXPECT_TRUE(nest::mc::util::is_sequence<std::string>::value);
    EXPECT_TRUE(nest::mc::util::is_sequence<int[8]>::value);
}
=======
TEST(range, all_of_any_of) {
    // make a C string into a sentinel-terminated range
    auto cstr = [](const char* s) { return util::make_range(s, null_terminated); };

    // predicate throws on finding 'x' in order to check
    // early stop criterion.
    auto pred = [](char c) { return c=='x'? throw c:c<'5'; };

    // all
    EXPECT_TRUE(util::all_of(std::string(), pred));
    EXPECT_TRUE(util::all_of(std::string("1234"), pred));
    EXPECT_FALSE(util::all_of(std::string("12345"), pred));
    EXPECT_FALSE(util::all_of(std::string("12345x"), pred));

    EXPECT_TRUE(util::all_of(cstr(""), pred));
    EXPECT_TRUE(util::all_of(cstr("1234"), pred));
    EXPECT_FALSE(util::all_of(cstr("12345"), pred));
    EXPECT_FALSE(util::all_of(cstr("12345x"), pred));

    // any
    EXPECT_FALSE(util::any_of(std::string(), pred));
    EXPECT_FALSE(util::any_of(std::string("8765"), pred));
    EXPECT_TRUE(util::any_of(std::string("87654"), pred));
    EXPECT_TRUE(util::any_of(std::string("87654x"), pred));

    EXPECT_FALSE(util::any_of(cstr(""), pred));
    EXPECT_FALSE(util::any_of(cstr("8765"), pred));
    EXPECT_TRUE(util::any_of(cstr("87654"), pred));
    EXPECT_TRUE(util::any_of(cstr("87654x"), pred));
}

>>>>>>> 0ded25a6
#ifdef WITH_TBB

TEST(range, tbb_split) {
    constexpr std::size_t N = 20;
    int xs[N];

    for (unsigned i = 0; i<N; ++i) {
        xs[i] = i;
    }

    auto s = util::make_range(&xs[0], &xs[0]+N);

    while (s.size()>1) {
        auto ssize = s.size();
        auto r = decltype(s){s, tbb::split{}};
        EXPECT_GT(r.size(), 0u);
        EXPECT_GT(s.size(), 0u);
        EXPECT_EQ(ssize, r.size()+s.size());
        EXPECT_EQ(s.end(), r.begin());

        EXPECT_TRUE(r.size()>1 || !r.is_divisible());
        EXPECT_TRUE(s.size()>1 || !s.is_divisible());
    }

    for (unsigned i = 1; i<N-1; ++i) {
        s = util::make_range(&xs[0], &xs[0]+N);
        // expect exact splitting by proportion in this instance

        auto r = decltype(s){s, tbb::proportional_split{i, N-i}};
        EXPECT_EQ(&xs[0], s.left);
        EXPECT_EQ(&xs[0]+i, s.right);
        EXPECT_EQ(&xs[0]+i, r.left);
        EXPECT_EQ(&xs[0]+N, r.right);
    }
}

TEST(range, tbb_no_split) {
    std::istringstream sin("10 9 8 7 6");
    auto s = util::make_range(std::istream_iterator<int>(sin), std::istream_iterator<int>());

    EXPECT_FALSE(decltype(s)::is_splittable_in_proportion());
    EXPECT_FALSE(s.is_divisible());
}

#endif<|MERGE_RESOLUTION|>--- conflicted
+++ resolved
@@ -367,13 +367,12 @@
     EXPECT_EQ(10u, count);
 }
 
-<<<<<<< HEAD
 TEST(range, is_sequence) {
     EXPECT_TRUE(nest::mc::util::is_sequence<std::vector<int>>::value);
     EXPECT_TRUE(nest::mc::util::is_sequence<std::string>::value);
     EXPECT_TRUE(nest::mc::util::is_sequence<int[8]>::value);
 }
-=======
+
 TEST(range, all_of_any_of) {
     // make a C string into a sentinel-terminated range
     auto cstr = [](const char* s) { return util::make_range(s, null_terminated); };
@@ -405,7 +404,6 @@
     EXPECT_TRUE(util::any_of(cstr("87654x"), pred));
 }
 
->>>>>>> 0ded25a6
 #ifdef WITH_TBB
 
 TEST(range, tbb_split) {
