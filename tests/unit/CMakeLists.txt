--- conflicted
+++ resolved
@@ -1,15 +1,3 @@
-<<<<<<< HEAD
-=======
-set(HEADERS
-    ${PROJECT_SOURCE_DIR}/src/cell.hpp
-    ${PROJECT_SOURCE_DIR}/src/cell_tree.hpp
-    ${PROJECT_SOURCE_DIR}/src/math.hpp
-    ${PROJECT_SOURCE_DIR}/src/point.hpp
-    ${PROJECT_SOURCE_DIR}/src/segment.hpp
-    ${PROJECT_SOURCE_DIR}/src/swcio.hpp
-    ${PROJECT_SOURCE_DIR}/src/tree.hpp
-)
-
 set(TEST_CUDA_SOURCES
     test_matrix.cu
     test_vector.cu
@@ -18,7 +6,6 @@
     test.cpp
 )
 
->>>>>>> d1a5b6e4
 set(TEST_SOURCES
     # unit tests
     test_algorithms.cpp
@@ -59,10 +46,6 @@
 )
 
 add_definitions("-DDATADIR=\"${CMAKE_SOURCE_DIR}/data\"")
-<<<<<<< HEAD
-add_executable(test.exe ${TEST_SOURCES})
-=======
->>>>>>> d1a5b6e4
 
 set(TARGETS test.exe)
 
