#include <cmath>
#include <string>

#include "../gtest.h"

#include <algorithms.hpp>
#include <compartment.hpp>
<<<<<<< HEAD

/// helper for taking the first value in a std::pair
template <typename L, typename R>
L const& left(std::pair<L, R> const& p) {
    return p.first;
}

/// helper for taking the second value in a std::pair
template <typename L, typename R>
R const& right(std::pair<L, R> const& p) {
    return p.second;
}
=======
#include <math.hpp>
#include <util.hpp>
#include <util/span.hpp>
#include <util/transform.hpp>

using namespace nest::mc;
using namespace nest::mc::algorithms;
using namespace nest::mc::math;
using namespace nest::mc::util;
>>>>>>> 0ded25a6

// not much to test here: just test that values passed into the constructor
// are correctly stored in members
TEST(compartments, compartment)
{
    {
        nest::mc::compartment c(100, 1.2, 2.1, 2.2);
        EXPECT_EQ(c.index, 100u);
        EXPECT_EQ(c.length, 1.2);
        EXPECT_EQ(left(c.radius), 2.1);
        EXPECT_EQ(right(c.radius), 2.2);

        auto c2 = c;
        EXPECT_EQ(c2.index, 100u);
        EXPECT_EQ(c2.length, 1.2);
        EXPECT_EQ(left(c2.radius), 2.1);
        EXPECT_EQ(right(c2.radius), 2.2);
    }

    {
        nest::mc::compartment c{100, 1, 2, 3};
        EXPECT_EQ(c.index, 100u);
        EXPECT_EQ(c.length, 1.);
        EXPECT_EQ(left(c.radius), 2.);
        EXPECT_EQ(right(c.radius), 3.);
    }
}

TEST(compartments, make_compartment_range)
{
    using namespace nest::mc;
    auto rng = make_compartment_range(10, 1.0, 2.0, 10.);

    EXPECT_EQ((*rng.begin()).index, 0u);
    EXPECT_EQ((*rng.end()).index, 10u);
    EXPECT_NE(rng.begin(), rng.end());

    unsigned count = 0;
    for (auto c : rng) {
        EXPECT_EQ(c.index, count);
        auto er = 1.0 + double(count)/10.;
        EXPECT_DOUBLE_EQ(left(c.radius), er);
        EXPECT_DOUBLE_EQ(right(c.radius), er+0.1);
        EXPECT_EQ(c.length, 1.0);
        ++count;
    }
    EXPECT_EQ(count, 10u);

    // test case of zero length range
    auto rng_empty = make_compartment_range(0, 1.0, 1.0, 0.);
    EXPECT_EQ(rng_empty.begin(), rng_empty.end());
}

// Divided compartments
// (FVM-friendly compartment data)

template <std::size_t N>
struct pw_cable_data {
    double radii[N+1];
    double lengths[N];

    static constexpr std::size_t nseg() { return N; }
    double r1() const { return radii[0]; }
    double r2() const { return radii[N]; }
    double length() const { return sum(lengths); }

    double area() const {
        return sum(transform_view(make_span(0, N),
            [&](unsigned i) { return area_frustrum(lengths[i], radii[i], radii[i+1]); }));
    }

    double volume() const {
        return sum(transform_view(make_span(0, N),
            [&](unsigned i) { return volume_frustrum(lengths[i], radii[i], radii[i+1]); }));
    }
};

pw_cable_data<1> cable_one = {
    {2.0, 5.0},
    {10.0}
};

pw_cable_data<4> cable_linear = {
    {2.0, 3.5, 6.0, 6.5, 6.75},
    {3.0, 5.0, 1.0, 0.5}
};

pw_cable_data<4> cable_jumble = {
    {2.0, 6.0, 3.5, 6.75, 6.5},
    {3.0, 5.0, 1.0, 0.5}
};

void expect_equal_divs(const div_compartment& da, const div_compartment& db) {
    EXPECT_EQ(da.index, db.index);

    double eps = std::numeric_limits<double>::epsilon();
    double e1 = std::min(da.length(), db.length())*8*eps;
    double e2 = std::min(da.area(), db.area())*8*eps;
    double e3 = std::min(da.volume(), db.volume())*8*eps;

    EXPECT_NEAR(da.left.length, db.left.length, e1);
    EXPECT_NEAR(da.left.area, db.left.area, e2);
    EXPECT_NEAR(da.left.volume, db.left.volume, e3);
    EXPECT_NEAR(da.left.radii.first, db.left.radii.first, e1);
    EXPECT_NEAR(da.left.radii.second, db.left.radii.second, e1);

    EXPECT_NEAR(da.right.length, db.right.length, e1);
    EXPECT_NEAR(da.right.area, db.right.area, e2);
    EXPECT_NEAR(da.right.volume, db.right.volume, e3);
    EXPECT_NEAR(da.right.radii.first, db.right.radii.first, e1);
    EXPECT_NEAR(da.right.radii.second, db.right.radii.second, e1);
}

TEST(compartments, div_ends) {
    using namespace math;

    {
        div_compartment_by_ends divcomps{1, cable_one.radii, cable_one.lengths};

        auto d = divcomps(0);
        auto r1 = cable_one.radii[0];
        auto r2 = cable_one.radii[1];
        auto l = cable_one.lengths[0];

        EXPECT_DOUBLE_EQ(r1, d.radii().first);
        EXPECT_DOUBLE_EQ(r2, d.radii().second);
        EXPECT_DOUBLE_EQ(l, d.length());
        EXPECT_DOUBLE_EQ(area_frustrum(l, r2, r1), d.area());
        EXPECT_DOUBLE_EQ(volume_frustrum(l, r2, r1), d.volume());

        auto sl = l/2.0;
        auto rc = mean(r1, r2);

        div_compartment expected{
            0,
            semi_compartment{sl, area_frustrum(sl, r1, rc), volume_frustrum(sl, r1, rc), {r1, rc}},
            semi_compartment{sl, area_frustrum(sl, rc, r2), volume_frustrum(sl, rc, r2), {rc, r2}}
        };

        SCOPED_TRACE("cable_one");
        expect_equal_divs(expected, d);
    }

    {
        // for a linear cable, expect this compartment maker to
        // create consistent compartments

        constexpr unsigned ncomp = 7;
        div_compartment_by_ends divlin{ncomp, cable_linear.radii, cable_linear.lengths};

        auto r1 = cable_linear.r1();
        auto r2 = cable_linear.r2();
        auto l = cable_linear.length();

        pw_cable_data<1> one = { {r1, r2}, {l} };
        div_compartment_by_ends divone{ncomp, one.radii, one.lengths};

        for (unsigned i=0; i<ncomp; ++i) {
            SCOPED_TRACE("cable_linear compartment "+std::to_string(i));
            auto da = divlin(i);
            auto db = divone(i);

            EXPECT_DOUBLE_EQ(l/ncomp, da.length());
            expect_equal_divs(da, db);
        }
    }
}

TEST(compartments, div_sample) {
    using namespace math;

    // expect by_ends and sampler to give same results on linear cable
    {
        constexpr unsigned ncomp = 7;
        div_compartment_sampler divsampler{ncomp, cable_linear.radii, cable_linear.lengths};
        div_compartment_by_ends divends{ncomp, cable_linear.radii, cable_linear.lengths};

        auto l = cable_linear.length();
        for (unsigned i=0; i<ncomp; ++i) {
            SCOPED_TRACE("cable_linear compartment "+std::to_string(i));
            auto da = divsampler(i);
            auto db = divends(i);

            EXPECT_DOUBLE_EQ(l/ncomp, da.length());
            expect_equal_divs(da, db);
        }
    }

    // expect (up to rounding) correct total area and volume if compartments
    // align with sub-segments; when they don't align, expect error to decrease
    // with ncomp
    {
        double area_expected = cable_jumble.area();
        double volume_expected = cable_jumble.volume();
        double eps = std::numeric_limits<double>::epsilon();

        double common_dx = 0.5; // depends on cable_jumble.lengths;
        // check our common_dx actually is ok
        for (double l: cable_jumble.lengths) {
            ASSERT_DOUBLE_EQ(l/common_dx, std::round(l/common_dx));
        }

        double length = cable_jumble.length();
        unsigned nbase = std::round(length/common_dx);

        for (unsigned m: {1u, 3u, 7u}) {
            unsigned ncomp = m*nbase;
            div_compartment_sampler divs{ncomp, cable_jumble.radii, cable_jumble.lengths};

            double area = sum(transform_view(make_span(0, ncomp),
                [&](unsigned i) { return divs(i).area(); }));

            double volume = sum(transform_view(make_span(0, ncomp),
                [&](unsigned i) { return divs(i).volume(); }));

            double e2 = std::min(area, area_expected)*ncomp*eps;
            double e3 = std::min(volume, volume_expected)*ncomp*eps;

            SCOPED_TRACE("cable_jumble ncomp "+std::to_string(ncomp));

            EXPECT_NEAR(area_expected, area, e2);
            EXPECT_NEAR(volume_expected, volume, e3);
        }

        double coarse_area = area_frustrum(length, cable_jumble.r1(), cable_jumble.r2());
        double coarse_volume = volume_frustrum(length, cable_jumble.r1(), cable_jumble.r2());
        double area_error = std::abs(area_expected-coarse_area);
        double volume_error = std::abs(volume_expected-coarse_volume);

        for (unsigned m: {1u, 10u, 100u}) {
            unsigned ncomp = m*nbase+1u;
            div_compartment_sampler divs{ncomp, cable_jumble.radii, cable_jumble.lengths};

            double area = sum(transform_view(make_span(0, ncomp),
                [&](unsigned i) { return divs(i).area(); }));

            double volume = sum(transform_view(make_span(0, ncomp),
                [&](unsigned i) { return divs(i).volume(); }));

            SCOPED_TRACE("cable_jumble ncomp "+std::to_string(ncomp));

            double err = std::abs(area_expected-area);
            EXPECT_LT(err, area_error);
            area_error = err;

            err = std::abs(volume_expected-volume);
            EXPECT_LT(err, volume_error);
            volume_error = err;
        }
    }
}

TEST(compartments, div_integrator) {
    using namespace math;

    // expect integrator and sampler to give same results on linear cable
    {
        constexpr unsigned ncomp = 7;
        div_compartment_sampler divintegrator{ncomp, cable_linear.radii, cable_linear.lengths};
        div_compartment_by_ends divends{ncomp, cable_linear.radii, cable_linear.lengths};

        auto l = cable_linear.length();
        for (unsigned i=0; i<ncomp; ++i) {
            SCOPED_TRACE("cable_linear compartment "+std::to_string(i));
            auto da = divintegrator(i);
            auto db = divends(i);

            EXPECT_DOUBLE_EQ(l/ncomp, da.length());
            expect_equal_divs(da, db);
        }
    }

    // expect integrator to give same (up to rounding) total areas and volumes
    // as the cable
    {
        double area_expected = cable_jumble.area();
        double volume_expected = cable_jumble.volume();
        double eps = std::numeric_limits<double>::epsilon();

        for (unsigned ncomp: make_span(1u, 23u)) {
            div_compartment_integrator divs{ncomp, cable_jumble.radii, cable_jumble.lengths};

            double area = sum(transform_view(make_span(0, ncomp),
                [&](unsigned i) { return divs(i).area(); }));

            double volume = sum(transform_view(make_span(0, ncomp),
                [&](unsigned i) { return divs(i).volume(); }));

            double e2 = std::min(area, area_expected)*ncomp*eps;
            double e3 = std::min(volume, volume_expected)*ncomp*eps;

            SCOPED_TRACE("cable_jumble ncomp "+std::to_string(ncomp));

            EXPECT_NEAR(area_expected, area, e2);
            EXPECT_NEAR(volume_expected, volume, e3);
        }
    }
}
<|MERGE_RESOLUTION|>--- conflicted
+++ resolved
@@ -5,22 +5,8 @@
 
 #include <algorithms.hpp>
 #include <compartment.hpp>
-<<<<<<< HEAD
-
-/// helper for taking the first value in a std::pair
-template <typename L, typename R>
-L const& left(std::pair<L, R> const& p) {
-    return p.first;
-}
-
-/// helper for taking the second value in a std::pair
-template <typename L, typename R>
-R const& right(std::pair<L, R> const& p) {
-    return p.second;
-}
-=======
+
 #include <math.hpp>
-#include <util.hpp>
 #include <util/span.hpp>
 #include <util/transform.hpp>
 
@@ -28,7 +14,6 @@
 using namespace nest::mc::algorithms;
 using namespace nest::mc::math;
 using namespace nest::mc::util;
->>>>>>> 0ded25a6
 
 // not much to test here: just test that values passed into the constructor
 // are correctly stored in members
@@ -38,22 +23,22 @@
         nest::mc::compartment c(100, 1.2, 2.1, 2.2);
         EXPECT_EQ(c.index, 100u);
         EXPECT_EQ(c.length, 1.2);
-        EXPECT_EQ(left(c.radius), 2.1);
-        EXPECT_EQ(right(c.radius), 2.2);
+        EXPECT_EQ(c.radius.first, 2.1);
+        EXPECT_EQ(c.radius.second, 2.2);
 
         auto c2 = c;
         EXPECT_EQ(c2.index, 100u);
         EXPECT_EQ(c2.length, 1.2);
-        EXPECT_EQ(left(c2.radius), 2.1);
-        EXPECT_EQ(right(c2.radius), 2.2);
+        EXPECT_EQ(c2.radius.first, 2.1);
+        EXPECT_EQ(c2.radius.second, 2.2);
     }
 
     {
         nest::mc::compartment c{100, 1, 2, 3};
         EXPECT_EQ(c.index, 100u);
         EXPECT_EQ(c.length, 1.);
-        EXPECT_EQ(left(c.radius), 2.);
-        EXPECT_EQ(right(c.radius), 3.);
+        EXPECT_EQ(c.radius.first, 2.);
+        EXPECT_EQ(c.radius.second, 3.);
     }
 }
 
@@ -70,8 +55,8 @@
     for (auto c : rng) {
         EXPECT_EQ(c.index, count);
         auto er = 1.0 + double(count)/10.;
-        EXPECT_DOUBLE_EQ(left(c.radius), er);
-        EXPECT_DOUBLE_EQ(right(c.radius), er+0.1);
+        EXPECT_DOUBLE_EQ(c.radius.first, er);
+        EXPECT_DOUBLE_EQ(c.radius.second, er+0.1);
         EXPECT_EQ(c.length, 1.0);
         ++count;
     }
