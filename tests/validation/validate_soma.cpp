--- conflicted
+++ resolved
@@ -11,7 +11,7 @@
 #include <simple_sampler.hpp>
 #include <util/rangeutil.hpp>
 
-#include "gtest.h"
+#include "../gtest.h"
 
 #include "../test_common_cells.hpp"
 #include "convergence_test.hpp"
@@ -21,30 +21,7 @@
 using namespace nest::mc;
 
 TEST(soma, numeric_ref) {
-<<<<<<< HEAD
-    // compare voltages against reference data produced from
-    // nrn/ball_and_taper.py
-
-    using namespace nlohmann;
-
     using lowered_cell = fvm::fvm_multicell<multicore::backend>;
-    auto& V = g_trace_io;
-
-    bool verbose = V.verbose();
-
-    // load validation data
-
-    bool run_validation = false;
-    std::map<std::string, trace_data> ref_data;
-    const char* key = "soma.mid";
-
-    const char* ref_data_path = "numeric_soma.json";
-    try {
-        ref_data = V.load_traces(ref_data_path);
-        run_validation = ref_data.count(key);
-=======
-    using lowered_cell = fvm::fvm_multicell<double, cell_local_size_type>;
->>>>>>> 0ded25a6
 
     cell c = make_cell_soma_only();
     add_common_voltage_probes(c);
