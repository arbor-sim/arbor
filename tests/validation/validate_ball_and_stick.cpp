--- conflicted
+++ resolved
@@ -29,7 +29,7 @@
 
     using namespace nlohmann;
 
-    using lowered_cell = fvm::fvm_multicell<double, cell_local_size_type>;
+    using lowered_cell = fvm::fvm_multicell<multicore::fvm_policy>;
     auto& V = g_trace_io;
 
     bool verbose = V.verbose();
@@ -55,45 +55,11 @@
         {"dend.end", simple_sampler(sample_dt)}
     };
 
-<<<<<<< HEAD
-    using fvm_cell = fvm::fvm_multicell<multicore::fvm_policy>;
-    std::vector<fvm_cell::detector_handle> detectors(cell.detectors().size());
-    std::vector<fvm_cell::target_handle> targets(cell.synapses().size());
-    std::vector<fvm_cell::probe_handle> probes(cell.probes().size());
-
-    std::vector<result> results;
-    for (auto run_index=0u; run_index<cell_data.size(); ++run_index) {
-        auto& run = cell_data[run_index];
-        int num_compartments = run["nseg"];
-        cell.segment(1)->set_compartments(num_compartments);
-        std::vector<std::vector<double>> v(3);
-
-        // make the lowered finite volume cell
-
-        fvm_cell model;
-        model.initialize(util::singleton_view(cell), detectors, targets, probes);
-        auto graph = cell.model();
-
-        // run the simulation
-        auto soma_comp = nest::mc::find_compartment_index({0,0}, graph);
-        auto dend_comp = nest::mc::find_compartment_index({1,0.5}, graph);
-        auto clamp_comp = nest::mc::find_compartment_index({1,1.0}, graph);
-        v[0].push_back(model.voltage()[soma_comp]);
-        v[1].push_back(model.voltage()[dend_comp]);
-        v[2].push_back(model.voltage()[clamp_comp]);
-        for(auto i=0; i<nt; ++i) {
-            model.advance(dt);
-            // save voltage at soma
-            v[0].push_back(model.voltage()[soma_comp]);
-            v[1].push_back(model.voltage()[dend_comp]);
-            v[2].push_back(model.voltage()[clamp_comp]);
-=======
     std::map<std::string, std::vector<conv_entry<int>>> conv_results;
 
     for (int ncomp = 10; ncomp<max_ncomp; ncomp*=2) {
         for (auto& se: samplers) {
             se.second.reset();
->>>>>>> 5c09594e
         }
         c.cable(1)->set_compartments(ncomp);
         model<lowered_cell> m(singleton_recipe{c});
@@ -149,7 +115,7 @@
 
     using namespace nlohmann;
 
-    using lowered_cell = fvm::fvm_multicell<double, cell_local_size_type>;
+    using lowered_cell = fvm::fvm_multicell<multicore::fvm_policy>;
     auto& V = g_trace_io;
 
     bool verbose = V.verbose();
@@ -236,7 +202,7 @@
 
     using namespace nlohmann;
 
-    using lowered_cell = fvm::fvm_multicell<double, cell_local_size_type>;
+    using lowered_cell = fvm::fvm_multicell<multicore::fvm_policy>;
     auto& V = g_trace_io;
 
     bool verbose = V.verbose();
@@ -271,28 +237,11 @@
         {"dend3.end", simple_sampler(sample_dt)}
     };
 
-<<<<<<< HEAD
-    using fvm_cell = fvm::fvm_multicell<multicore::fvm_policy>;
-    std::vector<fvm_cell::detector_handle> detectors(cell.detectors().size());
-    std::vector<fvm_cell::target_handle> targets(cell.synapses().size());
-    std::vector<fvm_cell::probe_handle> probes(cell.probes().size());
-
-    std::vector<result> results;
-    auto start = testing::tic();
-    for(auto run_index=0u; run_index<cell_data.size(); ++run_index) {
-        auto& run = cell_data[run_index];
-        int num_compartments = run["nseg"];
-        for (auto& seg: cell.segments()) {
-            if (seg->is_dendrite()) {
-                seg->set_compartments(num_compartments);
-            }
-=======
     std::map<std::string, std::vector<conv_entry<int>>> conv_results;
 
     for (int ncomp = 10; ncomp<max_ncomp; ncomp*=2) {
         for (auto& se: samplers) {
             se.second.reset();
->>>>>>> 5c09594e
         }
         c.cable(1)->set_compartments(ncomp);
         c.cable(2)->set_compartments(ncomp);
