#include <cmath>
#include <random>
#include <vector>
#include <utility>

#include <cell.hpp>
#include <rss_cell.hpp>
#include <morphology.hpp>
#include <util/debug.hpp>

#include "miniapp_recipes.hpp"
#include "morphology_pool.hpp"

namespace nest {
namespace mc {

// TODO: split cell description into separate morphology, stimulus, probes, mechanisms etc.
// description for greater data reuse.

template <typename RNG>
cell make_basic_cell(
    const morphology& morph,
    unsigned compartments_per_segment,
    unsigned num_synapses,
    const std::string& syn_type,
    RNG& rng)
{
    nest::mc::cell cell = make_cell(morph, true);

    for (auto& segment: cell.segments()) {
        if (compartments_per_segment!=0) {
            if (cable_segment* cable = segment->as_cable()) {
                cable->set_compartments(compartments_per_segment);
            }
        }

        if (segment->is_dendrite()) {
            segment->add_mechanism(mc::pas_parameters());
            segment->mechanism("membrane").set("r_L", 100);
        }
    }

    cell.soma()->add_mechanism(mc::hh_parameters());
    cell.add_detector({0,0}, 20);

    auto distribution = std::uniform_real_distribution<float>(0.f, 1.0f);

    // Distribute the synapses at random locations the terminal dendrites in a
    // round robin manner.

    morph.assert_valid();
    std::vector<unsigned> terminals;
    for (const auto& section: morph.sections) {
        // Note that morphology section ids should match up exactly with cell
        // segment ids!
        if (section.terminal) {
            terminals.push_back(section.id);
        }
    }

    EXPECTS(!terminals.empty());

    nest::mc::parameter_list syn_default(syn_type);
    for (unsigned i=0; i<num_synapses; ++i) {
        unsigned id = terminals[i%terminals.size()];
        cell.add_synapse({id, distribution(rng)}, syn_default);
    }

    return cell;
}

class basic_cell_recipe: public recipe {
public:
    basic_cell_recipe(cell_gid_type ncell, basic_recipe_param param, probe_distribution pdist):
        ncell_(ncell), param_(std::move(param)), pdist_(std::move(pdist))
    {
        EXPECTS(param_.morphologies.size()>0);
        delay_distribution_param_ = exp_param{param_.mean_connection_delay_ms
                            - param_.min_connection_delay_ms};
    }

    cell_size_type num_cells() const override { return ncell_; }

<<<<<<< HEAD
    util::unique_any get_cell_description(cell_gid_type i) const override {
        // The last 'cell' is always a regular spiking neuron
        // That spikes only once at t=0
=======
    util::unique_any get_cell(cell_gid_type i) const override {
        // The last 'cell' is a fs_cell with one spike at t=0
>>>>>>> 7106dc48
        if (i == ncell_-1) {
            return util::unique_any(std::move(
                rss_cell::rss_cell_descr(0.0, 0.1, 0.1) ));
        }

        auto gen = std::mt19937(i); // TODO: replace this with hashing generator...

        auto cc = get_cell_count_info(i);
        const auto& morph = get_morphology(i);
        unsigned cell_segments = morph.components();

        auto cell = make_basic_cell(morph, param_.num_compartments, cc.num_targets,
                        param_.synapse_type, gen);

        EXPECTS(cell.num_segments()==cell_segments);
        EXPECTS(cell.probes().size()==0);
        EXPECTS(cell.synapses().size()==cc.num_targets);
        EXPECTS(cell.detectors().size()==cc.num_sources);

        // add probes
        if (cc.num_probes) {
            unsigned n_probe_segs = pdist_.all_segments? cell_segments: 1u;
            for (unsigned i = 0; i<n_probe_segs; ++i) {
                if (pdist_.membrane_voltage) {
                    cell.add_probe({{i, i? 0.5: 0.0}, mc::probeKind::membrane_voltage});
                }
                if (pdist_.membrane_current) {
                    cell.add_probe({{i, i? 0.5: 0.0}, mc::probeKind::membrane_current});
                }
            }
        }
        EXPECTS(cell.probes().size()==cc.num_probes);

        return util::unique_any(std::move(cell));
    }

    cell_kind get_cell_kind(cell_gid_type i ) const override {
<<<<<<< HEAD
        // First cell is currently always a regular frequency neuron
        if (i == ncell_-1) {
            return cell_kind::regular_spike_source;
=======
        // The last 'cell' is a fs_cell with one spike at t=0
        if (i == (ncell_ - 1)) {
            return cell_kind::fs_neuron;
>>>>>>> 7106dc48
        }
        return cell_kind::cable1d_neuron;
    }

    cell_count_info get_cell_count_info(cell_gid_type i) const override {
        cell_count_info cc = {1, param_.num_synapses, 0 };
        unsigned cell_segments = get_morphology(i).components();

        // probe this cell?
        if (std::floor(i*pdist_.proportion)!=std::floor((i-1.0)*pdist_.proportion)) {
            std::size_t np = pdist_.membrane_voltage + pdist_.membrane_current;
            if (pdist_.all_segments) {
                np *= cell_segments;
            }

            cc.num_probes = np;
        }

        return cc;
    }

protected:
    template <typename RNG>
    cell_connection draw_connection_params(RNG& rng) const {
        std::exponential_distribution<float> delay_dist(delay_distribution_param_);
        float delay = param_.min_connection_delay_ms + delay_dist(rng);
        float weight = param_.syn_weight_per_cell/param_.num_synapses;
        return cell_connection{{0, 0}, {0, 0}, weight, delay};
    }

    cell_gid_type ncell_;
    basic_recipe_param param_;
    probe_distribution pdist_;

    using exp_param = std::exponential_distribution<float>::param_type;
    exp_param delay_distribution_param_;

    const morphology& get_morphology(cell_gid_type gid) const {
        // Allocate to gids sequentially?
        if (param_.morphology_round_robin) {
            return param_.morphologies[gid%param_.morphologies.size()];
        }

        // Morphologies are otherwise selected deterministically pseudo-randomly from pool.
        std::uniform_int_distribution<unsigned> morph_select_dist_(0, param_.morphologies.size()-1);

        // TODO: definitely replace this with a random hash!
        auto gen = std::mt19937(gid+0xbad0cafe);
        return param_.morphologies[morph_select_dist_(gen)];
    }
};

class basic_ring_recipe: public basic_cell_recipe {
public:
    basic_ring_recipe(cell_gid_type ncell,
                      basic_recipe_param param,
                      probe_distribution pdist = probe_distribution{}):
        basic_cell_recipe(ncell, std::move(param), std::move(pdist)) {}

    std::vector<cell_connection> connections_on(cell_gid_type i) const override {
        std::vector<cell_connection> conns;

<<<<<<< HEAD
        // The frequency spiking does not have inputs
        if (i == ncell_-1) {
=======
        // The fs_cell does not have inputs
        if (i == (ncell_ - 1)) {
>>>>>>> 7106dc48
            return conns;
        }

        auto gen = std::mt19937(i); // TODO: replace this with hashing generator...

        cell_gid_type prev = i==0? ncell_-2: i-1;
        for (unsigned t=0; t<param_.num_synapses; ++t) {
            cell_connection cc = draw_connection_params(gen);
            cc.source = {prev, 0};
            cc.dest = {i, t};
            conns.push_back(cc);

            // The fs_cell spikes at t=0, with this connection it looks like
            // (source % 20) == 0 spikes at that moment.
            if (prev % 20 == 0) {
<<<<<<< HEAD
                cc.source = { ncell_-1, 0 }; // also add connection from reg spiker!
=======
                cc.source = { ncell_ - 1, 0 };
>>>>>>> 7106dc48
                conns.push_back(cc);
            }
        }

        return conns;
    }
};

std::unique_ptr<recipe> make_basic_ring_recipe(
        cell_gid_type ncell,
        basic_recipe_param param,
        probe_distribution pdist)
{
    return std::unique_ptr<recipe>(new basic_ring_recipe(ncell, param, pdist));
}


class basic_rgraph_recipe: public basic_cell_recipe {
public:
    basic_rgraph_recipe(cell_gid_type ncell,
                      basic_recipe_param param,
                      probe_distribution pdist = probe_distribution{}):
        basic_cell_recipe(ncell, std::move(param), std::move(pdist)) {}

    std::vector<cell_connection> connections_on(cell_gid_type i) const override {
        std::vector<cell_connection> conns;

<<<<<<< HEAD
        // The frequency spiking does not have inputs
        if (i == ncell_-1) {
=======
        // The fs_cell does not have inputs
        if (i == (ncell_-1)) {
>>>>>>> 7106dc48
            return conns;
        }
        auto conn_param_gen = std::mt19937(i); // TODO: replace this with hashing generator...
        auto source_gen = std::mt19937(i*123+457); // ditto

        std::uniform_int_distribution<cell_gid_type> source_distribution(0, ncell_-3);

        for (unsigned t=0; t<param_.num_synapses; ++t) {
            auto source = source_distribution(source_gen);
            if (source>=i) ++source;

            cell_connection cc = draw_connection_params(conn_param_gen);
            cc.source = {source, 0};
            cc.dest = {i, t};
            conns.push_back(cc);

            // The fs_cell spikes at t=0, with this connection it looks like
            // (source % 20) == 0 spikes at that moment.
            if ((source % 20) == 0) {
                cc.source = { ncell_ - 1, 0 };
                conns.push_back(cc);
            }
        }

        return conns;
    }
};

std::unique_ptr<recipe> make_basic_rgraph_recipe(
        cell_gid_type ncell,
        basic_recipe_param param,
        probe_distribution pdist)
{
    return std::unique_ptr<recipe>(new basic_rgraph_recipe(ncell, param, pdist));
}

class basic_kgraph_recipe: public basic_cell_recipe {
public:
    basic_kgraph_recipe(cell_gid_type ncell,
                      basic_recipe_param param,
                      probe_distribution pdist = probe_distribution{}):
        basic_cell_recipe(ncell, std::move(param), std::move(pdist))
    {
        if (std::size_t(param.num_synapses) != (ncell-2)) {
            throw invalid_recipe_error("number of synapses per cell must equal number "
                "of cells minus one in complete graph model");
        }
    }

    std::vector<cell_connection> connections_on(cell_gid_type i) const override {
        std::vector<cell_connection> conns;
<<<<<<< HEAD
        // The frequency spiking does not have inputs
        if (i == ncell_-1) {
=======
        // The fs_cell does not have inputs
        if (i == (ncell_ - 1)) {
>>>>>>> 7106dc48
            return conns;
        }
        auto conn_param_gen = std::mt19937(i); // TODO: replace this with hashing generator...

        for (unsigned t=0; t<param_.num_synapses; ++t) {
            cell_gid_type source = t>=i? t+1: t;
<<<<<<< HEAD

=======
>>>>>>> 7106dc48
            EXPECTS(source<(ncell_ - 1));

            cell_connection cc = draw_connection_params(conn_param_gen);
            cc.source = {source, 0};
            cc.dest = {i, t};
            conns.push_back(cc);

            // The fs_cell spikes at t=0, with this connection it looks like
            // (source % 20) == 0 spikes at that moment.
            if ((source % 20) == 0) {
                cc.source = { ncell_ - 1, 0 };
                conns.push_back(cc);
            }
        }

        return conns;
    }
};

std::unique_ptr<recipe> make_basic_kgraph_recipe(
        cell_gid_type ncell,
        basic_recipe_param param,
        probe_distribution pdist)
{
    return std::unique_ptr<recipe>(new basic_kgraph_recipe(ncell, param, pdist));
}

} // namespace mc
} // namespace nest<|MERGE_RESOLUTION|>--- conflicted
+++ resolved
@@ -81,14 +81,8 @@
 
     cell_size_type num_cells() const override { return ncell_; }
 
-<<<<<<< HEAD
     util::unique_any get_cell_description(cell_gid_type i) const override {
-        // The last 'cell' is always a regular spiking neuron
-        // That spikes only once at t=0
-=======
-    util::unique_any get_cell(cell_gid_type i) const override {
-        // The last 'cell' is a fs_cell with one spike at t=0
->>>>>>> 7106dc48
+        // The last 'cell' is a rss_cell with one spike at t=0
         if (i == ncell_-1) {
             return util::unique_any(std::move(
                 rss_cell::rss_cell_descr(0.0, 0.1, 0.1) ));
@@ -126,15 +120,9 @@
     }
 
     cell_kind get_cell_kind(cell_gid_type i ) const override {
-<<<<<<< HEAD
-        // First cell is currently always a regular frequency neuron
+        // The last 'cell' is a fs_cell with one spike at t=0
         if (i == ncell_-1) {
             return cell_kind::regular_spike_source;
-=======
-        // The last 'cell' is a fs_cell with one spike at t=0
-        if (i == (ncell_ - 1)) {
-            return cell_kind::fs_neuron;
->>>>>>> 7106dc48
         }
         return cell_kind::cable1d_neuron;
     }
@@ -197,13 +185,8 @@
     std::vector<cell_connection> connections_on(cell_gid_type i) const override {
         std::vector<cell_connection> conns;
 
-<<<<<<< HEAD
-        // The frequency spiking does not have inputs
-        if (i == ncell_-1) {
-=======
         // The fs_cell does not have inputs
-        if (i == (ncell_ - 1)) {
->>>>>>> 7106dc48
+        if (i == ncell_-1) {
             return conns;
         }
 
@@ -219,11 +202,7 @@
             // The fs_cell spikes at t=0, with this connection it looks like
             // (source % 20) == 0 spikes at that moment.
             if (prev % 20 == 0) {
-<<<<<<< HEAD
                 cc.source = { ncell_-1, 0 }; // also add connection from reg spiker!
-=======
-                cc.source = { ncell_ - 1, 0 };
->>>>>>> 7106dc48
                 conns.push_back(cc);
             }
         }
@@ -251,13 +230,8 @@
     std::vector<cell_connection> connections_on(cell_gid_type i) const override {
         std::vector<cell_connection> conns;
 
-<<<<<<< HEAD
-        // The frequency spiking does not have inputs
-        if (i == ncell_-1) {
-=======
         // The fs_cell does not have inputs
-        if (i == (ncell_-1)) {
->>>>>>> 7106dc48
+        if (i == ncell_-1) {
             return conns;
         }
         auto conn_param_gen = std::mt19937(i); // TODO: replace this with hashing generator...
@@ -309,23 +283,14 @@
 
     std::vector<cell_connection> connections_on(cell_gid_type i) const override {
         std::vector<cell_connection> conns;
-<<<<<<< HEAD
-        // The frequency spiking does not have inputs
-        if (i == ncell_-1) {
-=======
         // The fs_cell does not have inputs
-        if (i == (ncell_ - 1)) {
->>>>>>> 7106dc48
+        if (i == ncell_-1) {
             return conns;
         }
         auto conn_param_gen = std::mt19937(i); // TODO: replace this with hashing generator...
 
         for (unsigned t=0; t<param_.num_synapses; ++t) {
             cell_gid_type source = t>=i? t+1: t;
-<<<<<<< HEAD
-
-=======
->>>>>>> 7106dc48
             EXPECTS(source<(ncell_ - 1));
 
             cell_connection cc = draw_connection_params(conn_param_gen);
