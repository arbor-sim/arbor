--- conflicted
+++ resolved
@@ -26,9 +26,5 @@
 
    python
    library
-<<<<<<< HEAD
    profiler
-   sampling_api
-=======
-   sampling_api
->>>>>>> 06c560c7
+   sampling_api