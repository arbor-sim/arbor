--- conflicted
+++ resolved
@@ -53,11 +53,8 @@
    cpp_intro
    cpp_common
    cpp_recipe
-<<<<<<< HEAD
-=======
    cpp_domdec
    cpp_simulation
->>>>>>> 1f527e35
 
 .. toctree::
    :caption: Developers:
