--- conflicted
+++ resolved
@@ -4,6 +4,10 @@
 ======
 
 Arbor's Python wrapper will be the most convenient interface for most users.
+
+.. note::
+    To install Arbor on a HPC cluster, or to configure Arbor with system-specific
+    options, we recommend using the :ref:`CMake build process <installarbor>`.
 
 Getting Arbor
 -------------
@@ -15,11 +19,7 @@
 
     pip3 install arbor
 
-<<<<<<< HEAD
 Every point release is pushed to the Python Package Index. If you wish to install another version, it is possible to use Setuptools directly on a local copy of the source code, or instruct `pip` to install directly from our git repository:
-=======
-Every point release it pushed to the Python Package Index. If you wish to install another version, it is also possible to use Setuptools directly on a local copy of the source code, or instruct `pip` to install directly from our git repository:
->>>>>>> 8bef49d3
 
 .. code-block:: bash
 
@@ -30,21 +30,11 @@
     # tell pip to build and install from master
     pip install git+https://github.com/arbor-sim/arbor.git
 
-<<<<<<< HEAD
-=======
-.. note::
-    You will need to have some development packages installed in order to build Arbor this way. For Debian/Ubuntu: `sudo apt install build-essential python-dev`, Fedora/Red Hat/CentOS: `sudo yum install @development-tools python-devel`.
-
->>>>>>> 8bef49d3
 .. note::
     You will need to have some development packages installed in order to build Arbor this way.
 
     - Debian/Ubuntu: `sudo apt install build-essential python-dev`
     - Fedora/Red Hat/CentOS: `sudo yum install @development-tools python-devel`.
-
-.. note::
-    To install Arbor on a HPC cluster, or to configure Arbor with system-specific
-    options, we recommend using the :ref:`CMake build process <installarbor>`.
 
 To test that Arbor is available in Python, try the following in a `Python 3 <python2_>`_ interpreter
 to see information about the version and enabled features:
