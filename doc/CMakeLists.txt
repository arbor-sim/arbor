--- conflicted
+++ resolved
@@ -1,10 +1,3 @@
-<<<<<<< HEAD
-# Set up rtd theme as an external project.
-include(GitSubmodule)
-git_submodule(read_the_docs "${CMAKE_CURRENT_SOURCE_DIR}/rtd_theme")
-
-=======
->>>>>>> 4c66432f
 # a static path is required to avoid warning messages from sphinx-build
 file(MAKE_DIRECTORY "${CMAKE_CURRENT_SOURCE_DIR}/static")
 
@@ -22,14 +15,8 @@
 
 set(DOCS_BUILD_DIR "${CMAKE_CURRENT_BINARY_DIR}/html")
 set(DOCS_DOC_TREE_DIR "${CMAKE_CURRENT_BINARY_DIR}/_doctrees")
-<<<<<<< HEAD
-set(DOCS_TARGET_NAME docs)
-if (SPHINX_FOUND AND read_the_docs_AVAIL)
-    add_custom_target( ${DOCS_TARGET_NAME}
-=======
 if (SPHINX_FOUND)
     add_custom_target(docs
->>>>>>> 4c66432f
         COMMAND
             ${SPHINX_EXECUTABLE}
             -b html
@@ -40,19 +27,9 @@
         COMMENT
             "Generating Sphinx documentation")
 else()
-<<<<<<< HEAD
-    add_custom_target( ${DOCS_TARGET_NAME}
-        COMMAND
-            echo "${error_msg}"
-        COMMAND
-            exit 1  # return error code to let CMake know that the build proccess should fail
-        COMMENT
-            "Generating Sphinx documentation")
-=======
     add_error_target(docs
         "Generating Sphinx documentation"
         "Sphinx must be installed to build documentation")
->>>>>>> 4c66432f
 endif()
 
 # remove generated documentation when make clean is run
