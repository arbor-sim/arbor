--- conflicted
+++ resolved
@@ -66,13 +66,8 @@
                source  = (2, "detector") # gid and locset label of the source
                target = "syn" # gid of the target is determined by the argument to `connections_on`.
                w    = 0.01  # weight of the connection. Correspondes to 0.01 μS on expsyn mechanisms
-<<<<<<< HEAD
-               d    = 10 # delay in ms
+               d    = 10 * arbor.units.ms # delay
                return [arbor.connection(source, target, w, d)]
-=======
-               d    = 10 * arbor.units.ms # delay
-               return [arbor.connection(src, dest, w, d)]
->>>>>>> 60445a43
 
 .. class:: gap_junction_connection
 
