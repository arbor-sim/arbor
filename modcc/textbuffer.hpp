--- conflicted
+++ resolved
@@ -9,15 +9,13 @@
     TextBuffer() {
         text_.precision(std::numeric_limits<double>::max_digits10);
     }
-<<<<<<< HEAD
-=======
+
     TextBuffer(const TextBuffer& other):
         indent_(other.indent_),
         indentation_width_(other.indentation_width_),
         gutter_(other.gutter_),
         text_(other.text_.str())
     {}
->>>>>>> 7f9288fb
 
     TextBuffer& add_gutter();
     void add_line(std::string const& line);
