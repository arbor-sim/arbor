--- conflicted
+++ resolved
@@ -215,15 +215,7 @@
                   << e.what() << " @ " << e.location() << "\n";
         exit(1);
     }
-<<<<<<< HEAD
-    catch(std::runtime_error e) {
-        std::cerr << red("error: ") << e.what() << "\n";
-        exit(1);
-    }
-    catch(std::exception e) {
-=======
     catch(std::exception& e) {
->>>>>>> adc172bb
         std::cerr << red("internal compiler error: ")
                   << white("this means a bug in the compiler,"
                            " please report to modcc developers\n")
