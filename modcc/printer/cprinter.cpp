#include <cmath>
#include <iostream>
#include <regex>
#include <string>
#include <unordered_set>

#include "expression.hpp"
#include "io/ostream_wrappers.hpp"
#include "io/prefixbuf.hpp"
#include "printer/cexpr_emit.hpp"
#include "printer/cprinter.hpp"
#include "printer/printeropt.hpp"
#include "printer/printerutil.hpp"
#include "printer/marks.hpp"

#include <fmt/core.h>
#include <fmt/format.h>
#include <fmt/compile.h>

using io::indent;
using io::popindent;
using io::quote;

constexpr bool with_profiling() {
#ifdef ARB_HAVE_PROFILING
    return true;
#else
    return false;
#endif
}

static std::string ion_field(const IonDep& ion) { return fmt::format("ion_{}",       ion.name); }
static std::string ion_index(const IonDep& ion) { return fmt::format("ion_{}_index", ion.name); }

static std::string scaled(double coeff) {
    std::stringstream ss;
    if (coeff != 1) {
        ss << as_c_double(coeff) << '*';
    }
    return ss.str();
}

struct index_prop {
    std::string source_var; // array holding the indices
    std::string index_name; // index into the array
    index_kind  kind; // node index (cv) or cell index or other
    bool operator==(const index_prop& other) const {
        return (source_var == other.source_var) && (index_name == other.index_name);
    }
};

void emit_api_body(std::ostream&, APIMethod*, const ApiFlags& flags={});
void emit_simd_api_body(std::ostream&, APIMethod*, const std::vector<VariableExpression*>& scalars, const ApiFlags&);
void emit_simd_index_initialize(std::ostream& out, const std::list<index_prop>& indices, simd_expr_constraint constraint);

void emit_simd_body_for_loop(std::ostream& out,
                             BlockExpression* body,
                             const std::vector<LocalVariable*>& indexed_vars,
                             const std::list<index_prop>& indices,
                             const simd_expr_constraint& constraint,
                             const ApiFlags&);

void emit_simd_for_loop_per_constraint(std::ostream& out, BlockExpression* body,
                                       const std::vector<LocalVariable*>& indexed_vars,
                                       const std::list<index_prop>& indices,
                                       const simd_expr_constraint& constraint,
                                       std::string constraint_name,
                                       const ApiFlags&);

struct cprint {
    Expression* expr_;
    explicit cprint(Expression* expr): expr_(expr) {}

    friend std::ostream& operator<<(std::ostream& out, const cprint& w) {
        CPrinter printer(out);
        return w.expr_->accept(&printer), out;
    }
};

std::string do_cprint(Expression* cp, int ind) {
    std::stringstream ss;
    for (auto i = 0; i < ind; ++i) ss << indent;
    ss << cprint(cp);
    for (auto i = 0; i < ind; ++i) ss << popindent;
    return ss.str();
}

struct simdprint {
    Expression* expr_;
    bool is_indirect_ = false; // For choosing between "index_" and "i_" as an index. Depends on whether
                               // we are in a procedure or handling a simd constraint in an API call.
    bool is_masked_ = false;
    std::unordered_set<std::string> scalars_;

    explicit simdprint(Expression* expr, const std::vector<VariableExpression*>& scalars): expr_(expr) {
        for (const auto& s: scalars) {
            scalars_.insert(s->name());
        }
    }

    void set_indirect_index() {
        is_indirect_ = true;
    }
    void set_masked() {
        is_masked_ = true;
    }

    friend std::ostream& operator<<(std::ostream& out, const simdprint& w) {
        SimdPrinter printer(out);
        if(w.is_masked_) {
            printer.set_input_mask("mask_input_");
        }
        printer.set_var_indexed(w.is_indirect_);
        printer.save_scalar_names(w.scalars_);
        return w.expr_->accept(&printer), out;
    }
};

ARB_LIBMODCC_API std::string emit_cpp_source(const Module& module_, const printer_options& opt) {
    auto name           = module_.module_name();
    auto namespace_name = "kernel_" + name;
    auto ns_components  = namespace_components(opt.cpp_namespace);

    APIMethod* net_receive_api = find_api_method(module_, "net_rec_api");
    APIMethod* post_event_api  = find_api_method(module_, "post_event_api");
    APIMethod* init_api        = find_api_method(module_, "init");
    APIMethod* state_api       = find_api_method(module_, "advance_state");
    APIMethod* current_api     = find_api_method(module_, "compute_currents");
    APIMethod* write_ions_api  = find_api_method(module_, "write_ions");

    bool with_simd = opt.simd.abi!=simd_spec::none;

    options_trace_codegen = opt.trace_codegen;

    // init_api, state_api, current_api methods are mandatory:

    assert_has_scope(init_api, "init");
    assert_has_scope(state_api, "advance_state");
    assert_has_scope(current_api, "compute_currents");

    auto vars = local_module_variables(module_);
    auto ion_deps = module_.ion_deps();
    std::string fingerprint = "<placeholder>";

    io::pfxstringstream out;

    ENTER(out);
    out <<
        "#include <algorithm>\n"
        "#include <cmath>\n"
        "#include <cstddef>\n"
        "#include <memory>\n"
        "#include <"  << arb_header_prefix() << "mechanism_abi.h>\n"
        "#include <" << arb_header_prefix() << "math.hpp>\n";

    if (with_simd) {
        out << "#include <" << arb_header_prefix() << "simd/simd.hpp>\n";
        out << "#undef NDEBUG\n";
        out << "#include <cassert>\n";
    }

    out <<"\n"
        << namespace_declaration_open(ns_components)
        << "namespace " << namespace_name << " {\n"
        << "\n"
        "using ::arb::math::exprelr;\n"
        "using ::arb::math::safeinv;\n"
        "using ::std::abs;\n"
        "using ::std::cos;\n"
        "using ::std::exp;\n"
        "using ::std::max;\n"
        "using ::std::min;\n"
        "using ::std::pow;\n"
        "using ::std::sin;\n"
        "using ::std::sqrt;\n"
        "using ::std::tanh;\n"
        "\n";

    if (with_simd) {
        out <<
            "namespace S = ::arb::simd;\n"
            "using S::index_constraint;\n"
            "using S::simd_cast;\n"
            "using S::indirect;\n"
            "using S::assign;\n";

        out << "static constexpr unsigned vector_length_ = ";
        if (opt.simd.size == no_size) {
            out << "S::simd_abi::native_width<arb_value_type>::value;\n";
        } else {
            out << opt.simd.size << ";\n";
        }

        out << "static constexpr unsigned simd_width_ = ";
        if (opt.simd.width == no_size) {
            out << " vector_length_ ? vector_length_ : " << opt.simd.default_width << ";\n";
        } else {
            out << opt.simd.width << ";\n";
        }

        std::string abi = "S::simd_abi::";
        switch (opt.simd.abi) {
        case simd_spec::avx:    abi += "avx";    break;
        case simd_spec::avx2:   abi += "avx2";   break;
        case simd_spec::avx512: abi += "avx512"; break;
        case simd_spec::neon:   abi += "neon";   break;
        case simd_spec::sve:    abi += "sve";    break;
        case simd_spec::native: abi += "native"; break;
        default:
            abi += "default_abi"; break;
        }

        out <<
            "using simd_value = S::simd<arb_value_type, vector_length_, " << abi << ">;\n"
            "using simd_index = S::simd<arb_index_type, vector_length_, " << abi << ">;\n"
            "using simd_mask  = S::simd_mask<arb_value_type, vector_length_, "<< abi << ">;\n"
            "static constexpr unsigned min_align_ = std::max(S::min_align(simd_value{}), S::min_align(simd_index{}));\n"
            "\n"
            "inline simd_value safeinv(simd_value x) {\n"
            "    simd_value ones = simd_cast<simd_value>(1.0);\n"
            "    auto mask = S::cmp_eq(S::add(x,ones), ones);\n"
            "    S::where(mask, x) = simd_cast<simd_value>(DBL_EPSILON);\n"
            "    return S::div(ones, x);\n"
            "}\n"
            "\n"
            "inline simd_value log(const simd_value& v) { return S::log(v); }\n"
<<<<<<< HEAD
            "inline simd_value log(double v) { return S::log(S::simd_cast<simd_value>(v)); }\n"
=======
            "inline simd_value log(arb_value_type v) { return S::log(S::simd_cast<simd_value>(v)); }\n"
>>>>>>> 2dabd87a
            "\n";
    } else {
       out << "static constexpr unsigned simd_width_ = 1;\n"
              "static constexpr unsigned min_align_ = std::max(alignof(arb_value_type), alignof(arb_index_type));\n"
              "using ::std::log;\n"
              "\n";
    }

    // Make implementations
    auto emit_body = [&](APIMethod *p, bool add=false) {
        auto flags = ApiFlags{}
            .additive(add)
            .point(moduleKind::point == module_.kind())
            .voltage(moduleKind::voltage == module_.kind());
        if (with_simd) {
            emit_simd_api_body(out, p, vars.scalars, flags);
        } else {
            emit_api_body(out, p, flags);
        }
    };

    const auto& [state_ids, global_ids, param_ids, white_noise_ids] = public_variable_ids(module_);
    const auto& assigned_ids = module_.assigned_block().parameters;
    out << fmt::format(FMT_COMPILE("#define PPACK_IFACE_BLOCK \\\n"
                                   "[[maybe_unused]] auto {0}width                                                 = pp->width;\\\n"
                                   "[[maybe_unused]] auto {0}n_detectors                                           = pp->n_detectors;\\\n"
                                   "[[maybe_unused]] arb_index_type * __restrict__ {0}vec_ci                       = pp->vec_ci;\\\n"
                                   "[[maybe_unused]] arb_value_type * __restrict__ {0}vec_dt                       = pp->vec_dt;\\\n"
                                   "[[maybe_unused]] arb_value_type * __restrict__ {0}vec_v                        = pp->vec_v;\\\n"
                                   "[[maybe_unused]] arb_value_type * __restrict__ {0}vec_i                        = pp->vec_i;\\\n"
                                   "[[maybe_unused]] arb_value_type * __restrict__ {0}vec_g                        = pp->vec_g;\\\n"
                                   "[[maybe_unused]] arb_value_type * __restrict__ {0}temperature_degC             = pp->temperature_degC;\\\n"
                                   "[[maybe_unused]] arb_value_type * __restrict__ {0}diam_um                      = pp->diam_um;\\\n"
                                   "[[maybe_unused]] arb_value_type * __restrict__ {0}time_since_spike             = pp->time_since_spike;\\\n"
                                   "[[maybe_unused]] arb_index_type * __restrict__ {0}node_index                   = pp->node_index;\\\n"
                                   "[[maybe_unused]] arb_index_type * __restrict__ {0}peer_index                   = pp->peer_index;\\\n"
                                   "[[maybe_unused]] arb_index_type * __restrict__ {0}multiplicity                 = pp->multiplicity;\\\n"
                                   "[[maybe_unused]] arb_value_type * __restrict__ {0}weight                       = pp->weight;\\\n"
                                   "[[maybe_unused]] auto& {0}events                                               = pp->events;\\\n"
                                   "[[maybe_unused]] auto {0}mechanism_id                                          = pp->mechanism_id;\\\n"
                                   "[[maybe_unused]] arb_size_type {0}index_constraints_n_contiguous               = pp->index_constraints.n_contiguous;\\\n"
                                   "[[maybe_unused]] arb_size_type {0}index_constraints_n_constant                 = pp->index_constraints.n_constant;\\\n"
                                   "[[maybe_unused]] arb_size_type {0}index_constraints_n_independent              = pp->index_constraints.n_independent;\\\n"
                                   "[[maybe_unused]] arb_size_type {0}index_constraints_n_none                     = pp->index_constraints.n_none;\\\n"
                                   "[[maybe_unused]] arb_index_type* __restrict__ {0}index_constraints_contiguous  = pp->index_constraints.contiguous;\\\n"
                                   "[[maybe_unused]] arb_index_type* __restrict__ {0}index_constraints_constant    = pp->index_constraints.constant;\\\n"
                                   "[[maybe_unused]] arb_index_type* __restrict__ {0}index_constraints_independent = pp->index_constraints.independent;\\\n"
                                   "[[maybe_unused]] arb_index_type* __restrict__ {0}index_constraints_none        = pp->index_constraints.none;\\\n"),
                       pp_var_pfx);
    auto global = 0;
    for (const auto& scalar: global_ids) {
        out << fmt::format("[[maybe_unused]] auto {}{} = pp->globals[{}];\\\n", pp_var_pfx, scalar.name(), global);
        global++;
    }
    out << fmt::format("[[maybe_unused]] auto const * const * {}random_numbers = pp->random_numbers;\\\n", pp_var_pfx);
    auto param = 0, state = 0;
    for (const auto& array: state_ids) {
        out << fmt::format("[[maybe_unused]] arb_value_type* __restrict__ {}{} = pp->state_vars[{}];\\\n", pp_var_pfx, array.name(), state);
        state++;
    }
    for (const auto& array: assigned_ids) {
        out << fmt::format("[[maybe_unused]] arb_value_type* __restrict__ {}{} = pp->state_vars[{}];\\\n", pp_var_pfx, array.name(), state);
        state++;
    }
    for (const auto& array: param_ids) {
        out << fmt::format("[[maybe_unused]] arb_value_type* __restrict__ {}{} = pp->parameters[{}];\\\n", pp_var_pfx, array.name(), param);
        param++;
    }
    auto idx = 0;
    for (const auto& ion: module_.ion_deps()) {
        out << fmt::format("[[maybe_unused]] auto& {}{} = pp->ion_states[{}];\\\n",       pp_var_pfx, ion_field(ion), idx);
        out << fmt::format("[[maybe_unused]] auto* __restrict__ {}{} = pp->ion_states[{}].index;\\\n", pp_var_pfx, ion_index(ion), idx);
        idx++;
    }
    out << "//End of IFACEBLOCK\n\n"
        << "\n"
        << "// interface methods\n"
        << "static void init(arb_mechanism_ppack* pp) {\n" << indent;
    emit_body(init_api);
    if (init_api && init_api->body() && !init_api->body()->statements().empty()) {
        auto n = std::count_if(vars.arrays.begin(), vars.arrays.end(),
                               [] (const auto& v) { return v->is_state(); });
        out << fmt::format(FMT_COMPILE("if (!{0}multiplicity) return;\n"
                                       "for (arb_size_type ix = 0; ix < {1}; ++ix) {{\n"
                                       "    for (arb_size_type iy = 0; iy < {0}width; ++iy) {{\n"
                                       "        pp->state_vars[ix][iy] *= {0}multiplicity[iy];\n"
                                       "    }}\n"
                                       "}}\n"),
                           pp_var_pfx,
                           n);
    }
    out << popindent << "}\n\n";

    out << "static void advance_state(arb_mechanism_ppack* pp) {\n" << indent;
    emit_body(state_api);
    out << popindent << "}\n\n";

    out << "static void compute_currents(arb_mechanism_ppack* pp) {\n" << indent;
    emit_body(current_api, true);
    out << popindent << "}\n\n";

    out << "static void write_ions(arb_mechanism_ppack* pp) {\n" << indent;
    emit_body(write_ions_api);
    out << popindent << "}\n\n";

    if (net_receive_api) {
        out << fmt::format(FMT_COMPILE("static void apply_events(arb_mechanism_ppack* pp, arb_deliverable_event_stream* stream_ptr) {{\n"
                                       "    PPACK_IFACE_BLOCK;\n"
                                       "    auto ncell = stream_ptr->n_streams;\n"
                                       "    for (arb_size_type c = 0; c<ncell; ++c) {{\n"
                                       "        auto begin  = stream_ptr->events + stream_ptr->begin[c];\n"
                                       "        auto end    = stream_ptr->events + stream_ptr->end[c];\n"
                                       "        for (auto p = begin; p<end; ++p) {{\n"
                                       "            auto i_     = p->mech_index;\n"
                                       "            [[maybe_unused]] auto {1} = p->weight;\n"
                                       "            if (p->mech_id=={0}mechanism_id) {{\n"),
                           pp_var_pfx,
                           net_receive_api->args().empty() ? "weight" : net_receive_api->args().front()->is_argument()->name());
        out << indent << indent << indent << indent;
        emit_api_body(out, net_receive_api, net_recv_flags);
        out << popindent << "}\n" << popindent << "}\n" << popindent << "}\n" << popindent << "}\n\n";
    } else {
        out << "static void apply_events(arb_mechanism_ppack*, arb_deliverable_event_stream*) {}\n\n";
    }

    if(post_event_api) {
        const std::string time_arg = post_event_api->args().empty() ? "time" : post_event_api->args().front()->is_argument()->name();
        out << fmt::format(FMT_COMPILE("static void post_event(arb_mechanism_ppack* pp) {{\n"
                                       "    PPACK_IFACE_BLOCK;\n"
                                       "    for (arb_size_type i_ = 0; i_ < {0}width; ++i_) {{\n"
                                       "        auto node_index_i_ = {0}node_index[i_];\n"
                                       "        auto cid_          = {0}vec_ci[node_index_i_];\n"
                                       "        auto offset_       = {0}n_detectors * cid_;\n"
                                       "        for (auto c = 0; c < {0}n_detectors; c++) {{\n"
                                       "            auto {1} = {0}time_since_spike[offset_ + c];\n"
                                       "            if ({1} >= 0) {{\n"),
                           pp_var_pfx,
                           time_arg);
        out << indent << indent << indent << indent;
        emit_api_body(out, post_event_api, post_evt_flags);
        out << popindent << "}\n" << popindent << "}\n" << popindent << "}\n" << popindent << "}\n";
    } else {
        out << "static void post_event(arb_mechanism_ppack*) {}\n";
    }

    out << popindent
        << "#undef PPACK_IFACE_BLOCK\n"
        << "} // namespace kernel_" << name
        << "\n"
        << namespace_declaration_close(ns_components)
        << "\n";

    std::stringstream ss;
    for (const auto& c: ns_components) ss << c << "::";
    ss << namespace_name << "::";

    out << fmt::format(FMT_COMPILE("extern \"C\" {{\n"
                                   "  arb_mechanism_interface* make_{0}_{1}_interface_multicore() {{\n"
                                   "    static arb_mechanism_interface result;\n"
                                   "    result.partition_width = {3}simd_width_;\n"
                                   "    result.backend = {2};\n"
                                   "    result.alignment = {3}min_align_;\n"
                                   "    result.init_mechanism = {3}init;\n"
                                   "    result.compute_currents = {3}compute_currents;\n"
                                   "    result.apply_events = {3}apply_events;\n"
                                   "    result.advance_state = {3}advance_state;\n"
                                   "    result.write_ions = {3}write_ions;\n"
                                   "    result.post_event = {3}post_event;\n"
                                   "    return &result;\n"
                                   "  }}\n"
                                   "}}\n\n"),
                       std::regex_replace(opt.cpp_namespace, std::regex{"::"}, "_"),
                       name,
                       "arb_backend_kind_cpu",
                       ss.str());

    EXIT(out);
    return out.str();
}

// Scalar printing:

void CPrinter::visit(IdentifierExpression *e) {
    e->symbol()->accept(this);
}

void CPrinter::visit(LocalVariable* sym) {
    out_ << sym->name();
}

void CPrinter::visit(WhiteNoise* sym) {
    out_ << fmt::format("{}random_numbers[{}][i_]", pp_var_pfx, sym->index());
}

void CPrinter::visit(VariableExpression *sym) {
    out_ << fmt::format("{}{}{}", pp_var_pfx, sym->name(), sym->is_range() ? "[i_]": "");
}


void CPrinter::visit(CallExpression* e) {
    out_ << e->name() << "(pp, i_";
    for (auto& arg: e->args()) {
        out_ << ", ";
        arg->accept(this);
    }
    out_ << ")";
}

void CPrinter::visit(BlockExpression* block) {
    ENTERM(out_, "c:block");
    // Only include local declarations in outer-most block.
    if (!block->is_nested()) {
        auto locals = pure_locals(block->scope());
        if (!locals.empty()) {
            out_ << "arb_value_type ";
            io::separator sep(", ");
            for (auto local: locals) {
                out_ << sep << local->name();
            }
            out_ << ";\n";
        }
    }

    for (auto& stmt: block->statements()) {
        if (!stmt->is_local_declaration()) {
            stmt->accept(this);
            out_ << (stmt->is_if()? "": ";\n");
        }
    }
    EXITM(out_, "c:block");
}

static std::string index_i_name(const std::string& index_var) {
    return index_var+"i_";
}

namespace {
    // Access through ppack
    std::string data_via_ppack(const indexed_variable_info& i) { return pp_var_pfx + i.data_var; }
    std::string node_index_i_name(const indexed_variable_info& i) { return i.node_index_var + "i_"; }
    std::string source_index_i_name(const index_prop& i) { return i.source_var + "i_"; }
    std::string source_var(const index_prop& i) { return pp_var_pfx + i.source_var; }

    // Convenience I/O wrapper for emitting indexed access to an external variable.

    struct deref {
        indexed_variable_info d;
        deref(indexed_variable_info d): d(d) {}

        friend std::ostream& operator<<(std::ostream& o, const deref& wrap) {
            auto index_var = wrap.d.outer_index_var();
            auto i_name = index_i_name(index_var);
            index_var = pp_var_pfx + index_var;
            return o << data_via_ppack(wrap.d) << '[' << (wrap.d.scalar() ? "0": i_name) << ']';
        }
    };
}

// Return the indices that need to be read at the beginning
// of an APIMethod in the order that they should be read
// eg:
//   node_index_ = node_index[i];
//   domain_index_ = vec_di[node_index_];
std::list<index_prop> gather_indexed_vars(const std::vector<LocalVariable*>& indexed_vars, const std::string& index) {
    std::list<index_prop> indices;
    for (auto& sym: indexed_vars) {
        auto d = decode_indexed_variable(sym->external_variable());
        if (!d.scalar()) {
            auto nested = !d.inner_index_var().empty();
            if (nested) {
                // Need to read 2 indices: outer[inner[index]]
                index_prop inner_index_prop = {d.inner_index_var(), index, d.index_var_kind};
                index_prop outer_index_prop = {d.outer_index_var(), d.inner_index_var()+"i_", d.index_var_kind};

                // Check that the outer and inner indices haven't already been added to the list
                auto inner_it = std::find(indices.begin(), indices.end(), inner_index_prop);
                auto outer_it = std::find(indices.begin(), indices.end(), outer_index_prop);

                // The inner index needs to be read before the outer index
                if (inner_it == indices.end()) {
                    indices.push_front(inner_index_prop);
                }
                if (outer_it == indices.end()) {
                    indices.push_back(outer_index_prop);
                }
            }
            else {
                // Need to read 1 index: outer[index]
                index_prop outer_index_prop = {d.outer_index_var(), index, d.index_var_kind};
                auto it = std::find(indices.begin(), indices.end(), outer_index_prop);

                // Check that the index hasn't already been added to the list
                if (it == indices.end()) {
                    indices.push_front(outer_index_prop);
                }
            }
        }
    }
    return indices;
}

void emit_api_body(std::ostream& out, APIMethod* method, const ApiFlags& flags) {
    ENTER(out);
    auto body = method->body();
    auto indexed_vars = indexed_locals(method->scope());

    std::list<index_prop> indices = gather_indexed_vars(indexed_vars, "i_");
    if (!body->statements().empty()) {
        if (flags.ppack_iface) out << "PPACK_IFACE_BLOCK;\n";
        if (flags.cv_loop) {
            out << fmt::format("for (arb_size_type i_ = 0; i_ < {}width; ++i_) {{\n",
                               pp_var_pfx)
                << indent;
        }
        for (auto index: indices) {
            out << fmt::format("auto {} = {}[{}];\n",
                               source_index_i_name(index),
                               source_var(index),
                               index.index_name);
        }

        for (auto& sym: indexed_vars) {
            auto d = decode_indexed_variable(sym->external_variable());
            auto write_voltage = sym->external_variable()->data_source() == sourceKind::voltage
                              && flags.can_write_voltage;
            out << "arb_value_type " << cprint(sym) << " = ";
            if (sym->is_read() || (sym->is_write() && d.additive) || write_voltage) {
                out << scaled(d.scale) << deref(d) << ";\n";
            }
            else {
                out << "0;\n";
            }
        }

        out << cprint(body);

        for (auto& sym: indexed_vars) {
            if (!sym->external_variable()->is_write()) continue;
            auto d = decode_indexed_variable(sym->external_variable());
            auto write_voltage = sym->external_variable()->data_source() == sourceKind::voltage
                              && flags.can_write_voltage;
            if (write_voltage) d.readonly = false;

            bool use_weight = d.always_use_weight || !flags.is_point;
            if (d.readonly) throw compiler_exception("Cannot assign to read-only external state: "+sym->to_string());
            std::string
                var,
                weight = use_weight ? pp_var_pfx + "weight[i_]" : "1.0",
                scale  = scaled(1.0/d.scale),
                name   = sym->name();
            {
                std::stringstream v; v << deref(d); var = v.str();
            }
            if (d.additive && flags.use_additive) {
                out << fmt::format("{3} -= {0};\n"
                                   "{0} = fma({1}{2}, {3}, {0});\n",
                                   var, scale, weight, name);
            }
            else if (write_voltage) {
                // SAFETY: we only ever allow *one* V-PROCESS per CV, so this is OK.
                out << fmt::format("{0} = {1};\n", var, name);
            }
            else if (d.accumulate) {
                out << fmt::format("{} = fma({}{}, {}, {});\n",
                                   var, scale, weight, name, var);
            }
            else {
                out << var << " = " << scale << name << ";\n";
            }
        }
        if (flags.cv_loop) out << popindent << "}\n";
    }
    EXIT(out);
}

// SIMD printing:

void SimdPrinter::visit(IdentifierExpression *e) {
    ENTERM(out_, "identifier");
    e->symbol()->accept(this);
    EXITM(out_, "identifier");
}

void SimdPrinter::visit(LocalVariable* sym) {
    ENTERM(out_, "local");
    out_ << sym->name();
    EXITM(out_, "local");
}

void SimdPrinter::visit(VariableExpression *sym) {
    ENTERM(out_, "variable");
    if (sym->is_range()) {
        auto index = is_indirect_? "index_": "i_";
        out_ << "simd_cast<simd_value>(indirect(" << pp_var_pfx << sym->name() << "+" << index << ", simd_width_))";
    }
    else {
        out_ << pp_var_pfx << sym->name();
    }
    EXITM(out_, "variable");
}

void SimdPrinter::visit(WhiteNoise* sym) {
    auto index = is_indirect_? "index_": "i_";
    out_ << fmt::format("simd_cast<simd_value>(indirect({}random_numbers[{}]+{}, simd_width_))",
        pp_var_pfx, sym->index(), index);
}

void SimdPrinter::visit(AssignmentExpression* e) {
    ENTERM(out_, "assign");
    if (!e->lhs() || !e->lhs()->is_identifier() || !e->lhs()->is_identifier()->symbol()) {
        throw compiler_exception("Expect symbol on lhs of assignment: "+e->to_string());
    }

    Symbol* lhs = e->lhs()->is_identifier()->symbol();
    std::string pfx = lhs->is_local_variable() ? "" : pp_var_pfx;
    std::string index = is_indirect_ ? "index_" : "i_";

    // lhs should not be an IndexedVariable, only a VariableExpression or LocalVariable.
    // IndexedVariables are only assigned in API calls and are handled in a special way.
    if (lhs->is_indexed_variable()) {
        throw (compiler_exception("Should not be trying to assign an IndexedVariable " + lhs->to_string(), lhs->location()));
    }
    // If lhs is a VariableExpression, it must be a range variable. Non-range variables
    // are scalars and read-only.
    if (lhs->is_variable() && lhs->is_variable()->is_range()) {
        out_ << "indirect(" << pfx << lhs->name() << "+" << index << ", simd_width_) = ";
        if (!input_mask_.empty())
            out_ << "S::where(" << input_mask_ << ", ";

        // If the rhs is a scalar identifier or a number, it needs to be cast to a vector.
        auto id = e->rhs()->is_identifier();
        auto num = e->rhs()->is_number();
        bool cast = num || (id && scalars_.count(id->name()));

        if (cast) out_ << "simd_cast<simd_value>(";
        e->rhs()->accept(this);
        if (cast) out_ << ")";

        if (!input_mask_.empty())
            out_ << ")";
    }
    else if (lhs->is_variable() && !lhs->is_variable()->is_range()) {
        throw (compiler_exception("Should not be trying to assign a non-range variable " + lhs->to_string(), lhs->location()));
    }
    // Otherwise, lhs must be a LocalVariable, we don't need to mask assignment according to the
    // input_mask_.
    else {
        out_ << "assign(" << pfx << lhs->name() << ", ";
        if (auto rhs = e->rhs()->is_identifier()) {
            if (auto sym = rhs->symbol()) {
                // We shouldn't call the rhs visitor in this case because it automatically casts indirect expressions
                if (sym->is_variable() && sym->is_variable()->is_range()) {
                    out_ << "indirect(" << pp_var_pfx << rhs->name() << "+" << index << ", simd_width_))";
                    return;
                }
            }
        }
        e->rhs()->accept(this);
        out_ << ")";
    }
    EXITM(out_, "assign");
}

void SimdPrinter::visit(CallExpression* e) {
    ENTERM(out_, "call");
    if(is_indirect_)
        out_ << e->name() << "(pp, index_";
    else
        out_ << e->name() << "(pp, i_";
    for (auto& arg: e->args()) {
        out_ << ", ";
        arg->accept(this);
    }
    out_ << ")";
    EXITM(out_, "call");
}

void SimdPrinter::visit(BlockExpression* block) {
    // Only include local declarations in outer-most block.
    ENTERM(out_, "block");
    if (!block->is_nested()) {
        auto locals = pure_locals(block->scope());
        if (!locals.empty()) {
            out_ << "simd_value ";
            io::separator sep(", ");
            for (auto local: locals) {
                out_ << sep << local->name();
            }
            out_ << ";\n";
        }
    }

    for (auto& stmt: block->statements()) {
        if (!stmt->is_local_declaration()) {
            stmt->accept(this);
            if (!stmt->is_if() && !stmt->is_block()) {
                out_ << ";\n";
            }
        }
    }
    EXITM(out_, "block");
}

void emit_simd_state_read(std::ostream& out, LocalVariable* local, simd_expr_constraint constraint, const ApiFlags& flags) {
    ENTER(out);
    out << "simd_value " << local->name();

    auto write_voltage = local->external_variable()->data_source() == sourceKind::voltage
                      && flags.can_write_voltage;
    auto is_additive = local->is_write() && decode_indexed_variable(local->external_variable()).additive;

    if (local->is_read() || is_additive || write_voltage) {
        auto d = decode_indexed_variable(local->external_variable());
        if (d.scalar()) {
            out << " = simd_cast<simd_value>(" << pp_var_pfx << d.data_var
                << "[0]);\n";
        }
        else {
            switch (d.index_var_kind) {
                case index_kind::node: {
                    switch (constraint) {
                    case simd_expr_constraint::contiguous:
                        out << ";\n"
                            << "assign(" << local->name() << ", indirect(" << data_via_ppack(d)
                            << " + " << node_index_i_name(d) << ", simd_width_));\n";
                        break;
                    case simd_expr_constraint::constant:
                        out << " = simd_cast<simd_value>(" << data_via_ppack(d)
                            << "[" << node_index_i_name(d)  << "]);\n";
                        break;
                    default:
                        out << ";\n"
                            << "assign(" << local->name() << ", indirect(" << data_via_ppack(d)
                            << ", " << node_index_i_name(d) << ", simd_width_, constraint_category_));\n";
                    }
                    break;
                }
                default: {
                    out << ";\n"
                        << "assign(" << local->name() << ", indirect(" << data_via_ppack(d)
                        << ", " << index_i_name(d.outer_index_var()) << ", simd_width_, index_constraint::none));\n";
                    break;
                }
            }
        }

        if (d.scale != 1) {
            out << local->name() << " = S::mul(" << local->name() << ", simd_cast<simd_value>(" << d.scale << "));\n";
        }
    }
    else {
        out << " = simd_cast<simd_value>(0);\n";
    }
    EXIT(out);
}

void emit_simd_state_update(std::ostream& out,
                            Symbol* from, IndexedVariable* external,
                            simd_expr_constraint constraint,
                            const ApiFlags& flags) {
    if (!external->is_write()) return;
    ENTER(out);
    auto d = decode_indexed_variable(external);

    if (external->data_source() == sourceKind::voltage && flags.can_write_voltage) {
        d.readonly = false;
    }

    if (d.readonly) {
        throw compiler_exception("Cannot assign to read-only external state: "+external->to_string());
    }

    auto ext = external->name();
    auto name = from->name();
    auto data = data_via_ppack(d);
    auto node = node_index_i_name(d);
    auto index = index_i_name(d.outer_index_var());

    std::string scaled = name;
    if (d.scale != 1.0) {
        std::stringstream ss;
        ss << "S::mul(" << name << ", simd_cast<simd_value>(" << as_c_double(1/d.scale) << "))";
        scaled = ss.str();
    }
    auto write_voltage = external->data_source() == sourceKind::voltage
                      && flags.can_write_voltage;
    if (write_voltage) d.readonly = false;

    std::string weight = (d.always_use_weight || !flags.is_point) ? "w_" : "simd_cast<simd_value>(1.0)";

    if (d.additive && flags.use_additive) {
        if (d.index_var_kind == index_kind::node) {
            if (constraint == simd_expr_constraint::contiguous) {
                out << fmt::format("indirect({} + {}, simd_width_) = S::mul({}, {});\n",
                                   data, node, weight, scaled);
            }
            else {
                    // We need this instead of simple assignment!
                    out << fmt::format("{{\n"
                                       "  simd_value t_{}0_ = simd_cast<simd_value>(0.0);\n"
                                       "  assign(t_{}0_, indirect({}, simd_cast<simd_index>({}), simd_width_, constraint_category_));\n"
                                       "  {} -= t_{}0_;\n"
                                       "  indirect({}, simd_cast<simd_index>({}), simd_width_, constraint_category_) += S::mul({}, {});\n"
                                       "}}\n",
                                       name,
                                       name, data, node,
                                       scaled, name,
                                       data, node, weight, scaled);
            }
        }
        else {
            out << fmt::format("indirect({}, {}, simd_width_, index_constraint::none) = S::mul({}, {});\n",
                               data, index, weight, scaled);
        }
    }
    else if (write_voltage) {
        /* For voltage processes we *assign* to the potential field.
        ** SAFETY: only one V-PROCESS per CV allowed
        */
        if (d.index_var_kind == index_kind::node) {
            if (constraint == simd_expr_constraint::contiguous) {
                out << fmt::format("indirect({} + {}, simd_width_) = {};\n",
                                   data, node, name);
            }
            else {
                // We need this instead of simple assignment!
                out << fmt::format("{{\n"
                                   "  simd_value t_{}0_ = simd_cast<simd_value>(0.0);\n"
                                   "  assign(t_{}0_, indirect({}, simd_cast<simd_index>({}), simd_width_, constraint_category_));\n"
                                   "  {} -= t_{}0_;\n"
                                   "  indirect({}, simd_cast<simd_index>({}), simd_width_, constraint_category_) += S::mul({}, {});\n"
                                   "}}\n",
                                   name,
                                   name, data, node,
                                   scaled, name,
                                   data, node, weight, scaled);
            }
        }
        else {
            out << fmt::format("indirect({}, {}, simd_width_, index_constraint::none) = {};\n",
                               data, index, name);
        }
    }
    else if (d.accumulate) {
        if (d.index_var_kind == index_kind::node) {
            std::string tempvar = "t_" + external->name();
            switch (constraint) {
                case simd_expr_constraint::contiguous:
                    out << "simd_value " << tempvar << ";\n"
                        << "assign(" << tempvar << ", indirect(" << data << " + " << node << ", simd_width_));\n"
                        << tempvar << " = S::fma(" << weight << ", " << scaled << ", " << tempvar << ");\n"
                        << "indirect(" << data << " + " << node << ", simd_width_) = " << tempvar << ";\n";
                    break;
                case simd_expr_constraint::constant:
                    out << "indirect(" << data << ", simd_cast<simd_index>(" << node << "), simd_width_, constraint_category_) += S::mul(" << weight << ", " << scaled << ");\n";
                    break;
                default:
                    out << "indirect(" << data << ", " << node << ", simd_width_, constraint_category_) += S::mul(" << weight << ", " << scaled << ");\n";
            }
        } else {
            out << "indirect(" << data << ", " << index << ", simd_width_, index_constraint::none) += S::mul(" << weight << ", " << scaled << ");\n";
        }
    }
    else if (d.index_var_kind == index_kind::node) {
        switch (constraint) {
            case simd_expr_constraint::contiguous:
                out << "indirect(" << data << " + " << node << ", simd_width_) = " << scaled << ";\n";
                break;
            case simd_expr_constraint::constant:
                out << "indirect(" << data << ", simd_cast<simd_index>(" << node << "), simd_width_, constraint_category_) = " << scaled << ";\n";
                break;
            default:
                out << "indirect(" << data << ", " << node << ", simd_width_, constraint_category_) = " << scaled << ";\n";
        }
    }
    else {
        out << "indirect(" << data << ", " << index << ", simd_width_, index_constraint::none) = " << scaled << ";\n";
    }
    EXIT(out);
}

void emit_simd_index_initialize(std::ostream& out, const std::list<index_prop>& indices,
                                simd_expr_constraint constraint) {
    ENTER(out);
    for (auto& index: indices) {
        switch (index.kind) {
            case index_kind::node: {
                switch (constraint) {
                case simd_expr_constraint::contiguous:
                case simd_expr_constraint::constant:
                    out << "auto " << source_index_i_name(index) << " = " << source_var(index) << "[" << index.index_name << "];\n";
                    break;
                default:
                    out << "auto " << source_index_i_name(index) << " = simd_cast<simd_index>(indirect(&" << source_var(index)
                        << "[0] + " << index.index_name << ", simd_width_));\n";
                    break;
                }
                break;
            }
            case index_kind::cell: {
                // Treat like reading a state variable.
                switch (constraint) {
                case simd_expr_constraint::contiguous:
                    out << "auto " << source_index_i_name(index) << " = simd_cast<simd_index>(indirect(" << source_var(index)
                        << " + " << index.index_name << ", simd_width_));\n";
                    break;
                case simd_expr_constraint::constant:
                    out << "auto " << source_index_i_name(index) << " = simd_cast<simd_index>(" << source_var(index)
                        << "[" << index.index_name << "]);\n";
                    break;
                default:
                    out << "auto " << source_index_i_name(index) << " = simd_cast<simd_index>(indirect(" << source_var(index)
                        << ", " << index.index_name << ", simd_width_, constraint_category_));\n";
                    break;
                }
                break;
            }
            default: {
                out << "auto " << source_index_i_name(index) << " = simd_cast<simd_index>(indirect(&" << source_var(index)
                    << "[0] + " << index.index_name << ", simd_width_));\n";
                break;
            }
        }
    }
    EXIT(out);
}

void emit_simd_body_for_loop(
        std::ostream& out,
        BlockExpression* body,
        const std::vector<LocalVariable*>& indexed_vars,
        const std::vector<VariableExpression*>& scalars,
        const std::list<index_prop>& indices,
        const simd_expr_constraint& constraint,
        const ApiFlags& flags) {
    ENTER(out);
    emit_simd_index_initialize(out, indices, constraint);

    for (auto& sym: indexed_vars) {
        emit_simd_state_read(out, sym, constraint, flags);
    }

    simdprint printer(body, scalars);
    printer.set_indirect_index();

    out << printer;

    for (auto& sym: indexed_vars) {
        emit_simd_state_update(out, sym, sym->external_variable(), constraint, flags);
    }
    EXIT(out);
}

void emit_simd_for_loop_per_constraint(std::ostream& out, BlockExpression* body,
                                       const std::vector<LocalVariable*>& indexed_vars,
                                       const std::vector<VariableExpression*>& scalars,
                                       const std::list<index_prop>& indices,
                                       const simd_expr_constraint& constraint,
                                       std::string underlying_constraint_name,
                                       const ApiFlags& flags) {
    ENTER(out);
    out << fmt::format("constraint_category_ = index_constraint::{1};\n"
                       "for (auto i_ = 0ul; i_ < {0}index_constraints_n_{1}; i_++) {{\n"
                       "    arb_index_type index_ = {0}index_constraints_{1}[i_];\n",
                       pp_var_pfx,
                       underlying_constraint_name)
        << indent
        << fmt::format("simd_value w_;\n"
                       "assign(w_, indirect(({}weight+index_), simd_width_));\n",
                       pp_var_pfx);

    emit_simd_body_for_loop(out, body, indexed_vars, scalars, indices, constraint, flags);

    out << popindent << "}\n";
    EXIT(out);
}

void emit_simd_api_body(std::ostream& out, APIMethod* method,
                        const std::vector<VariableExpression*>& scalars,
                        const ApiFlags& flags) {
    auto body = method->body();
    auto indexed_vars = indexed_locals(method->scope());

    ENTER(out);
    std::list<index_prop> indices = gather_indexed_vars(indexed_vars, "index_");
    std::vector<LocalVariable*> scalar_indexed_vars;
    for (auto& sym: indexed_vars) {
        if (decode_indexed_variable(sym->external_variable()).scalar()) {
            scalar_indexed_vars.push_back(sym);
        }
    }
    if (!body->statements().empty()) {
        out << "PPACK_IFACE_BLOCK;\n";
        out << "assert(simd_width_ <= (unsigned)S::width(simd_cast<simd_value>(0)));\n";
        if (!indices.empty()) {
            out << "index_constraint constraint_category_;\n\n";

            //Generate for loop for all contiguous simd_vectors
            simd_expr_constraint constraint = simd_expr_constraint::contiguous;
            std::string underlying_constraint = "contiguous";

            emit_simd_for_loop_per_constraint(out, body, indexed_vars, scalars, indices, constraint, underlying_constraint, flags);

            //Generate for loop for all independent simd_vectors
            constraint = simd_expr_constraint::other;
            underlying_constraint = "independent";

            emit_simd_for_loop_per_constraint(out, body, indexed_vars, scalars, indices, constraint, underlying_constraint, flags);

            //Generate for loop for all simd_vectors that have no optimizing constraints
            constraint = simd_expr_constraint::other;
            underlying_constraint = "none";

            emit_simd_for_loop_per_constraint(out, body, indexed_vars, scalars, indices, constraint, underlying_constraint, flags);

            //Generate for loop for all constant simd_vectors
            constraint = simd_expr_constraint::constant;
            underlying_constraint = "constant";

            emit_simd_for_loop_per_constraint(out, body, indexed_vars, scalars, indices, constraint, underlying_constraint, flags);
        }
        else {
            // We may nonetheless need to read a global scalar indexed variable.
            for (auto& sym: scalar_indexed_vars) {
                emit_simd_state_read(out, sym, simd_expr_constraint::other, flags);
            }

            out << fmt::format("for (arb_size_type i_ = 0; i_ < {}width; i_ += simd_width_) {{\n",
                               pp_var_pfx)
                << indent
                << simdprint(body, scalars)
                << popindent
                <<
                "}\n";
        }
    }
    EXIT(out);
}<|MERGE_RESOLUTION|>--- conflicted
+++ resolved
@@ -224,11 +224,7 @@
             "}\n"
             "\n"
             "inline simd_value log(const simd_value& v) { return S::log(v); }\n"
-<<<<<<< HEAD
-            "inline simd_value log(double v) { return S::log(S::simd_cast<simd_value>(v)); }\n"
-=======
             "inline simd_value log(arb_value_type v) { return S::log(S::simd_cast<simd_value>(v)); }\n"
->>>>>>> 2dabd87a
             "\n";
     } else {
        out << "static constexpr unsigned simd_width_ = 1;\n"
