--- conflicted
+++ resolved
@@ -416,9 +416,6 @@
         << "#undef PPACK_IFACE_BLOCK\n"
         << "} // namespace kernel_" << name
         << "\n"
-<<<<<<< HEAD
-        << fmt::format("arb_mechanism_type* make_{0}_{1}_multicore() {{ return &{2}::{1}; }}\n",
-=======
         << namespace_declaration_close(ns_components)
         << "\n";
 
@@ -437,7 +434,6 @@
                                    "  result.post_event=(arb_mechanism_method){3}{0}_post_event\n"
                                    "  return result;\n"
                                    "}};\n\n"),
->>>>>>> b482f93f
                        std::regex_replace(opt.cpp_namespace, std::regex{"::"}, "_"),
                        name,
                        "arb_backend_kind::cpu",
