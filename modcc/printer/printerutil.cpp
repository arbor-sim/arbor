--- conflicted
+++ resolved
@@ -190,21 +190,6 @@
         v.data_var = "vec_g";
         v.readonly = false;
         break;
-        /*
-    case sourceKind::dt:
-        v.data_var = "dt";
-        v.index_var_kind = index_kind::none;
-        v.readonly = true;
-        break;
-<<<<<<< HEAD
-    case sourceKind::time:
-        v.data_var = "t";
-        v.index_var_kind = index_kind::none;
-        v.readonly = true;
-        break;
-        */
-=======
->>>>>>> fb12942b
     case sourceKind::ion_current_density:
         v.data_var = ion_pfx+".current_density";
         v.scale = 0.1;
