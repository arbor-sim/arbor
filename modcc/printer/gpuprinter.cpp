#include <cmath>
#include <iostream>
#include <string>
#include <set>
#include <regex>

#include <fmt/core.h>
#include <fmt/format.h>
#include <fmt/compile.h>

#include "gpuprinter.hpp"
#include "expression.hpp"
#include "io/ostream_wrappers.hpp"
#include "io/prefixbuf.hpp"
#include "printer/cexpr_emit.hpp"
#include "printer/printerutil.hpp"

using io::indent;
using io::popindent;
using io::quote;

static std::string scaled(double coeff) {
    std::stringstream ss;
    if (coeff != 1) {
        ss << as_c_double(coeff) << '*';
    }
    return ss.str();
}


void emit_api_body_cu(std::ostream& out, APIMethod* method, const ApiFlags&);
void emit_state_read_cu(std::ostream& out, LocalVariable* local, const ApiFlags&);
void emit_state_update_cu(std::ostream& out, Symbol* from, IndexedVariable* external, const ApiFlags&);

const char* index_id(Symbol *s);

struct cuprint {
    Expression* expr_;
    explicit cuprint(Expression* expr): expr_(expr) {}

    friend std::ostream& operator<<(std::ostream& out, const cuprint& w) {
        GpuPrinter printer(out);
        return w.expr_->accept(&printer), out;
    }
};

static std::string make_class_name(const std::string& n) { return "mechanism_" + n + "_gpu";}
static std::string make_ppack_name(const std::string& module_name) { return make_class_name(module_name)+"_pp_"; }
static std::string ion_field(const IonDep& ion) { return fmt::format("ion_{}",       ion.name); }
static std::string ion_index(const IonDep& ion) { return fmt::format("ion_{}_index", ion.name); }


ARB_LIBMODCC_API std::string emit_gpu_cpp_source(const Module& module_, const printer_options& opt) {
    std::string name       = module_.module_name();
    std::string class_name = make_class_name(name);
    std::string ppack_name = make_ppack_name(name);
    auto ns_components     = namespace_components(opt.cpp_namespace);
    auto vars = local_module_variables(module_);
    auto ion_deps = module_.ion_deps();

    io::pfxstringstream out;

    out << "#include <arbor/mechanism_abi.h>\n"
        << "#include <cmath>\n\n"
        << namespace_declaration_open(ns_components)
        << fmt::format("void {0}_init_(arb_mechanism_ppack*);\n"
                       "void {0}_advance_state_(arb_mechanism_ppack*);\n"
                       "void {0}_compute_currents_(arb_mechanism_ppack*);\n"
                       "void {0}_write_ions_(arb_mechanism_ppack*);\n"
                       "void {0}_apply_events_(arb_mechanism_ppack*, arb_deliverable_event_stream*);\n"
                       "void {0}_post_event_(arb_mechanism_ppack*);\n\n",
                       class_name)
        << namespace_declaration_close(ns_components)
        << "\n";

    std::stringstream ss;
    for (const auto& c: ns_components) ss << c <<"::";

    out << fmt::format(FMT_COMPILE("extern \"C\" {{\n"
                                   "  arb_mechanism_interface* make_{4}_{1}_interface_gpu() {{\n"
                                   "    static arb_mechanism_interface result;\n"
                                   "    result.backend={2};\n"
                                   "    result.partition_width=1;\n"
                                   "    result.alignment=1;\n"
                                   "    result.init_mechanism={3}{0}_init_;\n"
                                   "    result.compute_currents={3}{0}_compute_currents_;\n"
                                   "    result.apply_events={3}{0}_apply_events_;\n"
                                   "    result.advance_state={3}{0}_advance_state_;\n"
                                   "    result.write_ions={3}{0}_write_ions_;\n"
                                   "    result.post_event={3}{0}_post_event_;\n"
                                   "    return &result;\n"
                                   "  }}\n"
                                   "}};\n\n"),
                       class_name,
                       name,
                       "arb_backend_kind_gpu",
                       ss.str(),
                       std::regex_replace(opt.cpp_namespace, std::regex{"::"}, "_"));
    EXIT(out);
    return out.str();
}

ARB_LIBMODCC_API std::string emit_gpu_cu_source(const Module& module_, const printer_options& opt) {
    std::string name = module_.module_name();
    std::string class_name = make_class_name(name);

    auto ns_components = namespace_components(opt.cpp_namespace);

    const bool is_point_proc = (module_.kind() == moduleKind::point) || (module_.kind() == moduleKind::junction);

    APIMethod* net_receive_api = find_api_method(module_, "net_rec_api");
    APIMethod* post_event_api  = find_api_method(module_, "post_event_api");
    APIMethod* init_api        = find_api_method(module_, "init");
    APIMethod* state_api       = find_api_method(module_, "advance_state");
    APIMethod* current_api     = find_api_method(module_, "compute_currents");
    APIMethod* write_ions_api  = find_api_method(module_, "write_ions");

    assert_has_scope(init_api,    "init");
    assert_has_scope(state_api,   "advance_state");
    assert_has_scope(current_api, "compute_currents");

    io::pfxstringstream out;

    auto vars = local_module_variables(module_);

    out << "#include <arbor/gpu/gpu_common.hpp>\n"
           "#include <arbor/gpu/math_cu.hpp>\n"
           "#include <arbor/gpu/reduce_by_key.hpp>\n"
           "#include <arbor/mechanism_abi.h>\n";

    out << "\n" << namespace_declaration_open(ns_components) << "\n";

    out << fmt::format(FMT_COMPILE("#define PPACK_IFACE_BLOCK \\\n"
                                   "auto  {0}width             __attribute__((unused)) = params_.width;\\\n"
                                   "auto  {0}n_detectors       __attribute__((unused)) = params_.n_detectors;\\\n"
                                   "auto* {0}vec_ci            __attribute__((unused)) = params_.vec_ci;\\\n"
                                   "auto* {0}vec_di            __attribute__((unused)) = params_.vec_di;\\\n"
                                   "auto  {0}t                 __attribute__((unused)) = params_.t;\\\n"
                                   "auto  {0}dt                __attribute__((unused)) = params_.dt;\\\n"
                                   "auto* {0}vec_v             __attribute__((unused)) = params_.vec_v;\\\n"
                                   "auto* {0}vec_i             __attribute__((unused)) = params_.vec_i;\\\n"
                                   "auto* {0}vec_g             __attribute__((unused)) = params_.vec_g;\\\n"
                                   "auto* {0}temperature_degC  __attribute__((unused)) = params_.temperature_degC;\\\n"
                                   "auto* {0}diam_um           __attribute__((unused)) = params_.diam_um;\\\n"
                                   "auto* {0}time_since_spike  __attribute__((unused)) = params_.time_since_spike;\\\n"
                                   "auto* {0}node_index        __attribute__((unused)) = params_.node_index;\\\n"
                                   "auto* {0}peer_index        __attribute__((unused)) = params_.peer_index;\\\n"
                                   "auto* {0}multiplicity      __attribute__((unused)) = params_.multiplicity;\\\n"
                                   "auto* {0}weight            __attribute__((unused)) = params_.weight;\\\n"
                                   "auto& {0}events            __attribute__((unused)) = params_.events;\\\n"
                                   "auto& {0}mechanism_id      __attribute__((unused)) = params_.mechanism_id;\\\n"
                                   "auto& {0}index_constraints __attribute__((unused)) = params_.index_constraints;\\\n"
                                   "auto* {0}state_vars        __attribute__((unused)) = params_.state_vars;\\\n"),
                       pp_var_pfx);

    const auto& [state_ids, global_ids, param_ids, white_noise_ids] = public_variable_ids(module_);
    const auto& assigned_ids = module_.assigned_block().parameters;

    auto global = 0;
    for (const auto& scalar: global_ids) {
        out << fmt::format("auto {}{} __attribute__((unused)) = params_.globals[{}];\\\n", pp_var_pfx, scalar.name(), global);
        global++;
    }
    out << fmt::format("auto const * const * {}random_numbers  __attribute__((unused)) = params_.random_numbers;\\\n", pp_var_pfx);
    auto param = 0, state = 0;
    for (const auto& array: state_ids) {
        out << fmt::format("auto* {}{} __attribute__((unused)) = params_.state_vars[{}];\\\n", pp_var_pfx, array.name(), state);
        state++;
    }
    for (const auto& array: assigned_ids) {
        out << fmt::format("auto* {}{} __attribute__((unused)) = params_.state_vars[{}];\\\n", pp_var_pfx, array.name(), state);
        state++;
    }
    for (const auto& array: param_ids) {
        out << fmt::format("auto* {}{} __attribute__((unused)) = params_.parameters[{}];\\\n", pp_var_pfx, array.name(), param);
        param++;
    }
    auto idx = 0;
    for (const auto& ion: module_.ion_deps()) {
        out << fmt::format("auto& {}{} __attribute__((unused)) = params_.ion_states[{}];\\\n",       pp_var_pfx, ion_field(ion), idx);
        out << fmt::format("auto* {}{} __attribute__((unused)) = params_.ion_states[{}].index;\\\n", pp_var_pfx, ion_index(ion), idx);
        idx++;
    }
    out << "//End of IFACEBLOCK\n\n";

    // Print the CUDA code and kernels:
    //  - first __device__ functions that implement NMODL PROCEDUREs.
    //  - then __global__ kernels that implement API methods and call the procedures.

    out << "namespace {\n\n" // place inside an anonymous namespace
        << "using ::arb::gpu::exprelr;\n"
        << "using ::arb::gpu::safeinv;\n"
        << "using ::arb::gpu::min;\n"
        << "using ::arb::gpu::max;\n\n";

    // API methods as __global__ kernels.
    auto emit_api_kernel = [&] (APIMethod* e, bool additive=false) {
        // Only print the kernel if the method is not empty.
        if (!e->body()->statements().empty()) {
            out << "__global__\n"
                << "void " << e->name() << "(arb_mechanism_ppack params_) {\n" << indent
                << "int n_ = params_.width;\n"
                << "int tid_ = threadIdx.x + blockDim.x*blockIdx.x;\n";
            emit_api_body_cu(out, e, ApiFlags{}.point(is_point_proc).additive(additive).voltage(moduleKind::voltage == module_.kind()));
            out << popindent << "}\n\n";
        }
    };

    emit_api_kernel(init_api);
    if (init_api && !init_api->body()->statements().empty()) {
        out << fmt::format(FMT_COMPILE("__global__\n"
                                       "void multiply(arb_mechanism_ppack params_) {{\n"
                                       "    PPACK_IFACE_BLOCK;\n"
                                       "    auto tid_ = threadIdx.x + blockDim.x*blockIdx.x;\n"
                                       "    auto idx_ = blockIdx.y;"
                                       "    if(tid_<{0}width) {{\n"
                                       "        {0}state_vars[idx_][tid_] *= {0}multiplicity[tid_];\n"
                                       "    }}\n"
                                       "}}\n\n"),
                           pp_var_pfx);
    }
    emit_api_kernel(state_api);
    emit_api_kernel(current_api, true);
    emit_api_kernel(write_ions_api);

    // event delivery
    if (net_receive_api) {
        out << fmt::format(FMT_COMPILE("__global__\n"
                                       "void apply_events(arb_mechanism_ppack params_, arb_deliverable_event_stream stream) {{\n"
                                       "    PPACK_IFACE_BLOCK;\n"
                                       "    auto tid_ = threadIdx.x + blockDim.x*blockIdx.x;\n"
                                       "    const auto n = stream.n_streams;\n"
                                       "    if (tid_<n) {{\n"
                                       "        auto begin = stream.events + stream.begin[tid_];\n"
                                       "        auto end   = stream.events + stream.end[tid_];\n"
                                       "        for (auto p = begin; p<end; ++p) {{\n"
<<<<<<< HEAD
                                       "            auto tid_ = p->mech_index;\n"
                                       "            auto {0} = p->weight;\n"),
                           net_receive_api->args().empty() ? "weight" : net_receive_api->args().front()->is_argument()->name());
        out << indent << indent << indent;
=======
                                       "            if (p->mech_id=={1}mechanism_id) {{\n"
                                       "                auto tid_ = p->mech_index;\n"
                                       "                [[maybe_unused]] auto {0} = p->weight;\n"),
                           net_receive_api->args().empty() ? "weight" : net_receive_api->args().front()->is_argument()->name(),
                           pp_var_pfx);
        out << indent << indent << indent << indent;
>>>>>>> c683a1f7
        emit_api_body_cu(out, net_receive_api, ApiFlags{}.point(is_point_proc).loop(false).iface(false));
        out << popindent << "}\n" << popindent << "}\n" << popindent << "}\n";
    }

    // event delivery
    if (post_event_api) {
        const std::string time_arg = post_event_api->args().empty() ? "time" : post_event_api->args().front()->is_argument()->name();
        out << fmt::format(FMT_COMPILE("__global__\n"
                                       "void post_event(arb_mechanism_ppack params_) {{\n"
                                       "    PPACK_IFACE_BLOCK;\n"
                                       "    auto tid_ = threadIdx.x + blockDim.x*blockIdx.x;\n"
                                       "    if (tid_<{1}width) {{\n"
                                       "        auto node_index_i_ = {1}node_index[tid_];\n"
                                       "        auto cid_ = {1}vec_ci[node_index_i_];\n"
                                       "        auto offset_ = {1}n_detectors * cid_;\n"
                                       "        for (unsigned c = 0; c < {1}n_detectors; c++) {{\n"
                                       "            auto {0} = {1}time_since_spike[offset_ + c];\n"
                                       "            if ({0} >= 0) {{\n"),
                           time_arg,
                           pp_var_pfx);
        out << indent << indent << indent << indent;
        emit_api_body_cu(out, post_event_api, ApiFlags{}.point(is_point_proc).loop(false).iface(false));
        out << popindent << "}\n" << popindent << "}\n" << popindent << "}\n" << popindent << "}\n";
    }

    out << "} // namespace\n\n"; // close anonymous namespace

    // Write wrappers.
    auto emit_api_wrapper = [&] (APIMethod* e, const auto& width, std::string_view name="") {
        auto api_name = name.empty() ? e->name() : name;
        out << fmt::format(FMT_COMPILE("void {}_{}_(arb_mechanism_ppack* p) {{"), class_name, api_name);
        if(!e->body()->statements().empty()) {
            out << fmt::format(FMT_COMPILE("\n"
                                           "    auto n = p->{};\n"
                                           "    unsigned block_dim = 128;\n"
                                           "    unsigned grid_dim = ::arb::gpu::impl::block_count(n, block_dim);\n"
                                           "    {}<<<grid_dim, block_dim>>>(*p);\n"),
                               width,
                               api_name);
        }
        out << "}\n\n";
    };

    auto emit_empty_wrapper = [&] (std::string_view name) {
        out << fmt::format(FMT_COMPILE("void {}_{}_(arb_mechanism_ppack* p) {{}}\n"), class_name, name);
    };


    {
        auto api_name = init_api->name();
        auto n = std::count_if(vars.arrays.begin(), vars.arrays.end(),
                               [] (const auto& v) { return v->is_state(); });

        out << fmt::format(FMT_COMPILE("void {}_{}_(arb_mechanism_ppack* p) {{"), class_name, api_name);
        if(!init_api->body()->statements().empty()) {
            out << fmt::format(FMT_COMPILE("\n"
                                           "    auto n = p->{0};\n"
                                           "    unsigned block_dim = 128;\n"
                                           "    unsigned grid_dim = ::arb::gpu::impl::block_count(n, block_dim);\n"
                                           "    {1}<<<grid_dim, block_dim>>>(*p);\n"
                                           "    if (!p->multiplicity) return;\n"
                                           "    multiply<<<dim3{{grid_dim, {2}}}, block_dim>>>(*p);\n"),
                               "width",
                               api_name,
                               n);
        }
        out << "}\n\n";
    }

    emit_api_wrapper(current_api,     "width");
    emit_api_wrapper(state_api,       "width");
    emit_api_wrapper(write_ions_api,  "width");
    if (post_event_api) {
        emit_api_wrapper(post_event_api, "width", "post_event");
    } else {
        emit_empty_wrapper("post_event");
    }
    if (net_receive_api) {
        auto api_name = "apply_events";
        out << fmt::format(FMT_COMPILE("void {}_{}_(arb_mechanism_ppack* p, arb_deliverable_event_stream* stream_ptr) {{"), class_name, api_name);
        if(!net_receive_api->body()->statements().empty()) {
            out << fmt::format(FMT_COMPILE("\n"
                                           "    unsigned block_dim = 128;\n"
                                           "    unsigned grid_dim = ::arb::gpu::impl::block_count(stream_ptr->n_streams, block_dim);\n"
                                           "    {}<<<grid_dim, block_dim>>>(*p, *stream_ptr);\n"),
                               api_name);
        }
        out << "}\n\n";
    } else {
        auto api_name = "apply_events";
        out << fmt::format(FMT_COMPILE("void {}_{}_(arb_mechanism_ppack* p, arb_deliverable_event_stream* events) {{}}\n\n"), class_name, api_name);
    }
    out << namespace_declaration_close(ns_components);
    return out.str();
}

static std::string index_i_name(const std::string& index_var) {
    return index_var+"i_";
}

void emit_api_body_cu(std::ostream& out, APIMethod* e, const ApiFlags& flags) {
    auto body = e->body();
    auto indexed_vars = indexed_locals(e->scope());

    struct index_prop {
        std::string source_var; // array holding the indices
        std::string index_name; // index into the array
        bool operator==(const index_prop& other) const {
            return (source_var == other.source_var) && (index_name==other.index_name);
        }
    };

    // Gather the indices that need to be read at the beginning
    // of an APIMethod in the order that they should be read
    // eg:
    //   node_index_ = node_index[tid];
    //   domain_index_ = vec_di[node_index_];
    std::list<index_prop> indices;
    for (auto& sym: indexed_vars) {
        auto d = decode_indexed_variable(sym->external_variable());
        if (!d.scalar()) {
            auto nested = !d.inner_index_var().empty();
            if (nested) {
                // Need to read 2 indices: outer[inner[tid]]
                index_prop inner_index_prop = {d.inner_index_var(), "tid_"};
                index_prop outer_index_prop = {d.outer_index_var(), index_i_name(d.inner_index_var())};

                // Check that the outer and inner indices haven't already been added to the list
                auto inner_it = std::find(indices.begin(), indices.end(), inner_index_prop);
                auto outer_it = std::find(indices.begin(), indices.end(), outer_index_prop);

                // The inner index needs to be read before the outer index
                if (inner_it == indices.end()) {
                    indices.push_front(inner_index_prop);
                }
                if (outer_it == indices.end()) {
                    indices.push_back(outer_index_prop);
                }
            }
            else {
                // Need to read 1 index: outer[index]
                index_prop outer_index_prop = {d.outer_index_var(), "tid_"};

                // Check that the index hasn't already been added to the list
                auto it = std::find(indices.begin(), indices.end(), outer_index_prop);
                if (it == indices.end()) {
                    indices.push_front(outer_index_prop);
                }
            }
        }
    }

    if (!body->statements().empty()) {
        if (flags.is_point) {
            // The run length information is only required if this method will
            // update an indexed variable, like current or conductance.
            // This is the case if one of the external variables "is_write".
            auto it = std::find_if(indexed_vars.begin(), indexed_vars.end(),
                      [](auto& sym){return sym->external_variable()->is_write();});
            if (it!=indexed_vars.end()) {
                out << "unsigned lane_mask_ = arb::gpu::ballot(0xffffffff, tid_<n_);\n";
            }
        }
        if (flags.ppack_iface) out << "PPACK_IFACE_BLOCK;\n";
        if (flags.cv_loop) out << "if (tid_<n_) {\n" << indent;

        for (auto& index: indices) {
            out << "auto " << index_i_name(index.source_var)
                << " = " << pp_var_pfx << index.source_var << "[" << index.index_name << "];\n";
        }

        for (auto& sym: indexed_vars) {
            emit_state_read_cu(out, sym, flags);
        }

        out << cuprint(body);

        for (auto& sym: indexed_vars) {
            emit_state_update_cu(out, sym, sym->external_variable(), flags);
        }
        if (flags.cv_loop) out << popindent << "}\n";
    }
}

namespace {
    // Convenience I/O wrapper for emitting indexed access to an external variable.

    struct deref {
        indexed_variable_info v;

        deref(indexed_variable_info v): v(v) {}
        friend std::ostream& operator<<(std::ostream& o, const deref& wrap) {
            auto index_var = wrap.v.outer_index_var();
            return o << pp_var_pfx << wrap.v.data_var << '['
                     << (wrap.v.scalar()? "0": index_i_name(index_var)) << ']';
        }
    };
}

void emit_state_read_cu(std::ostream& out, LocalVariable* local, const ApiFlags& flags) {
    auto write_voltage = local->external_variable()->data_source() == sourceKind::voltage
                      && flags.can_write_voltage;
    out << "arb_value_type " << cuprint(local) << " = ";
    auto d = decode_indexed_variable(local->external_variable());
    if (local->is_read() || (local->is_write() && d.additive) || write_voltage) {
        if (d.scale != 1) {
            out << as_c_double(d.scale) << "*";
        }
        out << deref(d) << ";\n";
    }
    else {
        out << "0;\n";
    }
}


void emit_state_update_cu(std::ostream& out,
                          Symbol* from,
                          IndexedVariable* external,
                          const ApiFlags& flags) {
    if (!external->is_write()) return;
    auto d = decode_indexed_variable(external);
    auto write_voltage = external->data_source() == sourceKind::voltage
                      && flags.can_write_voltage;
    if (write_voltage) d.readonly = false;
    if (d.readonly) {
        throw compiler_exception("Cannot assign to read-only external state: "+external->to_string());
    }

    auto name   = from->name();
    auto scale  = scaled(1.0/d.scale);
    auto data   = pp_var_pfx + d.data_var;
    auto index  = index_i_name(d.outer_index_var());
    auto var    = deref(d);
    auto use_weight = d.always_use_weight || !flags.is_point;
    std::string weight = scale + (use_weight ? pp_var_pfx + "weight[tid_]" : "1.0");

    if (d.additive && flags.use_additive) {
        out << name << " -= " << var << ";\n";
        if (flags.is_point) {
            out << fmt::format("::arb::gpu::reduce_by_key({}*{}, {}, {}, lane_mask_);\n", weight, name, data, index);
        }
        else {
            out << var << " = fma(" << weight << ", " << name << ", " << var << ");\n";
        }
    }
    else if (write_voltage) {
        /* SAFETY:
        ** - Only one V-PROCESS per CV
        ** - these can never be point mechs
        ** - they run separatly from density/point mechs
        */
        out << name << " -= " << var << ";\n"
            << var << " = fma(" << weight << ", " << name << ", " << var << ");\n";
    }
    else if (d.accumulate) {
        if (flags.is_point) {
            out << "::arb::gpu::reduce_by_key(" << weight << "*" << name << ',' << data << ", " << index << ", lane_mask_);\n";
        }
        else {
            out << var << " = fma(" << weight << ", " << name << ", " << var << ");\n";
        }
    }
    else {
        out << var << " = " << scale << name << ";\n";
    }
}

// CUDA Printer visitors

void GpuPrinter::visit(VariableExpression *sym) {
    out_ << pp_var_pfx << sym->name() << (sym->is_range()? "[tid_]": "");
}

void GpuPrinter::visit(CallExpression* e) {
    out_ << e->name() << "(params_, tid_";
    for (auto& arg: e->args()) {
        out_ << ", ";
        arg->accept(this);
    }
    out_ << ")";
}

void GpuPrinter::visit(WhiteNoise* sym) {
    out_ << fmt::format("{}random_numbers[{}][tid_]", pp_var_pfx, sym->index());
}<|MERGE_RESOLUTION|>--- conflicted
+++ resolved
@@ -234,19 +234,10 @@
                                        "        auto begin = stream.events + stream.begin[tid_];\n"
                                        "        auto end   = stream.events + stream.end[tid_];\n"
                                        "        for (auto p = begin; p<end; ++p) {{\n"
-<<<<<<< HEAD
                                        "            auto tid_ = p->mech_index;\n"
-                                       "            auto {0} = p->weight;\n"),
+                                       "            [[maybe_unused]] auto {0} = p->weight;\n"),
                            net_receive_api->args().empty() ? "weight" : net_receive_api->args().front()->is_argument()->name());
         out << indent << indent << indent;
-=======
-                                       "            if (p->mech_id=={1}mechanism_id) {{\n"
-                                       "                auto tid_ = p->mech_index;\n"
-                                       "                [[maybe_unused]] auto {0} = p->weight;\n"),
-                           net_receive_api->args().empty() ? "weight" : net_receive_api->args().front()->is_argument()->name(),
-                           pp_var_pfx);
-        out << indent << indent << indent << indent;
->>>>>>> c683a1f7
         emit_api_body_cu(out, net_receive_api, ApiFlags{}.point(is_point_proc).loop(false).iface(false));
         out << popindent << "}\n" << popindent << "}\n" << popindent << "}\n";
     }
