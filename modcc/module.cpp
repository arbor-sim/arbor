--- conflicted
+++ resolved
@@ -365,34 +365,10 @@
     api_state->semantic(symbols_);
     scope_ptr state_scope = api_state->scope();
 
-<<<<<<< HEAD
-    if(breakpoint) {
-        // Grab SOLVE statements, put them in `advance_state` after translation.
-        bool found_solve = false;
-        bool found_non_solve = false;
-        std::set<std::string> solved_ids;
-
-        for(auto& e: (breakpoint->body()->statements())) {
-            SolveExpression* solve_expression = e->is_solve_statement();
-            LocalDeclaration* local_expression = e->is_local_declaration();
-            if(local_expression) {
-                continue;
-            }
-            if(!solve_expression) {
-                found_non_solve = true;
-                continue;
-            }
-            if(found_non_solve) {
-                error("SOLVE statements must come first in BREAKPOINT block",
-                    e->location());
-                return false;
-            }
-=======
-    // Grab SOLVE statements, put them in `nrn_state` after translation.
+    // Grab SOLVE statements, put them in `advance_state` after translation.
     bool found_solve = false;
     bool found_non_solve = false;
     std::set<std::string> solved_ids;
->>>>>>> c96ef921
 
     for(auto& e: (breakpoint->body()->statements())) {
         SolveExpression* solve_expression = e->is_solve_statement();
@@ -440,31 +416,20 @@
                     linear_test_result r = linear_test(s->is_assignment()->rhs(), state_vars);
                     linear_kinetic &= r.is_linear;
                 }
-<<<<<<< HEAD
-
-                rewrite_body->semantic(state_scope);
-                rewrite_body->accept(solver.get());
-=======
->>>>>>> c96ef921
-            }
-
-<<<<<<< HEAD
-                rewrite_body->semantic(state_scope);
-                rewrite_body->accept(solver.get());
-=======
+            }
+
             if (!linear_kinetic) {
                 solver = std::make_unique<SparseNonlinearSolverVisitor>();
->>>>>>> c96ef921
-            }
-
-            rewrite_body->semantic(nrn_state_scope);
+            }
+
+            rewrite_body->semantic(advance_state_scope);
             rewrite_body->accept(solver.get());
         }
         else if (deriv->kind()==procedureKind::linear) {
             solver = std::make_unique<LinearSolverVisitor>(state_vars);
             auto rewrite_body = linear_rewrite(deriv->body(), state_vars);
 
-            rewrite_body->semantic(nrn_state_scope);
+            rewrite_body->semantic(advance_state_scope);
             rewrite_body->accept(solver.get());
         }
         else {
@@ -488,29 +453,14 @@
                 solved_ids.insert(id);
             }
 
-<<<<<<< HEAD
-                // May have now redundant local variables; remove these first.
-                solve_block->semantic(state_scope);
-                solve_block = remove_unused_locals(solve_block->is_block());
-
-                // Copy body into advance_state.
-                for (auto& stmt: solve_block->is_block()->statements()) {
-                    api_state->body()->statements().push_back(std::move(stmt));
-                }
-            }
-            else {
-                // Something went wrong: copy errors across.
-                append_errors(solver->errors());
-                return false;
-=======
             // May have now redundant local variables; remove these first.
-            solve_block->semantic(nrn_state_scope);
+            solve_block->semantic(advance_state_scope);
             solve_block = remove_unused_locals(solve_block->is_block());
 
-            // Copy body into nrn_state.
+            // Copy body into advance_state.
             for (auto& stmt: solve_block->is_block()->statements()) {
                 api_state->body()->statements().push_back(std::move(stmt));
->>>>>>> c96ef921
+
             }
         }
         else {
@@ -526,43 +476,15 @@
         api_state->semantic(symbols_);
     }
 
-<<<<<<< HEAD
-        //..........................................................
-        // compute_currents : update contributions to currents
-        //..........................................................
-        NrnCurrentRewriter current_rewriter;
-        breakpoint->accept(&current_rewriter);
-
-        for (auto& s: breakpoint->body()->statements()) {
-            if(s->is_assignment() && !state_vars.empty()) {
-                linear_test_result r = linear_test(s->is_assignment()->rhs(), state_vars);
-                linear &= r.is_linear;
-                linear &= r.is_homogeneous;
-            }
-        }
-
-        auto current_block = current_rewriter.as_block();
-        if (!current_block) {
-            append_errors(current_rewriter.errors());
-            return false;
-        }
-
-        symbols_["compute_currents"] =
-            make_symbol<APIMethod>(
-                    breakpoint->location(), "compute_currents",
-                    std::vector<expression_ptr>(),
-                    constant_simplify(current_block));
-        symbols_["compute_currents"]->semantic(symbols_);
-=======
     // Run remove locals pass again on the whole body in case `dt` was never used.
     api_state->body(remove_unused_locals(api_state->body()));
     api_state->semantic(symbols_);
 
     //..........................................................
-    // nrn_current : update contributions to currents
+    // compute_currents : update contributions to currents
     //..........................................................
-    NrnCurrentRewriter nrn_current_rewriter;
-    breakpoint->accept(&nrn_current_rewriter);
+    NrnCurrentRewriter compute_currents_rewriter;
+    breakpoint->accept(&compute_currents_rewriter);
 
     for (auto& s: breakpoint->body()->statements()) {
         if(s->is_assignment() && !state_vars.empty()) {
@@ -570,21 +492,20 @@
             linear &= r.is_linear;
             linear &= r.is_homogeneous;
         }
->>>>>>> c96ef921
-    }
-
-    auto nrn_current_block = nrn_current_rewriter.as_block();
-    if (!nrn_current_block) {
-        append_errors(nrn_current_rewriter.errors());
+    }
+
+    auto compute_currents_block = compute_currents_rewriter.as_block();
+    if (!compute_currents_block) {
+        append_errors(compute_currents_rewriter.errors());
         return false;
     }
 
-    symbols_["nrn_current"] =
+    symbols_["compute_currents"] =
         make_symbol<APIMethod>(
-                breakpoint->location(), "nrn_current",
+                breakpoint->location(), "compute_currents",
                 std::vector<expression_ptr>(),
-                constant_simplify(nrn_current_block));
-    symbols_["nrn_current"]->semantic(symbols_);
+                constant_simplify(compute_currents_block));
+    symbols_["compute_currents"]->semantic(symbols_);
 
     if (has_symbol("net_receive", symbolKind::procedure)) {
         auto net_rec_api = make_empty_api_method("net_rec_api", "net_receive");
