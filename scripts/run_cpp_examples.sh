--- conflicted
+++ resolved
@@ -62,10 +62,6 @@
 
 # Lookup table for expected spike count
 expected_outputs=(
-<<<<<<< HEAD
-    954
-    6999
-=======
     972
     6998
     6998
@@ -83,7 +79,6 @@
     38956
     38956
     38956
->>>>>>> c2678998
     "30"
     ""
     ""
