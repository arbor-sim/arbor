#pragma once

#include <algorithm>
#include <iostream>
#include <numeric>
#include <type_traits>
#include <vector>

#include "util.hpp"
#include "util/debug.hpp"

/*
 * Some simple wrappers around stl algorithms to improve readability of code
 * that uses them.
 *
 * For example, a simple sum() wrapper for finding the sum of a container,
 * is much more readable than using std::accumulate()
 *
 */

namespace nest {
namespace mc {
namespace algorithms {

template <typename C>
typename C::value_type
sum(C const& c)
{
    using value_type = typename C::value_type;
    return std::accumulate(c.begin(), c.end(), value_type{0});
}

template <typename C>
typename C::value_type
mean(C const& c)
{
    return sum(c)/c.size();
}

template <typename C>
C make_index(C const& c)
{
    static_assert(
        std::is_integral<typename C::value_type>::value,
        "make_index only applies to integral types"
    );

    C out(c.size()+1);
    out[0] = 0;
    std::partial_sum(c.begin(), c.end(), out.begin()+1);
    return out;
}

/// works like std::is_sorted(), but with stronger condition that succesive
/// elements must be greater than those before them
template <typename C>
bool is_strictly_monotonic_increasing(C const& c)
{
    using value_type = typename C::value_type;
    return std::is_sorted(
        c.begin(),
        c.end(),
        [] (value_type const& lhs, value_type const& rhs) {
            return lhs <= rhs;
        }
    );
}

template <typename C>
bool is_strictly_monotonic_decreasing(C const& c)
{
    using value_type = typename C::value_type;
    return std::is_sorted(
        c.begin(),
        c.end(),
        [] (value_type const& lhs, value_type const& rhs) {
            return lhs >= rhs;
        }
    );
}

template <
    typename C,
    typename = typename std::enable_if<std::is_integral<typename C::value_type>::value>
>
bool is_minimal_degree(C const& c)
{
    static_assert(
        std::is_integral<typename C::value_type>::value,
        "is_minimal_degree only applies to integral types"
    );

    if (c.size()==0u) {
        return true;
    }

    using value_type = typename C::value_type;
    if (c[0] != value_type(0)) {
        return false;
    }
    auto i = value_type(1);
    auto it = std::find_if(
        c.begin()+1, c.end(), [&i](value_type v) { return v>=(i++); }
    );
    return it==c.end();
}

template <typename C>
bool is_positive(C const& c)
{
    static_assert(
        std::is_integral<typename C::value_type>::value,
        "is_positive only applies to integral types"
    );
    for(auto v : c) {
        if(v<1) {
            return false;
        }
    }
    return true;
}

template<typename C>
<<<<<<< HEAD
std::vector<typename C::value_type> child_count(const C& parent_index)
=======
bool has_contiguous_segments(const C& parent_index)
>>>>>>> 5719d261
{
    static_assert(
        std::is_integral<typename C::value_type>::value,
        "integral type required"
    );

<<<<<<< HEAD
    std::vector<typename C::value_type> count(parent_index.size(), 0);
    for (auto i = 1u; i < parent_index.size(); ++i) {
        ++count[parent_index[i]];
=======
    if (!is_minimal_degree(parent_index)) {
        return false;
    }

    int n = parent_index.size();
    std::vector<bool> is_leaf(n, false);

    for(auto i=1; i<n; ++i) {
        auto p = parent_index[i];
        if(is_leaf[p]) {
            return false;
        }

        if(p != decltype(p)(i-1)) {
            // we have a branch and i-1 is a leaf node
            is_leaf[i-1] = true;
        }
>>>>>>> 5719d261
    }

    return count;
}

template<typename C>
<<<<<<< HEAD
bool has_contiguous_compartments(const C& parent_index)
=======
std::vector<typename C::value_type> child_count(const C& parent_index)
>>>>>>> 5719d261
{
    static_assert(
        std::is_integral<typename C::value_type>::value,
        "integral type required"
    );

    if (!is_minimal_degree(parent_index)) {
        return false;
    }

    auto num_child = child_count(parent_index);
    for (auto i = 1u; i < parent_index.size(); ++i) {
        auto p = parent_index[i];
        if (num_child[p] == 1 && p != i-1) {
            return false;
        }
    }

    return true;
}

template<typename C>
std::vector<typename C::value_type> branches(const C& parent_index)
{
    static_assert(
        std::is_integral<typename C::value_type>::value,
        "integral type required"
    );

<<<<<<< HEAD
    EXPECTS(has_contiguous_compartments(parent_index));
=======
    //EXPECTS(has_contiguous_segments(parent_index));
>>>>>>> 5719d261

    std::vector<typename C::value_type> branch_index;
    if (parent_index.empty()) {
        return branch_index;
    }

    auto num_child = child_count(parent_index);
    branch_index.push_back(0);
    for (std::size_t i = 1; i < parent_index.size(); ++i) {
        auto p = parent_index[i];
        if (num_child[p] > 1 || parent_index[p] == p) {
            // parent_index[p] == p -> parent_index[i] is the soma
            branch_index.push_back(i);
        }
    }

    branch_index.push_back(parent_index.size());
    return branch_index;
}


template<typename C>
std::vector<typename C::value_type> expand_branches(const C& branch_index)
{
    static_assert(
        std::is_integral<typename C::value_type>::value,
        "integral type required"
    );

    if (branch_index.empty())
        return {};

    std::vector<typename C::value_type> expanded(branch_index.back());
    for (std::size_t i = 0; i < branch_index.size()-1; ++i) {
        for (auto j = branch_index[i]; j < branch_index[i+1]; ++j) {
            expanded[j] = i;
        }
    }

    return expanded;
}

template<typename C>
typename C::value_type find_branch(const C& branch_index,
                                   typename C::value_type nid)
{
    using value_type = typename C::value_type;
    static_assert(
        std::is_integral<value_type>::value,
        "integral type required"
    );

    auto it =  std::find_if(
        branch_index.begin(), branch_index.end(),
        [nid](const value_type& v) { return v > nid; }
    );

    return it - branch_index.begin() - 1;
}


template<typename C>
std::vector<typename C::value_type> make_parent_index(
    const C& parent_index, const C& branch_index)
{
    static_assert(
        std::is_integral<typename C::value_type>::value,
        "integral type required"
    );

    if (parent_index.empty() && branch_index.empty()) {
        return {};
    }

<<<<<<< HEAD
    EXPECTS(parent_index.size() == branch_index.back());
    EXPECTS(has_contiguous_compartments(parent_index));
=======
    EXPECTS(parent_index.size() == unsigned(branch_index.back()));
    //EXPECTS(has_contiguous_segments(parent_index));
>>>>>>> 5719d261
    EXPECTS(is_strictly_monotonic_increasing(branch_index));

    // expand the branch index
    auto expanded_branch = expand_branches(branch_index);

    std::vector<typename C::value_type> new_parent_index;
    for (std::size_t i = 0; i < branch_index.size()-1; ++i) {
        auto p = parent_index[branch_index[i]];
        new_parent_index.push_back(expanded_branch[p]);
    }

    return new_parent_index;
}


template<typename C>
bool is_sorted(const C& c)
{
    return std::is_sorted(c.begin(), c.end());
}

template<typename C>
bool is_unique(const C& c)
{
    return std::adjacent_find(c.begin(), c.end()) == c.end();
}

/// Return and index that maps entries in sub to their corresponding
/// values in super, where sub is a subset of super.
///
/// Both sets are sorted and have unique entries.
/// Complexity is O(n), where n is size of super
template<typename C>
// C::iterator models forward_iterator
// C::value_type is_integral
C index_into(const C& super, const C& sub)
{
    //EXPECTS {s \in super : \forall s \in sub};
    EXPECTS(is_unique(super) && is_unique(sub));
    EXPECTS(is_sorted(super) && is_sorted(sub));
    EXPECTS(sub.size() <= super.size());

    static_assert(
        std::is_integral<typename C::value_type>::value,
        "index_into only applies to integral types"
    );

    C out(sub.size()); // out will have one entry for each index in sub

    auto sub_it=sub.begin();
    auto super_it=super.begin();
    auto sub_idx=0u, super_idx = 0u;

    while(sub_it!=sub.end() && super_it!=super.end()) {
        if(*sub_it==*super_it) {
            out[sub_idx] = super_idx;
            ++sub_it; ++sub_idx;
        }
        ++super_it; ++super_idx;
    }

    EXPECTS(sub_idx==sub.size());

    return out;
}

} // namespace algorithms
} // namespace mc
} // namespace nest<|MERGE_RESOLUTION|>--- conflicted
+++ resolved
@@ -121,51 +121,23 @@
 }
 
 template<typename C>
-<<<<<<< HEAD
 std::vector<typename C::value_type> child_count(const C& parent_index)
-=======
-bool has_contiguous_segments(const C& parent_index)
->>>>>>> 5719d261
-{
-    static_assert(
-        std::is_integral<typename C::value_type>::value,
-        "integral type required"
-    );
-
-<<<<<<< HEAD
+{
+    static_assert(
+        std::is_integral<typename C::value_type>::value,
+        "integral type required"
+    );
+
     std::vector<typename C::value_type> count(parent_index.size(), 0);
     for (auto i = 1u; i < parent_index.size(); ++i) {
         ++count[parent_index[i]];
-=======
-    if (!is_minimal_degree(parent_index)) {
-        return false;
-    }
-
-    int n = parent_index.size();
-    std::vector<bool> is_leaf(n, false);
-
-    for(auto i=1; i<n; ++i) {
-        auto p = parent_index[i];
-        if(is_leaf[p]) {
-            return false;
-        }
-
-        if(p != decltype(p)(i-1)) {
-            // we have a branch and i-1 is a leaf node
-            is_leaf[i-1] = true;
-        }
->>>>>>> 5719d261
     }
 
     return count;
 }
 
 template<typename C>
-<<<<<<< HEAD
 bool has_contiguous_compartments(const C& parent_index)
-=======
-std::vector<typename C::value_type> child_count(const C& parent_index)
->>>>>>> 5719d261
 {
     static_assert(
         std::is_integral<typename C::value_type>::value,
@@ -195,11 +167,7 @@
         "integral type required"
     );
 
-<<<<<<< HEAD
     EXPECTS(has_contiguous_compartments(parent_index));
-=======
-    //EXPECTS(has_contiguous_segments(parent_index));
->>>>>>> 5719d261
 
     std::vector<typename C::value_type> branch_index;
     if (parent_index.empty()) {
@@ -274,13 +242,8 @@
         return {};
     }
 
-<<<<<<< HEAD
     EXPECTS(parent_index.size() == branch_index.back());
     EXPECTS(has_contiguous_compartments(parent_index));
-=======
-    EXPECTS(parent_index.size() == unsigned(branch_index.back()));
-    //EXPECTS(has_contiguous_segments(parent_index));
->>>>>>> 5719d261
     EXPECTS(is_strictly_monotonic_increasing(branch_index));
 
     // expand the branch index
