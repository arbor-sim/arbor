--- conflicted
+++ resolved
@@ -163,42 +163,6 @@
 }
 
 void tourney_tree::setup(unsigned i) {
-<<<<<<< HEAD
-    if (is_leaf(i)) return;
-    setup(left(i));
-    setup(right(i));
-    merge_up(i);
-};
-
-// Update the value at node i of the tree to be the smallest
-// of its left and right children.
-// The result is undefined for leaf nodes.
-void tourney_tree::merge_up(unsigned i) {
-    //const auto l = left(i);
-    //const auto r = right(i);
-    //heap_[i] = event(l)<event(r)? heap_[l]: heap_[r];
-    const unsigned l =  (i<<1) + 1;
-    const auto& hl = heap_[l];
-    const auto& hr = heap_[l+1];
-    heap_[i] = hl.second<hr.second? hl: hr;
-}
-
-// The tree is stored using the standard heap indexing scheme.
-
-inline
-unsigned tourney_tree::leaf(unsigned i) const {
-    return i+leaves_-1;
-}
-inline
-bool tourney_tree::is_leaf(unsigned i) const {
-    return i>=leaves_-1;
-}
-inline
-const unsigned& tourney_tree::id(unsigned i) const {
-    return heap_[i].first;
-}
-inline
-=======
     if (is_leaf(i)) {
         const auto l = left(i)-nodes_;
         const auto r = l+1;
@@ -221,10 +185,9 @@
     return i >= nodes_/2;
 }
 // tree position of left child of node i
-unsigned tourney_tree::left(unsigned i) const {
+inline unsigned tourney_tree::left(unsigned i) const {
     return (i<<1) + 1;
 }
->>>>>>> 8efd7495
 postsynaptic_spike_event& tourney_tree::event(unsigned i) {
     return events_[index_tree_[i]];
 }
