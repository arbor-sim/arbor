--- conflicted
+++ resolved
@@ -153,11 +153,7 @@
             lowered_.add_event(binned_ev_time, handle, ev->weight);
         }
 
-<<<<<<< HEAD
-        lowered_.start_integration(tfinal, dt);
-=======
         lowered_.setup_integration(tfinal, dt);
->>>>>>> 4def111a
 
         std::vector<sample_event<time_type>> requeue_sample_events;
         while (!lowered_.integration_complete()) {
