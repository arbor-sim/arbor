--- conflicted
+++ resolved
@@ -57,16 +57,8 @@
 // group equal kinds in the same cell group.
 
 enum cell_kind {
-<<<<<<< HEAD
     cable1d_neuron,           // Our own special mc neuron
-    stochastic_spike_source,  // Spikes typically not for global comm.
-    regular_frequency,        // Spike at a regular frequency
-    //point_neuron,           // Might need complicated computations
-    //from_music,             // Needs MPI communication and synchronization
-    //to_music,               // Needs MPI communication and synchronization
-=======
-    cable1d_neuron           // Our own special mc neuron
->>>>>>> 4db08db7
+    stochastic_spike_source   // Spikes typically not for global comm.
 };
 
 } // namespace mc
