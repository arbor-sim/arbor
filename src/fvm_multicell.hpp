#pragma once

#include <algorithm>
#include <iterator>
#include <map>
#include <set>
#include <string>
#include <vector>

#include <algorithms.hpp>
#include <backends/fvm.hpp>
#include <cell.hpp>
#include <compartment.hpp>
#include <event_queue.hpp>
#include <ion.hpp>
#include <math.hpp>
#include <matrix.hpp>
#include <memory/memory.hpp>
#include <profiling/profiler.hpp>
#include <segment.hpp>
#include <stimulus.hpp>
#include <util/debug.hpp>
#include <util/meta.hpp>
#include <util/partition.hpp>
#include <util/rangeutil.hpp>
#include <util/span.hpp>

namespace nest {
namespace mc {
namespace fvm {

inline int find_cv_index(const segment_location& loc, const compartment_model& graph) {
    const auto& si = graph.segment_index;
    const auto seg = loc.segment;

    auto first = si[seg];
    auto n = si[seg+1] - first;

    int index = static_cast<int>(n*loc.position+0.5);
    index = index==0? graph.parent_index[first]: first+(index-1);

    return index;
};

template<class Backend>
class fvm_multicell {
public:
    using backend = Backend;

    /// the real number type
    using value_type = typename backend::value_type;

    /// the integral index type
    using size_type = typename backend::size_type;

    /// the container used for values
    using array = typename backend::array;
    using host_array = typename backend::host_array;

    /// the container used for indexes
    using iarray = typename backend::iarray;

    struct target_handle {
        size_type mech;        // index into list of mechanisms
        size_type index;       // which instance of the mechanism is this?
        size_type cell_offset; // which of our cells is this on?
    };
    using probe_handle = std::pair<const array fvm_multicell::*, size_type>;

    fvm_multicell() = default;

    void resting_potential(value_type potential_mV) {
        resting_potential_ = potential_mV;
    }

    template <typename Cells, typename Targets, typename Probes>
    void initialize(
        const Cells& cells,           // collection of nest::mc::cell descriptions
        Targets& target_handles,      // (write) where to store target handles
        Probes& probe_handles);       // (write) where to store probe handles

    void reset();

    void deliver_event(target_handle h, value_type weight) {
        mechanisms_[h.mech]->net_receive(h.index, weight);
    }

    value_type probe(probe_handle h) const {
        return (this->*h.first)[h.second];
    }

    /// Initialize state prior to a sequence of integration steps.
<<<<<<< HEAD
    void start_integration(value_type tfinal, value_type dt_max) {
=======
    void setup_integration(value_type tfinal, value_type dt_max) {
        EXPECTS(tfinal>t_);
>>>>>>> 4def111a
        EXPECTS(dt_max>0);

        tfinal_ = tfinal;
        dt_max_ = dt_max;
        integration_running_ = true;

        // TODO: Placeholder; construct backend event delivery
        // data structure from events added.
<<<<<<< HEAD
        EXPECTS(no_pending_events());
        for (size_type ci = 0; ci<ncell_; ++ci) {
            // per-cell event lists are expected to already be sorted.
            events_[ci] = std::move(staged_events_[ci]);
            staged_events_[ci].clear();
        }
    }

    /// Advance one integration step.
=======
        EXPECTS(events_.empty());
        for (auto& ev: staged_events_) {
            EXPECTS(ev.time<tfinal);
            events_.push(std::move(ev));
        }

        staged_events_.clear();
    }

    /// Advance one integration step, up to `dt_max_` in each cell.
>>>>>>> 4def111a
    void step_integration();

    /// Query integration completion state.
    bool integration_complete() const {
        return !integration_running_;
    }

<<<<<<< HEAD
    /// Query per-cell time state. (Placeholders: replace with backend implementations)
    value_type time(size_type cell_idx) const {
        return time_[cell_idx];
    }

    value_type max_time() const {
        return util::max_value(time_);
    }

    bool state_synchronized() const {
        auto mm = util::minmax_value(time_);
        return mm.first==mm.second;
=======
    /// Query per-cell time state. (Placeholders)
    value_type time(size_type cell_index) const {
        return t_;
    }

    value_type max_time() const {
        return t_;
    }

    bool state_synchronized() const {
        return true;
>>>>>>> 4def111a
    }

    /// Add an event for processing in next integration stage.
    void add_event(value_type ev_time, target_handle h, value_type weight) {
        EXPECTS(!integration_running_);
<<<<<<< HEAD
        EXPECTS(staged_events_[h.cell_offset].empty() || staged_events_[h.cell_offset].back() <= ev_time);

        staged_events_[h.cell_offset].push_back({ev_time, h, weight});
=======

        // TODO: Placeholder; either add to backend event list structure
        // incrementally here, or store by cell gid offset for construction
        // all at once in `start_integration()`.
        staged_events_.push_back({ev_time, h, weight});
>>>>>>> 4def111a
    }

    /// Following types and methods are public only for testing:

    /// the type used to store matrix information
    using matrix_type = matrix<backend>;

    /// mechanism type
    using mechanism = typename backend::mechanism;

    /// stimulus type
    using stimulus = typename backend::stimulus;

    /// ion species storage
    using ion = typename backend::ion;

    /// view into index container
    using iview = typename backend::iview;
    using const_iview = typename backend::const_iview;

    /// view into value container
    using view = typename backend::view;
    using const_view = typename backend::const_view;

    /// which requires const_view in the vector library
    const matrix_type& jacobian() { return matrix_; }

    /// return list of CV areas in :
    ///          um^2
    ///     1e-6.mm^2
    ///     1e-8.cm^2
    const_view cv_areas() const { return cv_areas_; }

    /// return the voltage in each CV
    view       voltage()       { return voltage_; }
    const_view voltage() const { return voltage_; }

    /// return the current in each CV
    view       current()       { return current_; }
    const_view current() const { return current_; }

    std::size_t size() const { return matrix_.size(); }

    /// return reference to in iterable container of the mechanisms
    std::vector<mechanism>& mechanisms() { return mechanisms_; }

    /// return reference to list of ions
    std::map<mechanisms::ionKind, ion>&       ions()       { return ions_; }
    std::map<mechanisms::ionKind, ion> const& ions() const { return ions_; }

    /// return reference to sodium ion
    ion&       ion_na()       { return ions_[mechanisms::ionKind::na]; }
    ion const& ion_na() const { return ions_[mechanisms::ionKind::na]; }

    /// return reference to calcium ion
    ion&       ion_ca()       { return ions_[mechanisms::ionKind::ca]; }
    ion const& ion_ca() const { return ions_[mechanisms::ionKind::ca]; }

    /// return reference to pottasium ion
    ion&       ion_k()       { return ions_[mechanisms::ionKind::k]; }
    ion const& ion_k() const { return ions_[mechanisms::ionKind::k]; }

    /// flags if solution is physically realistic.
    /// here we define physically realistic as the voltage being within reasonable bounds.
    /// use a simple test of the voltage at the soma is reasonable, i.e. in the range
    ///     v_soma \in (-1000mv, 1000mv)
    bool is_physical_solution() const {
        auto v = voltage_[0];
        return (v>-1000.) && (v<1000.);
    }

    /// Return reference to the mechanism that matches name.
    /// The reference is const, because it this information should not be
    /// modified by the caller, however it is needed for unit testing.
    util::optional<const mechanism&> find_mechanism(const std::string& name) const {
        auto it = std::find_if(
            std::begin(mechanisms_), std::end(mechanisms_),
            [&name](const mechanism& m) {return m->name()==name;});
        return it==mechanisms_.end() ? util::nothing: util::just(*it);
    }

    std::size_t num_probes() const { return probes_.size(); }

    //
    // Threshold crossing interface.
    // Used by calling code to perform spike detection
    //

    /// types defined by the back end for threshold detection
    using threshold_watcher = typename backend::threshold_watcher;
    using crossing_list     = typename backend::threshold_watcher::crossing_list;

    /// Forward the list of threshold crossings from the back end.
    /// The list is passed by value, because we don't want the calling code
    /// to depend on references to internal state of the solver, and because
    /// for some backends the results might have to be collated before returning.
    crossing_list get_spikes() const {
       return threshold_watcher_.crossings();
    }

    /// clear all spikes: aka threshold crossings.
    void clear_spikes() {
       threshold_watcher_.clear_crossings();
    }

private:
<<<<<<< HEAD
    /// number of distinct cells (integration domains)
    size_type ncell_;

    threshold_watcher threshold_watcher_;

=======
    threshold_watcher threshold_watcher_;

    /// current time [ms]
    value_type t_ = 0;

>>>>>>> 4def111a
    /// resting potential (initial voltage condition)
    value_type resting_potential_ = -65;

    /// final time in integration round [ms]
    value_type tfinal_ = 0;

    /// max time step for integration [ms]
    value_type dt_max_ = 0;

    /// flag: true after a call to `setup_integration()`; reset
    /// once integration to `tfinal_` is complete.
    bool integration_running_ = false;

    struct deliverable_event {
        double time;
        target_handle handle;
        double weight;
    };

    /// events staged for upcoming integration stage
<<<<<<< HEAD
    std::vector<std::vector<deliverable_event>> staged_events_;
=======
    std::vector<deliverable_event> staged_events_;
>>>>>>> 4def111a

    /// event queue for integration period
    /// TODO: Placeholder; this will change when event lists are moved to
    /// a backend structure.
<<<<<<< HEAD
    using cell_event_queue = multi_event_stream<deliverable_event>;
    cell_event_queue events_;

    bool no_pending_events() const {
        return events_.remaining()==0;
    }
=======
    event_queue<deliverable_event> events_;
>>>>>>> 4def111a

    /// the linear system for implicit time stepping of cell state
    matrix_type matrix_;

    /// cv_areas_[i] is the surface area of CV i [µm^2]
    array cv_areas_;

    /// the map from compartment index to cell index
    iarray cv_to_cell_;

    /// the per-cell simulation time
    array time_;

    /// the per-cell integration period end point
    array time_to_;

    /// the transmembrane current over the surface of each CV [nA]
    ///     I = area*i_m - I_e
    array current_;

    /// the potential in each CV [mV]
    array voltage_;

    /// the set of mechanisms present in the cell
    std::vector<mechanism> mechanisms_;

    /// the ion species
    std::map<mechanisms::ionKind, ion> ions_;

    std::vector<std::pair<const array fvm_multicell::*, size_type>> probes_;

    /// Compact representation of the control volumes into which a segment is
    /// decomposed. Used to reconstruct the weights used to convert current
    /// densities to currents for density channels.
    struct segment_cv_range {
        // the contribution to the surface area of the CVs that
        // are at the beginning and end of the segment
        std::pair<value_type, value_type> areas;

        // the range of CVs in the segment, excluding the parent CV
        std::pair<size_type, size_type> segment_cvs;

        // The last CV in the parent segment, which corresponds to the
        // first CV in this segment.
        // Set to npos() if there is no parent (i.e. if soma)
        size_type parent_cv;

        static constexpr size_type npos() {
            return std::numeric_limits<size_type>::max();
        }

        // the number of CVs (including the parent)
        std::size_t size() const {
            return segment_cvs.second-segment_cvs.first + (parent_cv==npos() ? 0 : 1);
        }

        bool has_parent() const {
            return parent_cv != npos();
        }
    };

    // perform area and capacitance calculation on initialization
    segment_cv_range compute_cv_area_capacitance(
        std::pair<size_type, size_type> comp_ival,
        const segment* seg,
        const std::vector<size_type>& parent,
        std::vector<value_type>& face_conductance,
        std::vector<value_type>& tmp_cv_areas,
        std::vector<value_type>& cv_capacitance
    );
};

////////////////////////////////////////////////////////////////////////////////
//////////////////////////////// Implementation ////////////////////////////////
////////////////////////////////////////////////////////////////////////////////
template <typename Backend>
typename fvm_multicell<Backend>::segment_cv_range
fvm_multicell<Backend>::compute_cv_area_capacitance(
    std::pair<size_type, size_type> comp_ival,
    const segment* seg,
    const std::vector<size_type>& parent,
    std::vector<value_type>& face_conductance,
    std::vector<value_type>& tmp_cv_areas,
    std::vector<value_type>& cv_capacitance)
{
    // precondition: group_parent_index[j] holds the correct value for
    // j in [base_comp, base_comp+segment.num_compartments()].

    auto ncomp = comp_ival.second-comp_ival.first;

    segment_cv_range cv_range;

    if (auto soma = seg->as_soma()) {
        // confirm assumption that there is one compartment in soma
        if (ncomp!=1) {
            throw std::logic_error("soma allocated more than one compartment");
        }
        auto i = comp_ival.first;
        auto area = math::area_sphere(soma->radius());
        auto c_m = soma->mechanism("membrane").get("c_m").value;

        tmp_cv_areas[i] += area;
        cv_capacitance[i] += area*c_m;

        cv_range.segment_cvs = {comp_ival.first, comp_ival.first+1};
        cv_range.areas = {0.0, area};
        cv_range.parent_cv = segment_cv_range::npos();
    }
    else if (auto cable = seg->as_cable()) {
        // Loop over each compartment in the cable
        //
        // Each compartment i straddles the ith control volume on the right
        // and the jth control volume on the left, where j is the parent index
        // of i.
        //
        // Dividing the comparment into two halves, the centre face C
        // corresponds to the shared face between the two control volumes,
        // the surface areas in each half contribute to the surface area of
        // the respective control volumes, and the volumes and lengths of
        // each half are used to calculate the flux coefficients that
        // for the connection between the two control volumes and which
        // is stored in `face_conductance[i]`.
        //
        //
        //  +------- cv j --------+------- cv i -------+
        //  |                     |                    |
        //  v                     v                    v
        //  ____________________________________________
        //  | ........ | ........ |          |         |
        //  | ........ L ........ C          R         |
        //  |__________|__________|__________|_________|
        //             ^                     ^
        //             |                     |
        //             +--- compartment i ---+
        //
        // The first control volume of any cell corresponds to the soma
        // and the first half of the first cable compartment of that cell.

        auto c_m = cable->mechanism("membrane").get("c_m").value;
        auto r_L = cable->mechanism("membrane").get("r_L").value;

        auto divs = div_compartments<div_compartment_integrator>(cable, ncomp);

        // assume that this segment has a parent, which is the case so long
        // as the soma is the root of all cell trees.
        cv_range.parent_cv = parent[comp_ival.first];
        cv_range.segment_cvs = comp_ival;
        cv_range.areas = {divs(0).left.area, divs(ncomp-1).right.area};

        for (auto i: util::make_span(comp_ival)) {
            const auto& div = divs(i-comp_ival.first);
            auto j = parent[i];

            // Conductance approximated by weighted harmonic mean of mean
            // conductances in each half.
            //
            // Mean conductances:
            // g₁ = 1/h₁ ∫₁ A(x)/R dx
            // g₂ = 1/h₂ ∫₂ A(x)/R dx
            //
            // where A(x) is the cross-sectional area, R is the bulk
            // resistivity, h is the length of the interval and the
            // integrals are taken over the intervals respectively.
            // Equivalently, in terms of the semi-compartment volumes
            // V₁ and V₂:
            //
            // g₁ = 1/R·V₁/h₁
            // g₂ = 1/R·V₂/h₂
            //
            // Weighted harmonic mean, with h = h₁+h₂:
            //
            // g = (h₁/h·g₁¯¹+h₂/h·g₂¯¹)¯¹
            //   = 1/R · hV₁V₂/(h₂²V₁+h₁²V₂)
            //
            // the following units are used
            //  lengths : μm
            //  areas   : μm^2
            //  volumes : μm^3

            auto h1 = div.left.length;
            auto V1 = div.left.volume;
            auto h2 = div.right.length;
            auto V2 = div.right.volume;
            auto h = h1+h2;

            auto conductance = 1/r_L*h*V1*V2/(h2*h2*V1+h1*h1*V2);
            // the scaling factor of 10^2 is to convert the quantity
            // to micro Siemens [μS]
            face_conductance[i] =  1e2 * conductance / h;

            auto al = div.left.area;
            auto ar = div.right.area;

            tmp_cv_areas[j] += al;
            tmp_cv_areas[i] += ar;
            cv_capacitance[j] += al * c_m;
            cv_capacitance[i] += ar * c_m;
        }
    }
    else {
        throw std::domain_error("FVM lowering encountered unsuported segment type");
    }

    return cv_range;
}

template <typename Backend>
template <typename Cells, typename Targets, typename Probes>
void fvm_multicell<Backend>::initialize(
    const Cells& cells,
    Targets& target_handles,
    Probes& probe_handles)
{
    using memory::make_const_view;
    using util::assign_by;
    using util::make_partition;
    using util::make_span;
    using util::size;
    using util::sort_by;
    using util::transform_view;
    using util::subrange_view;

    // count total targets and probes for validation of handle container sizes
    std::size_t targets_count = 0u;
    std::size_t probes_count = 0u;
    auto targets_size = size(target_handles);
    auto probes_size = size(probe_handles);

    ncell_ = size(cells);
    auto cell_num_compartments =
        transform_view(cells, [](const cell& c) { return c.num_compartments(); });

    std::vector<cell_lid_type> cell_comp_bounds;
    auto cell_comp_part = make_partition(cell_comp_bounds, cell_num_compartments);
    auto ncomp = cell_comp_part.bounds().second;

    // initialize storage from total compartment count
    current_ = array(ncomp, 0);
    voltage_ = array(ncomp, resting_potential_);
    cv_to_cell_ = iarray(ncomp, 0);
    time_ = array(ncell_, 0);
    time_to_ = array(ncell_, 0);

    // initialize cv_to_cell_ values from compartment partition
    std::vector<size_type> cv_to_cell_tmp(ncomp);
    for (size_type i = 0; i<ncell_; ++i) {
        auto comps = cell_comp_part[i];
        std::fill(cv_to_cell_tmp.begin()+comps.first, cv_to_cell_tmp.begin()+comps.second, i);
    }
    memory::copy(cv_to_cell_tmp, cv_to_cell_);

    // create maps for mechanism initialization.
    std::map<std::string, std::vector<segment_cv_range>> mech_map;
    std::vector<std::vector<cell_lid_type>> syn_mech_map;
    std::map<std::string, std::size_t> syn_mech_indices;

    // initialize vector used for matrix creation.
    std::vector<size_type> group_parent_index(ncomp);

    // setup per-cell event stores.
    staged_events_.resize(ncell_);

    // create each cell:
    auto target_hi = target_handles.begin();
    auto probe_hi = probe_handles.begin();

    // Allocate scratch storage for calculating quantities used to build the
    // linear system: these will later be copied into target-specific storage

    // face_conductance_[i] = area_face  / (r_L * delta_x);
    std::vector<value_type> face_conductance(ncomp); // [µS]
    /// cv_capacitance_[i] is the capacitance of CV membrane
    std::vector<value_type> cv_capacitance(ncomp);   // [µm^2*F*m^-2 = pF]
    /// membrane area of each cv
    std::vector<value_type> tmp_cv_areas(ncomp);     // [µm^2]

    // used to build the information required to construct spike detectors
    std::vector<size_type> spike_detector_index;
    std::vector<value_type> thresholds;

    // Iterate over the input cells and build the indexes etc that descrbe the
    // fused cell group. On completion:
    //  - group_paranet_index contains the full parent index for the fused cells.
    //  - mech_map and syn_mech_map provide a map from mechanism names to an
    //    iterable container of compartment ranges, which are used later to
    //    generate the node index for each mechanism kind.
    //  - the tmp_* vectors contain compartment-specific information for each
    //    compartment in the fused cell group (areas, capacitance, etc).
    //  - each probe, stimulus and detector is attached to its compartment.
    for (auto i: make_span(0, ncell_)) {
        const auto& c = cells[i];
        auto comp_ival = cell_comp_part[i];

        auto graph = c.model();

        for (auto k: make_span(comp_ival)) {
            group_parent_index[k] = graph.parent_index[k-comp_ival.first]+comp_ival.first;
        }

        auto seg_num_compartments =
            transform_view(c.segments(), [](const segment_ptr& s) { return s->num_compartments(); });
        const auto nseg = seg_num_compartments.size();

        std::vector<cell_lid_type> seg_comp_bounds;
        auto seg_comp_part =
            make_partition(seg_comp_bounds, seg_num_compartments, comp_ival.first);

        for (size_type j = 0; j<nseg; ++j) {
            const auto& seg = c.segment(j);
            const auto& seg_comp_ival = seg_comp_part[j];

            auto cv_range = compute_cv_area_capacitance(
                seg_comp_ival, seg, group_parent_index,
                face_conductance, tmp_cv_areas, cv_capacitance);

            for (const auto& mech: seg->mechanisms()) {
                if (mech.name()!="membrane") {
                    mech_map[mech.name()].push_back(cv_range);
                }
            }
        }

        for (const auto& syn: c.synapses()) {
            EXPECTS(targets_count < targets_size);

            const auto& name = syn.mechanism.name();
            std::size_t syn_mech_index = 0;
            if (syn_mech_indices.count(name)==0) {
                syn_mech_index = syn_mech_map.size();
                syn_mech_indices[name] = syn_mech_index;
                syn_mech_map.push_back({});
            }
            else {
                syn_mech_index = syn_mech_indices[name];
            }

            auto& map_entry = syn_mech_map[syn_mech_index];

            auto syn_cv = comp_ival.first + find_cv_index(syn.location, graph);
            map_entry.push_back(syn_cv);
        }

        //
        // add the stimuli
        //

        // step 1: pack the index and parameter information into flat vectors
        std::vector<size_type> stim_index;
        std::vector<value_type> stim_durations;
        std::vector<value_type> stim_delays;
        std::vector<value_type> stim_amplitudes;
        for (const auto& stim: c.stimuli()) {
            auto idx = comp_ival.first+find_cv_index(stim.location, graph);
            stim_index.push_back(idx);
            stim_durations.push_back(stim.clamp.duration());
            stim_delays.push_back(stim.clamp.delay());
            stim_amplitudes.push_back(stim.clamp.amplitude());
        }

        // step 2: create the stimulus mechanism and initialize the stimulus
        //         parameters
        // NOTE: the indexes and associated metadata (durations, delays,
        //       amplitudes) have not been permuted to ascending cv index order,
        //       as is the case with other point processes.
        //       This is because the hard-coded stimulus mechanism makes no
        //       optimizations that rely on this assumption.
        if (stim_index.size()) {
            auto stim = new stimulus(
                voltage_, current_, memory::make_const_view(stim_index));
            stim->set_parameters(stim_amplitudes, stim_durations, stim_delays);
            mechanisms_.push_back(mechanism(stim));
        }

        // calculate spike detector handles are their corresponding compartment indices
        for (const auto& detector: c.detectors()) {
            auto comp = comp_ival.first+find_cv_index(detector.location, graph);
            spike_detector_index.push_back(comp);
            thresholds.push_back(detector.threshold);
        }

        // record probe locations by index into corresponding state vector
        for (const auto& probe: c.probes()) {
            EXPECTS(probes_count < probes_size);

            auto comp = comp_ival.first+find_cv_index(probe.location, graph);
            switch (probe.kind) {
            case probeKind::membrane_voltage:
                *probe_hi++ = {&fvm_multicell::voltage_, comp};
                break;
            case probeKind::membrane_current:
                *probe_hi++ = {&fvm_multicell::current_, comp};
                break;
            default:
                throw std::logic_error("unrecognized probeKind");
            }
            ++probes_count;
        }
    }

    // set a back-end supplied watcher on the voltage vector
    threshold_watcher_ =
        threshold_watcher(cv_to_cell_, time_, time_to_, voltage_, spike_detector_index, thresholds, 0);

    // confirm user-supplied container probes were appropriately sized.
    EXPECTS(probes_size==probes_count);

    // store the geometric information in target-specific containers
    cv_areas_ = make_const_view(tmp_cv_areas);

    // initalize matrix
    matrix_ = matrix_type(
        group_parent_index, cell_comp_bounds, cv_capacitance, face_conductance);

    // For each density mechanism build the full node index, i.e the list of
    // compartments with that mechanism, then build the mechanism instance.
    std::vector<size_type> mech_cv_index(ncomp);
    std::vector<value_type> mech_cv_weight(ncomp);
    std::map<std::string, std::vector<size_type>> mech_index_map;
    for (auto const& mech: mech_map) {
        // Clear the pre-allocated storage for mechanism indexes and weights.
        // Reuse the same vectors each time to have only one malloc and free
        // outside of the loop for each
        mech_cv_index.clear();
        mech_cv_weight.clear();

        const auto& seg_cv_ranges = mech.second;
        for (auto& rng: seg_cv_ranges) {
            if (rng.has_parent()) {
                // locate the parent cv in the partially constructed list of cv indexes
                auto it = algorithms::binary_find(mech_cv_index, rng.parent_cv);
                if (it == mech_cv_index.end()) {
                    mech_cv_index.push_back(rng.parent_cv);
                    mech_cv_weight.push_back(0);
                }
                auto pos = std::distance(std::begin(mech_cv_index), it);

                // add area contribution to the parent cv for the segment
                mech_cv_weight[pos] += rng.areas.first;
            }
            util::append(mech_cv_index, make_span(rng.segment_cvs));
            util::append(mech_cv_weight, subrange_view(tmp_cv_areas, rng.segment_cvs));

            // adjust the last CV
            mech_cv_weight.back() = rng.areas.second;

            EXPECTS(mech_cv_weight.size()==mech_cv_index.size());
        }

        // Scale the weights to get correct units (see w_i^d in formulation docs)
        // The units for the density channel weights are [10^2 μm^2 = 10^-10 m^2],
        // which requires that we scale the areas [μm^2] by 10^-2
        for (auto& w: mech_cv_weight) {
            w *= 1e-2;
        }

        mechanisms_.push_back(
            backend::make_mechanism(mech.first, cv_to_cell_, time_, time_to_, voltage_, current_, mech_cv_weight, mech_cv_index)
        );

        // save the indices for easy lookup later in initialization
        mech_index_map[mech.first] = mech_cv_index;
    }

    // Create point (synapse) mechanisms
    for (const auto& syni: syn_mech_indices) {
        const auto& mech_name = syni.first;
        size_type mech_index = mechanisms_.size();

        auto cv_map = syn_mech_map[syni.second];
        size_type n_indices = size(cv_map);

        // sort indices but keep track of their original order for assigning
        // target handles
        using index_pair = std::pair<cell_lid_type, size_type>;
        auto cv_index = [](index_pair x) { return x.first; };
        auto target_index = [](index_pair x) { return x.second; };

        std::vector<index_pair> permute;
        assign_by(permute, make_span(0u, n_indices),
            [&](size_type i) { return index_pair(cv_map[i], i); });

        // sort the cv information in order of cv index
        sort_by(permute, cv_index);

        std::vector<cell_lid_type> cv_indices =
            assign_from(transform_view(permute, cv_index));

        // Create the mechanism.
        // An empty weight vector is supplied, because there are no weights applied to point
        // processes, because their currents are calculated with the target units of [nA]
        mechanisms_.push_back(
            backend::make_mechanism(mech_name, cv_to_cell_, time_, time_to_, voltage_, current_, {}, cv_indices));

        // save the compartment indexes for this synapse type
        mech_index_map[mech_name] = cv_indices;

        // make target handles
        std::vector<target_handle> handles(n_indices);
        for (auto i: make_span(0u, n_indices)) {
            auto& handle = handles[target_index(permute[i])];
            handle.mech = mech_index;
            handle.index = i;
            handle.cell_offset = cv_to_cell_[cv_indices[i]];
        }
        target_hi = std::copy_n(std::begin(handles), n_indices, target_hi);
        targets_count += n_indices;
    }

    // confirm user-supplied containers for targets are appropriately sized
    EXPECTS(targets_size==targets_count);

    // build the ion species
    for (auto ion : mechanisms::ion_kinds()) {
        // find the compartment indexes of all compartments that have a
        // mechanism that depends on/influences ion
        std::set<size_type> index_set;
        for (auto const& mech : mechanisms_) {
            if(mech->uses_ion(ion)) {
                auto const& ni = mech_index_map[mech->name()];
                index_set.insert(ni.begin(), ni.end());
            }
        }
        std::vector<size_type> indexes(index_set.begin(), index_set.end());

        // create the ion state
        if(indexes.size()) {
            ions_[ion] = indexes;
        }

        // join the ion reference in each mechanism into the cell-wide ion state
        for (auto& mech : mechanisms_) {
            if (mech->uses_ion(ion)) {
                auto const& ni = mech_index_map[mech->name()];
                mech->set_ion(ion, ions_[ion],
                    util::make_copy<std::vector<size_type>> (algorithms::index_into(ni, indexes)));
            }
        }
    }

    // FIXME: Hard code parameters for now.
    //        Take defaults for reversal potential of sodium and potassium from
    //        the default values in Neuron.
    //        Neuron's defaults are defined in the file
    //          nrn/src/nrnoc/membdef.h
    constexpr value_type DEF_vrest = -65.0; // same name as #define in Neuron

    memory::fill(ion_na().reversal_potential(),     115+DEF_vrest); // mV
    memory::fill(ion_na().internal_concentration(),  10.0);         // mM
    memory::fill(ion_na().external_concentration(), 140.0);         // mM

    memory::fill(ion_k().reversal_potential(),     -12.0+DEF_vrest);// mV
    memory::fill(ion_k().internal_concentration(),  54.4);          // mM
    memory::fill(ion_k().external_concentration(),  2.5);           // mM

    memory::fill(ion_ca().reversal_potential(),     12.5*std::log(2.0/5e-5));// mV
    memory::fill(ion_ca().internal_concentration(), 5e-5);          // mM
    memory::fill(ion_ca().external_concentration(), 2.0);           // mM

    // initialise mechanism and voltage state
    reset();
}

template <typename Backend>
void fvm_multicell<Backend>::reset() {
    memory::fill(voltage_, resting_potential_);
    t_ = 0.;
    for (auto& m : mechanisms_) {
        // TODO : the parameters have to be set before the nrn_init
        // for now use a dummy value of dt.
        m->set_params(t_, 0.025);
        m->nrn_init();
    }

    // Reset state of the threshold watcher.
    // NOTE: this has to come after the voltage_ values have been reinitialized,
    // because these values are used by the watchers to set their initial state.
    threshold_watcher_.reset(t_);

    // Reset integration state.
    tfinal_ = 0;
    dt_max_ = 0;
    integration_running_ = false;
    staged_events_.clear();
    events_.clear();
}


template <typename Backend>
void fvm_multicell<Backend>::step_integration() {
<<<<<<< HEAD
    EXPECTS(integration_running_);

    // deliver events and set up time_to_

    for (size_type ci = 0; ci<ncell_; ++ci) {
        auto t = time(ci);
        while (auto ev = events_.pop_if_not_after(ci, t_)) {
            deliver_event(ev->handle, ev->weight);
        }
        time_to_[ci] = events_.time_if_before(ci, std::min(t+dt_max_, tfinal_));
    }

=======
    // Integrate cell states from `t_` by `dt_max_` if permissible,
    // or otherwise until the next event time or `t_final`.
    EXPECTS(integration_running_);

    while (auto ev = events_.pop_if_not_after(t_)) {
        deliver_event(ev->handle, ev->weight);
    }

    value_type t_to = std::min(t_+dt_max_, tfinal_);

    if (auto t = events_.time_if_before(t_to)) {
        t_to = *t;
    }

    value_type dt = t_to-t_;
    EXPECTS(dt>0);

>>>>>>> 4def111a
    PE("current");
    memory::fill(current_, 0.);

    // update currents from ion channels
    for(auto& m : mechanisms_) {
        PE(m->name().c_str());
        m->nrn_current();
        PL();
    }
    PL();

    // solve the linear system
    PE("matrix", "setup");
    matrix_.assemble(time_, time_to_, voltage_, current_);

    PL(); PE("solve");
    matrix_.solve();
    PL();
    memory::copy(matrix_.solution(), voltage_);
    PL();

    // integrate state of gating variables etc.
    PE("state");
    for(auto& m : mechanisms_) {
        PE(m->name().c_str());
        m->nrn_state();
        PL();
    }
    PL();

<<<<<<< HEAD
    memory::copy(time_to_, time_);

    // update spike detector thresholds
    threshold_watcher_.test();

    // are we there yet?
    integration_running_ = max_time()<tfinal_;

    EXPECTS(integration_running_ || no_pending_events());
=======
    t_ = t_to;

    // update spike detector thresholds
    threshold_watcher_.test(t_);

    // are we there yet?
    integration_running_ = t_<tfinal_;

    EXPECTS(integration_running_ || events_.empty());
>>>>>>> 4def111a
}

} // namespace fvm
} // namespace mc
} // namespace nest<|MERGE_RESOLUTION|>--- conflicted
+++ resolved
@@ -90,12 +90,7 @@
     }
 
     /// Initialize state prior to a sequence of integration steps.
-<<<<<<< HEAD
-    void start_integration(value_type tfinal, value_type dt_max) {
-=======
     void setup_integration(value_type tfinal, value_type dt_max) {
-        EXPECTS(tfinal>t_);
->>>>>>> 4def111a
         EXPECTS(dt_max>0);
 
         tfinal_ = tfinal;
@@ -104,7 +99,6 @@
 
         // TODO: Placeholder; construct backend event delivery
         // data structure from events added.
-<<<<<<< HEAD
         EXPECTS(no_pending_events());
         for (size_type ci = 0; ci<ncell_; ++ci) {
             // per-cell event lists are expected to already be sorted.
@@ -114,18 +108,6 @@
     }
 
     /// Advance one integration step.
-=======
-        EXPECTS(events_.empty());
-        for (auto& ev: staged_events_) {
-            EXPECTS(ev.time<tfinal);
-            events_.push(std::move(ev));
-        }
-
-        staged_events_.clear();
-    }
-
-    /// Advance one integration step, up to `dt_max_` in each cell.
->>>>>>> 4def111a
     void step_integration();
 
     /// Query integration completion state.
@@ -133,7 +115,6 @@
         return !integration_running_;
     }
 
-<<<<<<< HEAD
     /// Query per-cell time state. (Placeholders: replace with backend implementations)
     value_type time(size_type cell_idx) const {
         return time_[cell_idx];
@@ -146,35 +127,14 @@
     bool state_synchronized() const {
         auto mm = util::minmax_value(time_);
         return mm.first==mm.second;
-=======
-    /// Query per-cell time state. (Placeholders)
-    value_type time(size_type cell_index) const {
-        return t_;
-    }
-
-    value_type max_time() const {
-        return t_;
-    }
-
-    bool state_synchronized() const {
-        return true;
->>>>>>> 4def111a
     }
 
     /// Add an event for processing in next integration stage.
     void add_event(value_type ev_time, target_handle h, value_type weight) {
         EXPECTS(!integration_running_);
-<<<<<<< HEAD
         EXPECTS(staged_events_[h.cell_offset].empty() || staged_events_[h.cell_offset].back() <= ev_time);
 
         staged_events_[h.cell_offset].push_back({ev_time, h, weight});
-=======
-
-        // TODO: Placeholder; either add to backend event list structure
-        // incrementally here, or store by cell gid offset for construction
-        // all at once in `start_integration()`.
-        staged_events_.push_back({ev_time, h, weight});
->>>>>>> 4def111a
     }
 
     /// Following types and methods are public only for testing:
@@ -281,19 +241,11 @@
     }
 
 private:
-<<<<<<< HEAD
     /// number of distinct cells (integration domains)
     size_type ncell_;
 
     threshold_watcher threshold_watcher_;
 
-=======
-    threshold_watcher threshold_watcher_;
-
-    /// current time [ms]
-    value_type t_ = 0;
-
->>>>>>> 4def111a
     /// resting potential (initial voltage condition)
     value_type resting_potential_ = -65;
 
@@ -314,25 +266,17 @@
     };
 
     /// events staged for upcoming integration stage
-<<<<<<< HEAD
     std::vector<std::vector<deliverable_event>> staged_events_;
-=======
-    std::vector<deliverable_event> staged_events_;
->>>>>>> 4def111a
 
     /// event queue for integration period
     /// TODO: Placeholder; this will change when event lists are moved to
     /// a backend structure.
-<<<<<<< HEAD
     using cell_event_queue = multi_event_stream<deliverable_event>;
     cell_event_queue events_;
 
     bool no_pending_events() const {
         return events_.remaining()==0;
     }
-=======
-    event_queue<deliverable_event> events_;
->>>>>>> 4def111a
 
     /// the linear system for implicit time stepping of cell state
     matrix_type matrix_;
@@ -922,7 +866,6 @@
 
 template <typename Backend>
 void fvm_multicell<Backend>::step_integration() {
-<<<<<<< HEAD
     EXPECTS(integration_running_);
 
     // deliver events and set up time_to_
@@ -935,25 +878,6 @@
         time_to_[ci] = events_.time_if_before(ci, std::min(t+dt_max_, tfinal_));
     }
 
-=======
-    // Integrate cell states from `t_` by `dt_max_` if permissible,
-    // or otherwise until the next event time or `t_final`.
-    EXPECTS(integration_running_);
-
-    while (auto ev = events_.pop_if_not_after(t_)) {
-        deliver_event(ev->handle, ev->weight);
-    }
-
-    value_type t_to = std::min(t_+dt_max_, tfinal_);
-
-    if (auto t = events_.time_if_before(t_to)) {
-        t_to = *t;
-    }
-
-    value_type dt = t_to-t_;
-    EXPECTS(dt>0);
-
->>>>>>> 4def111a
     PE("current");
     memory::fill(current_, 0.);
 
@@ -984,7 +908,6 @@
     }
     PL();
 
-<<<<<<< HEAD
     memory::copy(time_to_, time_);
 
     // update spike detector thresholds
@@ -994,17 +917,6 @@
     integration_running_ = max_time()<tfinal_;
 
     EXPECTS(integration_running_ || no_pending_events());
-=======
-    t_ = t_to;
-
-    // update spike detector thresholds
-    threshold_watcher_.test(t_);
-
-    // are we there yet?
-    integration_running_ = t_<tfinal_;
-
-    EXPECTS(integration_running_ || events_.empty());
->>>>>>> 4def111a
 }
 
 } // namespace fvm
