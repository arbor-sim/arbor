--- conflicted
+++ resolved
@@ -28,28 +28,8 @@
 
 namespace nest {
 namespace mc {
-
-// FIXME : these will go when we merge the complex compartment stuff
-namespace util {
-    /// helper for taking the first value in a std::pair
-    template <typename L, typename R>
-    L const& left(std::pair<L, R> const& p) {
-        return p.first;
-    }
-
-    /// helper for taking the second value in a std::pair
-    template <typename L, typename R>
-    R const& right(std::pair<L, R> const& p) {
-        return p.second;
-    }
-}
-
-
 namespace fvm {
 
-<<<<<<< HEAD
-template<class Backend>
-=======
 inline int find_cv_index(const segment_location& loc, const compartment_model& graph) {
     const auto& si = graph.segment_index;
     const auto seg = loc.segment;
@@ -63,8 +43,7 @@
     return index;
 };
 
-template <typename Value, typename Index>
->>>>>>> 0ded25a6
+template<class Backend>
 class fvm_multicell {
 public:
     using backend = Backend;
@@ -324,15 +303,6 @@
             const auto& div = divs(i-comp_ival.first);
             auto j = parent[i];
 
-<<<<<<< HEAD
-            auto radius_center = math::mean(c.radius);
-            auto area_face = math::area_circle(radius_center);
-            tmp_face_alpha[i] = area_face / (c_m * r_L * c.length);
-
-            auto halflen = c.length/2;
-            auto al = math::area_frustrum(halflen, left(c.radius), radius_center);
-            auto ar = math::area_frustrum(halflen, right(c.radius), radius_center);
-=======
             // Conductance approximated by weighted harmonic mean of mean
             // conductances in each half.
             // 
@@ -361,11 +331,10 @@
             auto h = h1+h2;
 
             auto conductance = 1/r_L*h*V1*V2/(h2*h2*V1+h1*h1*V2);
-            face_alpha_[i] = conductance / (c_m * h);
+            tmp_face_alpha[i] = conductance / (c_m * h);
 
             auto al = div.left.area;
             auto ar = div.right.area;
->>>>>>> 0ded25a6
 
             tmp_cv_areas[j] += al;
             tmp_cv_areas[i] += ar;
