#include <set>
#include <vector>

#include <backends.hpp>
#include <cell_group.hpp>
#include <cell_group_factory.hpp>
#include <domain_decomposition.hpp>
#include <model.hpp>
#include <recipe.hpp>
#include <util/filter.hpp>
#include <util/span.hpp>
#include <util/unique_any.hpp>
#include <profiling/profiler.hpp>

namespace arb {

void merge_events(time_type tfinal, const pse_vector& lc, pse_vector& events, pse_vector& lf);

model::model(const recipe& rec, const domain_decomposition& decomp):
    communicator_(rec, decomp)
{
    cell_local_size_type lidx = 0;
    for (auto i: util::make_span(0, decomp.groups.size())) {
        for (auto gid: decomp.groups[i].gids) {
            gid_to_local_[gid] = lidx++;
        }
    }

    // Generate the cell groups in parallel, with one task per cell group.
    cell_groups_.resize(decomp.groups.size());
    threading::parallel_for::apply(0, cell_groups_.size(),
        [&](cell_gid_type i) {
            PE("setup", "cells");
            cell_groups_[i] = cell_group_factory(rec, decomp.groups[i]);
            PL(2);
        });


    // Create event lane buffers.
    // There is one set for each epoch: current (0) and next (1).
    // For each epoch there is one lane for each cell in the cell group.
    event_lanes_[0].resize(communicator_.num_local_cells());
    event_lanes_[1].resize(communicator_.num_local_cells());
}

void model::reset() {
    t_ = 0.;

    for (auto& group: cell_groups_) {
        group->reset();
    }

    for (auto& lanes: event_lanes_) {
        for (auto& lane: lanes) {
            lane.clear();
        }
    }

    communicator_.reset();

    current_spikes().clear();
    previous_spikes().clear();

    util::profilers_restart();
}

time_type model::run(time_type tfinal, time_type dt) {
    // Calculate the size of the largest possible time integration interval
    // before communication of spikes is required.
    // If spike exchange and cell update are serialized, this is the
    // minimum delay of the network, however we use half this period
    // to overlap communication and computation.
    time_type t_interval = communicator_.min_delay()/2;
    time_type tuntil;

    // task that updates cell state in parallel.
    auto update_cells = [&] () {
        threading::parallel_for::apply(
            0u, cell_groups_.size(),
            [&](unsigned i) {
                PE("stepping");
                auto &group = cell_groups_[i];

<<<<<<< HEAD
                PE("stepping","events");
                group->enqueue_events(current_events()[i]);
                PL();

                 PE("cells");
                group->advance(tuntil, dt);
                 PL();
=======
                auto queues = util::subrange_view(
                    event_lanes(epoch_.id),
                    communicator_.group_queue_range(i));
                group->advance(epoch_, dt, queues);
>>>>>>> 8566655c
                PE("events");
                current_spikes().insert(group->spikes());
                group->clear_spikes();
                PL(2);
            });
    };

    // task that performs spike exchange with the spikes generated in
    // the previous integration period, generating the postsynaptic
    // events that must be delivered at the start of the next
    // integration period at the latest.
    auto exchange = [&] () {
        PE("stepping", "communication");

        PE("exchange");
        auto local_spikes = previous_spikes().gather();
        auto global_spikes = communicator_.exchange(local_spikes);
        PL();

        PE("spike output");
        local_export_callback_(local_spikes);
        global_export_callback_(global_spikes.values());
        PL();

        PE("events","from-spikes");
        auto events = communicator_.make_event_queues(global_spikes);
        PL();

        PE("enqueue");
        threading::parallel_for::apply(0, communicator_.num_local_cells(),
            [&](cell_size_type i) {
                const auto epid = epoch_.id;
                merge_events(
                    epoch_.tfinal,
                    event_lanes(epid)[i],
                    events[i],
                    event_lanes(epid+1)[i]);
            });
        PL(2);

        PL(2);
    };

    tuntil = std::min(t_+t_interval, tfinal);
    epoch_ = epoch(0, tuntil);
    while (t_<tfinal) {
        local_spikes_.exchange();

        // empty the spike buffers for the current integration period.
        // these buffers will store the new spikes generated in update_cells.
        current_spikes().clear();

        // run the tasks, overlapping if the threading model and number of
        // available threads permits it.
        threading::task_group g;
        g.run(exchange);
        g.run(update_cells);
        g.wait();

        t_ = tuntil;

        tuntil = std::min(t_+t_interval, tfinal);
        epoch_.advance(tuntil);
    }

    // Run the exchange one last time to ensure that all spikes are output
    // to file.
    local_spikes_.exchange();
    exchange();

    return t_;
}

sampler_association_handle model::add_sampler(cell_member_predicate probe_ids, schedule sched, sampler_function f, sampling_policy policy) {
    sampler_association_handle h = sassoc_handles_.acquire();

    threading::parallel_for::apply(0, cell_groups_.size(),
        [&](std::size_t i) {
            cell_groups_[i]->add_sampler(h, probe_ids, sched, f, policy);
        });

    return h;
}

void model::remove_sampler(sampler_association_handle h) {
    threading::parallel_for::apply(0, cell_groups_.size(),
        [&](std::size_t i) {
            cell_groups_[i]->remove_sampler(h);
        });

    sassoc_handles_.release(h);
}

void model::remove_all_samplers() {
    threading::parallel_for::apply(0, cell_groups_.size(),
        [&](std::size_t i) {
            cell_groups_[i]->remove_all_samplers();
        });

    sassoc_handles_.clear();
}

std::size_t model::num_spikes() const {
    return communicator_.num_spikes();
}

std::size_t model::num_groups() const {
    return cell_groups_.size();
}

std::vector<pse_vector>& model::event_lanes(std::size_t epoch_id) {
    return event_lanes_[epoch_id%2];
}

void model::set_binning_policy(binning_kind policy, time_type bin_interval) {
    for (auto& group: cell_groups_) {
        group->set_binning_policy(policy, bin_interval);
    }
}

void model::set_global_spike_callback(spike_export_function export_callback) {
    global_export_callback_ = export_callback;
}

void model::set_local_spike_callback(spike_export_function export_callback) {
    local_export_callback_ = export_callback;
}

util::optional<cell_size_type> model::local_cell_index(cell_gid_type gid) {
    auto it = gid_to_local_.find(gid);
    return it==gid_to_local_.end()?
        util::nothing:
        util::optional<cell_size_type>(it->second);
}

void model::inject_events(const pse_vector& events) {
    auto& lanes = event_lanes(epoch_.id);

    // Append all events that are to be delivered to local cells to the
    // appropriate lane. At the same time, keep track of which lanes have been
    // modified, because the lanes will have to be sorted once all events have
    // been added.
    pse_vector local_events;
    std::set<cell_size_type> modified_lanes;
    for (auto& e: events) {
        if (e.time<t_) {
            throw std::runtime_error("model::inject_events(): attempt to inject an event at time " + std::to_string(e.time) + ", when model state is at time " + std::to_string(t_));
        }
        if (auto lidx = local_cell_index(e.target.gid)) {
            lanes[*lidx].push_back(e);
            modified_lanes.insert(*lidx);
        }
    }

    // Sort events in the event lanes that were modified
    for (auto l: modified_lanes) {
        util::sort(lanes[l]);
    }
}

// Merge events that are to be delivered from two lists into a sorted list.
// Events are sorted by delivery time, then target, then weight.
//
//  tfinal: The time at which the current epoch finishes. The output list, `lc`,
//          will contain all events with delivery times equal to or greater than
//          tfinal.
//  lc: Sorted set of events to be delivered before and after `tfinal`.
//  events: Unsorted list of events with delivery time greater than or equal to
//      tfinal. May be modified by the call.
//  lf: Will hold a list of all postsynaptic events in `events` and `lc` that
//      have delivery times greater than or equal to `tfinal`.
void merge_events(time_type tfinal, const pse_vector& lc, pse_vector& events, pse_vector& lf) {
    // Merge the incoming events with events in lc that are not to be delivered
    // in this epoch, and store the result in lf.

    // STEP 1: sort events in place in events[l]
    PE("sort");
    util::sort(events);
    PL();

    // STEP 2: clear lf to store merged list
    lf.clear();

    // STEP 3: merge new events and future events from lc into lf
    PE("merge");
    auto pos = std::lower_bound(lc.begin(), lc.end(), tfinal, event_time_less());
    lf.resize(events.size()+std::distance(pos, lc.end()));
    std::merge(events.begin(), events.end(), pos, lc.end(), lf.begin());
    PL();
}

} // namespace arb<|MERGE_RESOLUTION|>--- conflicted
+++ resolved
@@ -80,21 +80,10 @@
             [&](unsigned i) {
                 PE("stepping");
                 auto &group = cell_groups_[i];
-
-<<<<<<< HEAD
-                PE("stepping","events");
-                group->enqueue_events(current_events()[i]);
-                PL();
-
-                 PE("cells");
-                group->advance(tuntil, dt);
-                 PL();
-=======
                 auto queues = util::subrange_view(
                     event_lanes(epoch_.id),
                     communicator_.group_queue_range(i));
                 group->advance(epoch_, dt, queues);
->>>>>>> 8566655c
                 PE("events");
                 current_spikes().insert(group->spikes());
                 group->clear_spikes();
