--- conflicted
+++ resolved
@@ -15,18 +15,6 @@
 
 namespace arb {
 
-<<<<<<< HEAD
-  void merge_events(time_type tfinal, const pse_vector& lc, pse_vector& events, pse_vector& lf);
-
-  model::model(const recipe& rec, const domain_decomposition& decomp):
-  communicator_(rec, decomp)
-  {
-    cell_local_size_type lidx = 0;
-    for (auto i: util::make_span(0, decomp.groups.size())) {
-      for (auto gid: decomp.groups[i].gids) {
-        gid_to_local_[gid] = lidx++;
-      }
-=======
 model::model(const recipe& rec, const domain_decomposition& decomp):
     communicator_(rec, decomp)
 {
@@ -52,7 +40,6 @@
                 }
             }
         }
->>>>>>> ecbfca4b
     }
 
     // Generate the cell groups in parallel, with one task per cell group.
@@ -135,37 +122,6 @@
     // events that must be delivered at the start of the next
     // integration period at the latest.
     auto exchange = [&] () {
-<<<<<<< HEAD
-      PE("stepping", "communication");
-
-      PE("exchange");
-      auto local_spikes = previous_spikes().gather();
-      auto global_spikes = communicator_.exchange(local_spikes);
-      PL();
-
-      PE("spike output");
-      local_export_callback_(local_spikes);
-      global_export_callback_(global_spikes.values());
-      PL();
-
-      PE("events","from-spikes");
-      auto events = communicator_.make_event_queues(global_spikes);
-      PL();
-
-      PE("enqueue");
-      threading::parallel_for::apply(0, communicator_.num_local_cells(),
-                                     [&](cell_size_type i) {
-                                       const auto epid = epoch_.id;
-                                       merge_events(
-                                                    epoch_.tfinal,
-                                                    event_lanes(epid)[i],
-                                                    events[i],
-                                                    event_lanes(epid+1)[i]);
-                                     });
-      PL(2);
-
-      PL(2);
-=======
         PE("stepping", "communication");
 
         PE("exchange");
@@ -197,7 +153,6 @@
         PL(2);
 
         PL(2);
->>>>>>> ecbfca4b
     };
 
     tuntil = std::min(t_+t_interval, tfinal);
@@ -288,15 +243,9 @@
   util::optional<cell_size_type> model::local_cell_index(cell_gid_type gid) {
     auto it = gid_to_local_.find(gid);
     return it==gid_to_local_.end()?
-<<<<<<< HEAD
-    util::nothing:
-    util::optional<cell_size_type>(it->second);
-  }
-=======
         util::nullopt:
         util::optional<cell_size_type>(it->second);
 }
->>>>>>> ecbfca4b
 
   void model::inject_events(const pse_vector& events) {
     auto& lanes = event_lanes(epoch_.id);
@@ -321,41 +270,5 @@
     for (auto l: modified_lanes) {
       util::sort(lanes[l]);
     }
-<<<<<<< HEAD
-  }
-
-  // Merge events that are to be delivered from two lists into a sorted list.
-  // Events are sorted by delivery time, then target, then weight.
-  //
-  //  tfinal: The time at which the current epoch finishes. The output list, `lc`,
-  //          will contain all events with delivery times equal to or greater than
-  //          tfinal.
-  //  lc: Sorted set of events to be delivered before and after `tfinal`.
-  //  events: Unsorted list of events with delivery time greater than or equal to
-  //      tfinal. May be modified by the call.
-  //  lf: Will hold a list of all postsynaptic events in `events` and `lc` that
-  //      have delivery times greater than or equal to `tfinal`.
-  void merge_events(time_type tfinal, const pse_vector& lc, pse_vector& events, pse_vector& lf) {
-    // Merge the incoming events with events in lc that are not to be delivered
-    // in this epoch, and store the result in lf.
-
-    // STEP 1: sort events in place in events[l]
-    PE("sort");
-    util::sort(events);
-    PL();
-
-    // STEP 2: clear lf to store merged list
-    lf.clear();
-
-    // STEP 3: merge new events and future events from lc into lf
-    PE("merge");
-    auto pos = std::lower_bound(lc.begin(), lc.end(), tfinal, event_time_less());
-    lf.resize(events.size()+std::distance(pos, lc.end()));
-    std::merge(events.begin(), events.end(), pos, lc.end(), lf.begin());
-    PL();
-  }
-=======
 }
->>>>>>> ecbfca4b
-
 } // namespace arb