--- conflicted
+++ resolved
@@ -30,7 +30,6 @@
         return partition_;
     }
 
-<<<<<<< HEAD
     // iterators to a distribution partition
     std::pair<values_iter, values_iter>
     values_for_partition(std::size_t i) const {
@@ -40,10 +39,7 @@
         return {values_.cbegin() + start, values_.cbegin() + end};
     }
 
-    /// the number of entries in the gathered vector in partiion i
-=======
     /// the number of entries in the gathered vector in partition i
->>>>>>> 6beb1ce0
     count_type count(std::size_t i) const {
         return partition_[i+1] - partition_[i];
     }
