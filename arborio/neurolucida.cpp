--- conflicted
+++ resolved
@@ -789,12 +789,7 @@
     return {stree, std::move(morphology), std::move(labels)};
 }
 
-<<<<<<< HEAD
-ARB_ARBORIO_API asc_morphology load_asc(std::string filename) {
-=======
-
 inline std::string read_file(std::string filename) {
->>>>>>> e01f799c
     std::ifstream fid(filename);
 
     if (!fid.good()) {
