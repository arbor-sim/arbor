#include <cstring>
#include <ostream>
#include <fstream>
#include <numeric>

#include <arbor/util/expected.hpp>

#include <arborio/neurolucida.hpp>
#include "arbor/arbexcept.hpp"
#include "arbor/morph/primitives.hpp"
#include "asc_lexer.hpp"

#include <optional>

namespace arborio {

asc_parse_error::asc_parse_error(const std::string& error_msg, unsigned line, unsigned column):
    asc_exception("asc parser error (line "+std::to_string(line)+" col "+std::to_string(column)+"): "+error_msg),
    message(error_msg),
    line(line),
    column(column)
{}

asc_unsupported::asc_unsupported(const std::string& error_msg):
    asc_exception("unsupported in asc description: "+error_msg),
    message(error_msg)
{}


namespace {
// Parse functions and internal representations kept in unnamed namespace.

struct parse_error {
    struct cpp_info {
        const char* file;
        int line;
    };

    std::string msg;
    asc::src_location loc;
    std::vector<cpp_info> stack;

    parse_error(std::string m, asc::src_location l, cpp_info cpp):
        msg(std::move(m)), loc(l)
    {
        stack.push_back(cpp);
    }

    parse_error& append(const cpp_info& i) {
        stack.emplace_back(i);
        return *this;
    }

    asc_parse_error make_exception() const {
        // Uncomment to print a stack trace of the parser.
        // A very useful tool for investigating invalid inputs or parser bugs.

        //for (auto& frame: stack) std::cout << "  " << frame.file << ":" << frame.line << "\n";

        return {msg, loc.line, loc.column};
    }
};

template <typename T>
using parse_hopefully = arb::util::expected<T, parse_error>;
using arb::util::unexpected;
using asc::tok;

#define PARSE_ERROR(msg, loc) parse_error(msg, loc, {__FILE__, __LINE__})
#define FORWARD_PARSE_ERROR(err) arb::util::unexpected(parse_error(std::move(err).append({__FILE__, __LINE__})))

// The parse_* functions will attempt to parse an expected token from the lexer.

// Attempt to parse a token of the expected kind. On succes the token is returned,
// otherwise a parse_error.
parse_hopefully<tok> expect_token(asc::lexer& l, tok kind) {
    auto& t = l.current();
    if (t.kind != kind) {
        return unexpected(PARSE_ERROR("unexpected symbol '"+t.spelling+"'", t.loc));
    }
    l.next();
    return kind;
}

#define EXPECT_TOKEN(L, TOK) {if (auto rval__ = expect_token(L, TOK); !rval__) return FORWARD_PARSE_ERROR(rval__.error());}

// Attempt to parse a double precision value from the input stream.
// Will consume both integer and real values.
parse_hopefully<double> parse_double(asc::lexer& L) {
    auto t = L.current();
    if (!(t.kind==tok::integer || t.kind==tok::real)) {
        return unexpected(PARSE_ERROR("missing real number", L.current().loc));
    }
    L.next(); // consume the number
    return std::stod(t.spelling);
}

#define PARSE_DOUBLE(L, X) {if (auto rval__ = parse_double(L)) (X)=*rval__; else return FORWARD_PARSE_ERROR(rval__.error());}

// Attempt to parse an integer in the range [0, 256).
parse_hopefully<std::uint8_t> parse_uint8(asc::lexer& L) {
    auto t = L.current();
    if (t.kind!=tok::integer) {
        return unexpected(PARSE_ERROR("missing uint8 number", L.current().loc));
    }

    // convert to large integer and test
    auto value = std::stoll(t.spelling);
    if (value<0 || value>255) {
        return unexpected(PARSE_ERROR("value out of range [0, 255]", L.current().loc));
    }
    L.next(); // consume token
    return static_cast<std::uint8_t>(value);
}

#define PARSE_UINT8(L, X) {if (auto rval__ = parse_uint8(L)) (X)=*rval__; else return FORWARD_PARSE_ERROR(rval__.error());}

// Find the matching closing parenthesis, and consume it.
// Assumes that opening paren has been consumed.
void parse_to_closing_paren(asc::lexer& L, unsigned depth=0) {
    while (true) {
        const auto& t = L.current();
        switch (t.kind) {
            case tok::lparen:
                L.next();
                ++depth;
                break;
            case tok::rparen:
                L.next();
                if (depth==0) return;
                --depth;
                break;
            case tok::error:
                throw asc_parse_error(t.spelling, t.loc.line, t.loc.column);
            case tok::eof:
                throw asc_parse_error("unexpected end of file", t.loc.line, t.loc.column);
            default:
                L.next();
        }
    }
}

bool parse_if_symbol_matches(const char* match, asc::lexer& L) {
    auto& t = L.current();
    if (t.kind==tok::symbol && !std::strcmp(match, t.spelling.c_str())) {
        L.next();
        return true;
    }
    return false;
}

bool symbol_matches(const char* match, const asc::token& t) {
    return t.kind==tok::symbol && !std::strcmp(match, t.spelling.c_str());
}

// A list of symbols that indicate markers
bool is_marker_symbol(const asc::token& t) {
    return symbol_matches("Dot", t)
        || symbol_matches("OpenCircle", t)
        || symbol_matches("Cross", t);
};


// Parse a color expression, which have been observed in the wild in two forms:
//  (Color Red)                 ; labeled
//  (Color RGB (152, 251, 152)) ; RGB literal

[[maybe_unused]]
std::ostream& operator<<(std::ostream& o, const asc_color& c) {
    return o << "(asc-color " << (int)c.r << " " << (int)c.g << " " << (int)c.b << ")";
}

std::unordered_map<std::string, asc_color> color_map = {
    {"Black",     {  0,   0,   0}},
    {"White",     {255, 255, 255}},
    {"Red",       {255,   0,   0}},
    {"Lime",      {  0, 255,   0}},
    {"Blue",      {  0,   0, 255}},
    {"Yellow",    {255, 255,   0}},
    {"Cyan",      {  0, 255, 255}},
    {"Aqua",      {  0, 255, 255}},
    {"Magenta",   {255,   0, 255}},
    {"Fuchsia",   {255,   0, 255}},
    {"Silver",    {192, 192, 192}},
    {"Gray",      {128, 128, 128}},
    {"Maroon",    {128,   0,   0}},
    {"Olive",     {128, 128,   0}},
    {"Green",     {  0, 128,   0}},
    {"Purple",    {128,   0, 128}},
    {"Teal",      {  0, 128, 128}},
    {"Navy",      {  0,   0, 128}},
    {"Orange",    {255, 165,   0}},
};

parse_hopefully<asc_color> parse_color(asc::lexer& L) {
    EXPECT_TOKEN(L, tok::lparen);
    if (!symbol_matches("Color", L.current())) {
        return unexpected(PARSE_ERROR("expected Color symbol missing", L.current().loc));
    }
    // consume Color symbol
    auto t = L.next();

    if (parse_if_symbol_matches("RGB", L)) {
        // Read RGB triple in the form (r, g, b)

        EXPECT_TOKEN(L, tok::lparen);

        asc_color color;
        PARSE_UINT8(L, color.r);
        EXPECT_TOKEN(L, tok::comma);
        PARSE_UINT8(L, color.g);
        EXPECT_TOKEN(L, tok::comma);
        PARSE_UINT8(L, color.b);


        EXPECT_TOKEN(L, tok::rparen);
        EXPECT_TOKEN(L, tok::rparen);

        return color;
    }
    else if (t.kind==tok::symbol) {
        // Look up the symbol in the table
        if (auto it = color_map.find(t.spelling); it!=color_map.end()) {
            L.next();
            EXPECT_TOKEN(L, tok::rparen);
            return it->second;
        }
        else {
            return unexpected(PARSE_ERROR("unknown color value '"+t.spelling+"'", t.loc));
        }
    }

    return unexpected(PARSE_ERROR("unexpected symbol in Color description \'"+t.spelling+"\'", t.loc));
}

#define PARSE_COLOR(L, X) {if (auto rval__ = parse_color(L)) (X)=*rval__; else return FORWARD_PARSE_ERROR(rval__.error());}

// Parse zSmear statement, which has the form:
//  (zSmear alpha beta)
// Where alpha and beta are double precision values.
//
//      Used to alter the Used to alter the displayed thickness of dendrites to
//      resemble the optical aberration in z. This can be caused by both the
//      point spread function and by refractive index mismatch between the specimen
//      and the lens immersion medium. The diameter of a branch in z is adjusted
//      using the following equation, Dz= Dxy*S, where Dxy is the recorded
//      centerline diameter on the xy plane and S is the smear factor. The smear
//      factor is calculated using this equation, S=α*Dxyβ. The minimum diameter
//      is 1.0 µm, even if S values are less than 1.0.
//
// Which doesn't make much sense to track with our segment-based representation.

struct zsmear {
    double alpha;
    double beta;
};

[[maybe_unused]]
std::ostream& operator<<(std::ostream& o, const zsmear& z) {
    return o << "(zsmear " << z.alpha << " " << z.beta << ")";
}

parse_hopefully<zsmear> parse_zsmear(asc::lexer& L) {
    // check and consume opening paren
    EXPECT_TOKEN(L, tok::lparen);

    if (!symbol_matches("zSmear", L.current())) {
        return unexpected(PARSE_ERROR("expected zSmear symbol missing", L.current().loc));
    }
    // consume zSmear symbol
    auto t = L.next();

    zsmear s;
    PARSE_DOUBLE(L, s.alpha);
    PARSE_DOUBLE(L, s.beta);

    // check and consume closing paren
    EXPECT_TOKEN(L, tok::rparen);

    return s;
}

#define PARSE_ZSMEAR(L, X) 

parse_hopefully<arb::mpoint> parse_point(asc::lexer& L) {
    // check and consume opening paren
    EXPECT_TOKEN(L, tok::lparen);

    arb::mpoint p;
    PARSE_DOUBLE(L, p.x);
    PARSE_DOUBLE(L, p.y);
    PARSE_DOUBLE(L, p.z);
    double diameter;
    PARSE_DOUBLE(L, diameter);
    p.radius = diameter/2.0;

    // check and consume closing paren
    EXPECT_TOKEN(L, tok::rparen);

    return p;
}

#define PARSE_POINT(L, X) if (auto rval__ = parse_point(L)) (X)=*rval__; else return FORWARD_PARSE_ERROR(rval__.error());

parse_hopefully<asc_spine> parse_spine(asc::lexer& L) {
    // check and consume opening <(
    EXPECT_TOKEN(L, tok::lt);
    EXPECT_TOKEN(L, tok::lparen);

    arb::mpoint p;
    PARSE_DOUBLE(L, p.x);
    PARSE_DOUBLE(L, p.y);
    PARSE_DOUBLE(L, p.z);
    double diameter;
    PARSE_DOUBLE(L, diameter);
    p.radius = diameter/2.0;
    // Now eat the label
    std::string l = L.current().spelling;
    L.next();

    // check and consume closing )>
    EXPECT_TOKEN(L, tok::rparen);
    EXPECT_TOKEN(L, tok::gt);

    return asc_spine{l, p};
}

#define PARSE_SPINE(L, X) if (auto rval__ = parse_spine(L)) (X)=std::move(*rval__); else return FORWARD_PARSE_ERROR(rval__.error());

parse_hopefully<std::string> parse_name(asc::lexer& L) {
    EXPECT_TOKEN(L, tok::lparen);
    if (!symbol_matches("Name", L.current())) {
        return unexpected(PARSE_ERROR("expected Name symbol missing", L.current().loc));
    }

    // consume Name symbol
    auto t = L.next();
    if (t.kind != tok::string) {
        return unexpected(PARSE_ERROR("expected a string in name description", t.loc));
    }
    std::string name = t.spelling;

    L.next();
    EXPECT_TOKEN(L, tok::rparen);

    return name;
}

#define PARSE_NAME(L, X) {if (auto rval__ = parse_name(L)) (X)=*rval__; else return FORWARD_PARSE_ERROR(rval__.error());}

[[maybe_unused]]
std::ostream& operator<<(std::ostream& o, const asc_marker_set& ms) {
    o << "(marker-set \"" << ms.name << "\" " << ms.color;
    for (auto& l: ms.locations) o << " " << l;
    return o << ")";

}

parse_hopefully<asc_marker_set> parse_markers(asc::lexer& L) {
    EXPECT_TOKEN(L, tok::lparen);

    asc_marker_set markers;

    // parse marker kind keyword
    auto t = L.current();
    if (!is_marker_symbol(t)) {
        return unexpected(PARSE_ERROR("expected a valid marker type", t.loc));
    }
    if (t.spelling == "Dot") {
        markers.marker = asc_marker::dot;
    } else if (t.spelling == "Cross") {
        markers.marker = asc_marker::cross;
    } else if (t.spelling == "Circle") {
        markers.marker = asc_marker::circle;
    } else {
        // impossible
    }
    L.next();
    while (L.current().kind==tok::lparen) {
        auto n = L.peek();
        if (symbol_matches("Color", n)) {
            PARSE_COLOR(L, markers.color);
        }
        else if (symbol_matches("Name", n)) {
            PARSE_NAME(L, markers.name);
        }
        else {
            arb::mpoint loc;
            PARSE_POINT(L, loc);
            markers.locations.push_back(loc);
        }
    }

    EXPECT_TOKEN(L, tok::rparen);

    return markers;
}

#define PARSE_MARKER(L, X) if (auto rval__ = parse_markers(L)) (X)=std::move(*rval__); else return FORWARD_PARSE_ERROR(rval__.error());

struct branch {
    std::vector<arb::mpoint> samples;
    std::vector<branch> children;
    std::vector<asc_marker_set> markers;
    std::vector<asc_spine> spines;
};

std::size_t num_samples(const branch& b) {
    return b.samples.size() + std::accumulate(b.children.begin(), b.children.end(), std::size_t(0), [](std::size_t x, const branch& b) {return x+num_samples(b);});
}

struct sub_tree {
    constexpr static int no_tag = std::numeric_limits<int>::min();
    std::string name;
    int tag = no_tag;
    branch root;
    asc_color color;
};

// Forward declaration.
parse_hopefully<std::vector<branch>> parse_children(asc::lexer& L);

parse_hopefully<branch> parse_branch(asc::lexer& L) {
    branch B;

    auto& t = L.current();

    // Assumes that the opening parenthesis has already been consumed, because
    // parsing of the first branch in a sub-tree starts on the first sample.

    bool finished = t.kind == tok::rparen;

    auto branch_end = [] (const asc::token& t) {
        return t.kind == tok::pipe || t.kind == tok::rparen;
    };

    // One of these symbols must always be present at what Arbor calls a terminal.
    auto is_branch_end_symbol = [] (const asc::token& t) {
        return symbol_matches("Normal", t)
            || symbol_matches("High", t)
            || symbol_matches("Low", t)
            || symbol_matches("Incomplete", t)
            || symbol_matches("Generated", t);
    };

    // Parse the samples in this branch up to either a terminal or an explicit fork.
    while (!finished) {
        auto p = L.peek();
        // Assume that a sample has been found if the first value after a parenthesis
        // is a number. An error will be returned if that is not the case.
        if (t.kind==tok::lparen && (p.kind==tok::integer || p.kind==tok::real)) {
            arb::mpoint sample;
            PARSE_POINT(L, sample);
            B.samples.push_back(sample);
        }
        // A marker statement is always of the form ( MARKER_TYPE ...)
        else if (t.kind==tok::lparen && is_marker_symbol(p)) {
            asc_marker_set markers;
            PARSE_MARKER(L, markers);
            B.markers.push_back(markers);
        }
        // Spines are marked by a "less than", i.e. "<", symbol.
        else if (t.kind==tok::lt) {
            asc_spine spine;
            PARSE_SPINE(L, spine);
            B.spines.push_back(spine);
        }
        // Test for a symbol that indicates a terminal.
        else if (is_branch_end_symbol(t)) {
            L.next(); // Consume symbol
            if (!branch_end(t)) {
                return unexpected(PARSE_ERROR("Incomplete, Normal, High, Low or Generated not at a branch terminal", t.loc));
            }
            finished = true;
        }
        else if (branch_end(t)
              || t.kind==tok::lparen) {// The end of the branch followed by an explicit fork point.
            finished = true;
        }
        else {
            return unexpected(PARSE_ERROR("Unexpected input '"+t.spelling+"'", t.loc));
        }
    }

    // Recursively parse any child branches.
    if (t.kind==tok::lparen) {
        if (auto kids = parse_children(L)) {
            B.children = std::move(*kids);
        }
        else {
            return FORWARD_PARSE_ERROR(kids.error());
        }
    }

    return B;
}

parse_hopefully<std::vector<branch>> parse_children(asc::lexer& L) {
    std::vector<branch> children;

    auto& t = L.current();

    EXPECT_TOKEN(L, tok::lparen);

    bool finished = t.kind==tok::rparen;
    while (!finished) {
        if (auto b1 = parse_branch(L)) {
            children.push_back(std::move(*b1));
        }
        else {
            return FORWARD_PARSE_ERROR(b1.error());
        }

        // Test for siblings, which are either marked sanely using the obvious
        // logical "(", or with a too-clever-by-half "|".
        finished = !(t.kind==tok::pipe || t.kind==tok::lparen);
        if (!finished) L.next();
    }

    EXPECT_TOKEN(L, tok::rparen);

    return children;
}

parse_hopefully<sub_tree> parse_sub_tree(asc::lexer& L) {
    EXPECT_TOKEN(L, tok::lparen);

    sub_tree tree;

    // Parse the arbitrary, unordered and optional meta-data that may be prepended to the sub-tree.
    //  string label, e.g. "Cell Body"
    //  color, e.g. (Color Red)
    //  z-smear, i.e. (zSmear alpha beta)
    // And the required demarcation of CellBody, Axon, Dendrite or Apical.
    while (true) {
        auto& t = L.current();
        // ASC files have an option to attach a string to the start of a sub-tree.
        // If/when we find out what this string is applied to, we might create a dictionary entry for it.
        if (t.kind == tok::string && !t.spelling.empty()) {
            L.next();
        }
        else if (t.kind == tok::lparen) {
            auto t = L.peek();
            if (symbol_matches("Color", t)) {
                PARSE_COLOR(L, tree.color);
            }
            // Every sub-tree is marked with one of: {CellBody, Axon, Dendrite, Apical}
            // Hence it is possible to assign SWC tags for soma, axon, dend and apic.
            else if (symbol_matches("CellBody", t)) {
                tree.name = t.spelling;
                tree.tag = 1;
                L.next(2); // consume symbol
                EXPECT_TOKEN(L, tok::rparen);
            }
            else if (symbol_matches("Axon", t)) {
                tree.name = t.spelling;
                tree.tag = 2;
                L.next(2); // consume symbol
                EXPECT_TOKEN(L, tok::rparen);
            }
            else if (symbol_matches("Dendrite", t)) {
                tree.name = t.spelling;
                tree.tag = 3;
                L.next(2); // consume symbol
                EXPECT_TOKEN(L, tok::rparen);
            }
            else if (symbol_matches("Apical", t)) {
                tree.name = t.spelling;
                tree.tag = 4;
                L.next(2); // consume symbol
                EXPECT_TOKEN(L, tok::rparen);
            }
            // Ignore zSmear.
            else if (symbol_matches("zSmear", t)) {
                if (auto rval = parse_zsmear(L)) {
                    __attribute__((unused)) auto _ =*rval;
                }
                else {
                    return FORWARD_PARSE_ERROR(rval.error());
                }
            }
            else if (t.kind==tok::integer || t.kind==tok::real) {
                // Assume that this is the first sample.
                // Break to start parsing the samples in the sub-tree.
                break;
            }
            else {
                return unexpected(PARSE_ERROR("Unexpected input'"+t.spelling+"'", t.loc));
            }
        }
        else if (t.kind == tok::rparen) {
            // The end of the sub-tree expression was reached while parsing the header.
            // Implies that there were no samples in the sub-tree, which we will treat
            // as an error.
            return unexpected(PARSE_ERROR("Empty sub-tree", t.loc));
        }
        else {
            // An unexpected token was encountered.
            return unexpected(PARSE_ERROR("Unexpected input '"+t.spelling+"'", t.loc));
        }
    }

    if (tree.tag==tree.no_tag) {
        return unexpected(PARSE_ERROR("Missing sub-tree label (CellBody, Axon, Dendrite or Apical)", L.current().loc));
    }

    // Now that the meta data has been read, process the samples.
    // parse_branch will recursively construct the sub-tree.
    if (auto branches = parse_branch(L)) {
        tree.root = std::move(*branches);
    }
    else {
        return FORWARD_PARSE_ERROR(branches.error());
    }

    EXPECT_TOKEN(L, tok::rparen);

    return tree;
}

} // namespace


// Perform the parsing of the input as a string.
ARB_ARBORIO_API std::tuple<arb::segment_tree,
                           std::vector<asc_marker_set>,
                           std::vector<asc_spine>>
parse_asc_string_raw(const char* input) {
    asc::lexer lexer(input);

    std::vector<sub_tree> sub_trees;
    std::vector<asc_marker_set> markers;
    std::vector<asc_spine> spines;


    // Iterate over high-level pseudo-s-expressions in the file.
    // This pass simply parses the contents of the file, to be interpretted
    // in a later pass.
    while (lexer.current().kind != asc::tok::eof) {
        auto t = lexer.current();

        // Test for errors
        if (t.kind == asc::tok::error) {
            throw asc_parse_error(t.spelling, t.loc.line, t.loc.column);
        }

        // Expect that all top-level expressions start with open parenthesis '('
        if (t.kind != asc::tok::lparen) {
            throw asc_parse_error("expect opening '('", t.loc.line, t.loc.column);
        }

        // top level expressions are one of
        //      ImageCoords
        //      Sections
        //      Description
        t = lexer.peek();
        if (symbol_matches("Description", t)
         || symbol_matches("ImageCoords", t)
         || symbol_matches("Sections", t)) {
            lexer.next();
            parse_to_closing_paren(lexer);
        }
        else {
            if (auto tree = parse_sub_tree(lexer)) {
                sub_trees.push_back(std::move(*tree));
            }
            else {
                throw tree.error().make_exception();
            }
        }
    }


    // Return an empty description if no sub-trees were parsed.
    if (!sub_trees.size()) {
        return {};
    }

    // Process the sub-trees to construct the morphology and labels.
    std::vector<std::size_t> soma_contours;
    for (unsigned i=0; i<sub_trees.size(); ++i) {
        if (sub_trees[i].tag == 1) soma_contours.push_back(i);
    }

    const auto soma_count = soma_contours.size();

    // Assert that there is no more than one CellBody description.
    // This case of multiple contours to define the soma has to be special cased.
    if (soma_count!=1u) {
        throw asc_unsupported("only 1 CellBody contour can be handled");
    }

    arb::segment_tree stree;

    // Form a soma composed of two cylinders, extended along the negative then positive
    // y axis from the center of the soma.
    //
    //          --------  soma_2
    //          |      |
    //          |      |             y
    //          --------  soma_0     |  z
    //          |      |             | /
    //          |      |             |/
    //          --------  soma_1     o---  x
    //

    arb::mpoint soma_0, soma_1, soma_2;
    if (soma_count==1u) {
        const auto& st = sub_trees[soma_contours.front()];
        // NOTE No children allowed!?
        const auto& samples = st.root.samples;
        if (samples.size()==1u) {
            // The soma is described as a sphere with a single sample.
            soma_0 = samples.front();
        }
        else {
            // The soma is described by a contour.
            const auto ns = static_cast<double>(samples.size());
            soma_0.x = std::accumulate(samples.begin(), samples.end(), 0., [](double a, auto& s) {return a+s.x;}) / ns;
            soma_0.y = std::accumulate(samples.begin(), samples.end(), 0., [](double a, auto& s) {return a+s.y;}) / ns;
            soma_0.z = std::accumulate(samples.begin(), samples.end(), 0., [](double a, auto& s) {return a+s.z;}) / ns;
            soma_0.radius = std::accumulate(samples.begin(), samples.end(), 0.,
                    [&soma_0](double a, auto& c) {return a+arb::distance(c, soma_0);}) / ns;
        }

        soma_1 = {soma_0.x, soma_0.y-soma_0.radius, soma_0.z, soma_0.radius};
        soma_2 = {soma_0.x, soma_0.y+soma_0.radius, soma_0.z, soma_0.radius};
        stree.append(arb::mnpos, soma_0, soma_1, 1);
        stree.append(arb::mnpos, soma_0, soma_2, 1);
        spines.insert(spines.end(), st.root.spines.begin(), st.root.spines.end());
        markers.insert(markers.end(), st.root.markers.begin(), st.root.markers.end());
    }

    // Append the dend, axon and apical dendrites.
    for (const auto& st: sub_trees) {
        const int tag = st.tag;

        // Skip soma contours.
        if (tag==1) continue;

        // For now attach everything to the center of the soma at soma_0.
        // Later we could try to attach to whichever end of the soma is closest.
        // Also need to push parent id
        struct binf {
            const branch* child;
            arb::msize_t parent_id;
            arb::mpoint sample;
        };

        std::vector<binf> tails = {{&st.root, arb::mnpos, soma_0}};

        while (!tails.empty()) {
            auto head = tails.back();
            tails.pop_back();

            auto parent = head.parent_id;
            auto& branch = *head.child;
            auto prox_sample = head.sample;

            if (!branch.samples.empty()) { // Skip empty branches, which are permitted
                spines.insert(spines.end(), branch.spines.begin(), branch.spines.end());
                markers.insert(markers.end(), branch.markers.begin(), branch.markers.end());

                auto it = branch.samples.begin();
                // Don't connect the first sample to the distal end of the parent
                // branch if the parent is the soma center.
                if (parent==arb::mnpos) {
                    prox_sample = *it;
                    ++it;
                }
                do {
                    parent = stree.append(parent, prox_sample, *it, tag);
                    prox_sample = *it;
                    ++it;
                } while (it!=branch.samples.end());
            }

            // Push child branches to stack in reverse order.
            // This ensures that branches are popped from the stack in the same
            // order they were described in the file, so that segments in the
            // segment tree were added in the same order they are described
            // in the file, to give deterministic branch numbering.
            const auto& kids = branch.children;
            for (auto it=kids.rbegin(); it!=kids.rend(); ++it) {
                tails.push_back({&(*it), parent, prox_sample});
            }
        }
    }

    return {stree, markers, spines};
}


ARB_ARBORIO_API loaded_morphology parse_asc_string(const char* input) {
    // Parse segment tree
    const auto& [stree, markers, spines] = parse_asc_string_raw(input);

    // Construct the morphology.
    arb::morphology morphology(stree);

    // Construct the label dictionary.
    arb::label_dict labels;
    labels.set("soma", arb::reg::tagged(1));
    labels.set("axon", arb::reg::tagged(2));
    labels.set("dend", arb::reg::tagged(3));
    labels.set("apic", arb::reg::tagged(4));

    return {stree, std::move(morphology), std::move(labels), asc_metadata{markers, spines}};
}


<<<<<<< HEAD
inline std::string read_file(const std::string& filename) {
=======
inline std::string read_file(const std::filesystem::path& filename) {
>>>>>>> b6ecfef1
    std::ifstream fid(filename);

    if (!fid.good()) {
        throw arb::file_not_found_error(filename.string());
    }

    // load contents of the file into a string.
    std::string fstr;
    fid.seekg(0, std::ios::end);
    fstr.reserve(fid.tellg());
    fid.seekg(0, std::ios::beg);

    fstr.assign((std::istreambuf_iterator<char>(fid)),
                 std::istreambuf_iterator<char>());
    return fstr;
}


<<<<<<< HEAD
ARB_ARBORIO_API asc_morphology load_asc(const std::string& filename) {
    std::string fstr = read_file(filename);
    return parse_asc_string(fstr.c_str());
}


ARB_ARBORIO_API arb::segment_tree load_asc_raw(const std::string& filename) {
    std::string fstr = read_file(filename);
    return parse_asc_string_raw(fstr.c_str());
}


} // namespace arborio
=======
ARB_ARBORIO_API loaded_morphology load_asc(const std::filesystem::path& filename) {
    std::string fstr = read_file(filename);
    return parse_asc_string(fstr.c_str());
}
} // namespace arborio
>>>>>>> b6ecfef1
<|MERGE_RESOLUTION|>--- conflicted
+++ resolved
@@ -9,8 +9,6 @@
 #include "arbor/arbexcept.hpp"
 #include "arbor/morph/primitives.hpp"
 #include "asc_lexer.hpp"
-
-#include <optional>
 
 namespace arborio {
 
@@ -54,9 +52,7 @@
     asc_parse_error make_exception() const {
         // Uncomment to print a stack trace of the parser.
         // A very useful tool for investigating invalid inputs or parser bugs.
-
         //for (auto& frame: stack) std::cout << "  " << frame.file << ":" << frame.line << "\n";
-
         return {msg, loc.line, loc.column};
     }
 };
@@ -809,11 +805,7 @@
 }
 
 
-<<<<<<< HEAD
-inline std::string read_file(const std::string& filename) {
-=======
 inline std::string read_file(const std::filesystem::path& filename) {
->>>>>>> b6ecfef1
     std::ifstream fid(filename);
 
     if (!fid.good()) {
@@ -832,24 +824,8 @@
 }
 
 
-<<<<<<< HEAD
-ARB_ARBORIO_API asc_morphology load_asc(const std::string& filename) {
-    std::string fstr = read_file(filename);
-    return parse_asc_string(fstr.c_str());
-}
-
-
-ARB_ARBORIO_API arb::segment_tree load_asc_raw(const std::string& filename) {
-    std::string fstr = read_file(filename);
-    return parse_asc_string_raw(fstr.c_str());
-}
-
-
-} // namespace arborio
-=======
 ARB_ARBORIO_API loaded_morphology load_asc(const std::filesystem::path& filename) {
     std::string fstr = read_file(filename);
     return parse_asc_string(fstr.c_str());
 }
-} // namespace arborio
->>>>>>> b6ecfef1
+} // namespace arborio