--- conflicted
+++ resolved
@@ -203,15 +203,11 @@
         .def("gap_junctions_on", &recipe::gap_junctions_on,
             "gid"_a,
             "A list of the gap junctions connected to gid, [] by default.")
-<<<<<<< HEAD
-        .def("network_description", &py_recipe::network_description,
+        .def("network_description", &recipe::network_description,
             "Network description of cell connections.")
-        .def("cell_isometry", &py_recipe::cell_isometry,
+        .def("cell_isometry", &recipe::cell_isometry,
             "Isometry describing translation and rotation of cell.")
-        .def("probes", &py_recipe::probes,
-=======
         .def("probes", &recipe::probes,
->>>>>>> c583b2f2
             "gid"_a,
             "The probes to allow monitoring.")
         .def("global_properties", &recipe::global_properties,
