#include <sstream>
#include <string>
#include <vector>

#include <pybind11/pybind11.h>
#include <pybind11/pytypes.h>
#include <pybind11/stl.h>

#include <arbor/benchmark_cell.hpp>
#include <arbor/cable_cell.hpp>
#include <arbor/lif_cell.hpp>
#include <arbor/spike_source_cell.hpp>
#include <arbor/event_generator.hpp>
#include <arbor/morph/primitives.hpp>
#include <arbor/recipe.hpp>

#include "cells.hpp"
#include "conversion.hpp"
#include "error.hpp"
#include "event_generator.hpp"
#include "strprintf.hpp"
#include "recipe.hpp"

namespace pyarb {

// Convert a cell description inside a Python object to a cell description in a
// unique_any, as required by the recipe interface.
// This helper is only to be called while holding the GIL. We require this guard
// across the lifetime of the description object `o`, since this function can be
// called without holding the GIL, ie from `simulation::init`, and `o` is a
// python object that can only be destroyed while holding the GIL. The fact that
// `cell_description` has a scoped GIL does not help with destruction as it
// happens outside that scope. `Description` needs to be extended in Python,
// inheriting from the pybind11 class.
static arb::util::unique_any convert_cell(pybind11::object o) {
    using pybind11::isinstance;
    using pybind11::cast;

    if (isinstance<arb::spike_source_cell>(o)) {
        return arb::util::unique_any(cast<arb::spike_source_cell>(o));
    }
    if (isinstance<arb::benchmark_cell>(o)) {
        return arb::util::unique_any(cast<arb::benchmark_cell>(o));
    }
    if (isinstance<arb::lif_cell>(o)) {
        return arb::util::unique_any(cast<arb::lif_cell>(o));
    }
    if (isinstance<arb::cable_cell>(o)) {
        return arb::util::unique_any(cast<arb::cable_cell>(o));
    }

    throw pyarb_error("recipe.cell_description returned \""
                      + std::string(pybind11::str(o))
                      + "\" which does not describe a known Arbor cell type");
}

// The py::recipe::cell_decription returns a pybind11::object, that is
// unwrapped and copied into a arb::util::unique_any.
 arb::util::unique_any py_recipe_shim::get_cell_description(arb::cell_gid_type gid) const {
    return try_catch_pyexception([&](){
        pybind11::gil_scoped_acquire guard;
        return convert_cell(impl_->cell_description(gid));
    },
        "Python error already thrown");
}

<<<<<<< HEAD
// Convert global properties inside a Python object to a
// std::any, as required by the recipe interface.
// This helper is only to called while holding the GIL.
static std::any convert_gprop(pybind11::object o) {
    if (o.is(pybind11::none())) {
        return {};
    }
    return pybind11::cast<arb::cable_cell_global_properties>(o);
}

// The py::recipe::global_properties returns a pybind11::object, that is
// unwrapped and copied into an std::any.
std::any py_recipe_shim::get_global_properties(arb::cell_kind kind) const {
    return try_catch_pyexception([&](){
        pybind11::gil_scoped_acquire guard;
        return convert_gprop(impl_->global_properties(kind));
    },
    "Python error already thrown");
}

std::vector<arb::event_generator> convert_gen(std::vector<pybind11::object> pygens, arb::cell_gid_type gid) {
=======
// This helper is only to called while holding the GIL, see above.
static std::vector<arb::event_generator> convert_gen(std::vector<pybind11::object> pygens, arb::cell_gid_type gid) {
>>>>>>> a597ff8d
    using namespace std::string_literals;
    using pybind11::isinstance;
    using pybind11::cast;

    std::vector<arb::event_generator> gens;
    gens.reserve(pygens.size());

    for (auto& g: pygens) {
        // check that a valid Python event_generator was passed.
        if (!isinstance<pyarb::event_generator_shim>(g)) {
            throw pyarb_error(
                util::pprintf(
                    "recipe supplied an invalid event generator for gid {}: {}", gid, pybind11::str(g)));
        }
        // get a reference to the python event_generator
        auto& p = cast<const pyarb::event_generator_shim&>(g);

        // convert the event_generator to an arb::event_generator
        gens.push_back(arb::schedule_generator({gid, p.target.index}, p.weight, std::move(p.time_sched)));
    }

    return gens;
}

std::vector<arb::event_generator> py_recipe_shim::event_generators(arb::cell_gid_type gid) const {
    return try_catch_pyexception([&](){
        pybind11::gil_scoped_acquire guard;
        return convert_gen(impl_->event_generators(gid), gid);
    },
        "Python error already thrown");
}

std::string con_to_string(const arb::cell_connection& c) {
    return util::pprintf("<arbor.connection: source ({},{}), destination ({},{}), delay {}, weight {}>",
         c.source.gid, c.source.index, c.dest.gid, c.dest.index, c.delay, c.weight);
}

std::string gj_to_string(const arb::gap_junction_connection& gc) {
    return util::pprintf("<arbor.gap_junction_connection: local ({},{}), peer ({},{}), ggap {}>",
         gc.local.gid, gc.local.index, gc.peer.gid, gc.peer.index, gc.ggap);
}

void register_recipe(pybind11::module& m) {
    using namespace pybind11::literals;

    // Connections
    pybind11::class_<arb::cell_connection> cell_connection(m, "connection",
        "Describes a connection between two cells:\n"
        "  Defined by source and destination end points (that is pre-synaptic and post-synaptic respectively), a connection weight and a delay time.");
    cell_connection
        .def(pybind11::init<arb::cell_member_type, arb::cell_member_type, float, float>(),
            "source"_a, "dest"_a, "weight"_a, "delay"_a,
            "Construct a connection with arguments:\n"
            "  source:      The source end point of the connection.\n"
            "  dest:        The destination end point of the connection.\n"
            "  weight:      The weight delivered to the target synapse (unit defined by the type of synapse target).\n"
            "  delay:       The delay of the connection [ms].")
        .def_readwrite("source", &arb::cell_connection::source,
            "The source of the connection.")
        .def_readwrite("dest", &arb::cell_connection::dest,
            "The destination of the connection.")
        .def_readwrite("weight", &arb::cell_connection::weight,
            "The weight of the connection.")
        .def_readwrite("delay", &arb::cell_connection::delay,
            "The delay time of the connection [ms].")
        .def("__str__",  &con_to_string)
        .def("__repr__", &con_to_string);

    // Gap Junction Connections
    pybind11::class_<arb::gap_junction_connection> gap_junction_connection(m, "gap_junction_connection",
        "Describes a gap junction between two gap junction sites.");
    gap_junction_connection
        .def(pybind11::init<arb::cell_member_type, arb::cell_member_type, double>(),
            "local"_a, "peer"_a, "ggap"_a,
            "Construct a gap junction connection with arguments:\n"
            "  local: One half of the gap junction connection.\n"
            "  peer:  Other half of the gap junction connection.\n"
            "  ggap:  Gap junction conductance [μS].")
        .def_readwrite("local", &arb::gap_junction_connection::local,
            "One half of the gap junction connection.")
        .def_readwrite("peer", &arb::gap_junction_connection::peer,
            "Other half of the gap junction connection.")
        .def_readwrite("ggap", &arb::gap_junction_connection::ggap,
            "Gap junction conductance [μS].")
        .def("__str__",  &gj_to_string)
        .def("__repr__", &gj_to_string);

    // Recipes
    pybind11::class_<py_recipe,
                     py_recipe_trampoline,
                     std::shared_ptr<py_recipe>>
        recipe(m, "recipe", pybind11::dynamic_attr(),
        "A description of a model, describing the cells and the network via a cell-centric interface.");
    recipe
        .def(pybind11::init<>())
        .def("num_cells", &py_recipe::num_cells, "The number of cells in the model.")
        .def("cell_description", &py_recipe::cell_description, pybind11::return_value_policy::copy,
            "gid"_a,
            "High level description of the cell with global identifier gid.")
        .def("cell_kind", &py_recipe::cell_kind,
            "gid"_a,
            "The kind of cell with global identifier gid.")
        .def("num_sources", &py_recipe::num_sources,
            "gid"_a,
            "The number of spike sources on gid, 0 by default.")
        .def("num_targets", &py_recipe::num_targets,
            "gid"_a,
            "The number of post-synaptic sites on gid, 0 by default.")
        .def("num_gap_junction_sites", &py_recipe::num_gap_junction_sites,
            "gid"_a,
            "The number of gap junction sites on gid, 0 by default.")
        .def("event_generators", &py_recipe::event_generators,
            "gid"_a,
            "A list of all the event generators that are attached to gid, [] by default.")
        .def("connections_on", &py_recipe::connections_on,
            "gid"_a,
            "A list of all the incoming connections to gid, [] by default.")
        .def("gap_junctions_on", &py_recipe::gap_junctions_on,
            "gid"_a,
            "A list of the gap junctions connected to gid, [] by default.")
        .def("probes", &py_recipe::probes,
            "gid"_a,
            "The probes to allow monitoring.")
        .def("global_properties", &py_recipe::global_properties,
            "kind"_a,
            "The default properties applied to all cells of type 'kind' in the model.")
        // TODO: py_recipe::global_properties
        .def("__str__",  [](const py_recipe&){return "<arbor.recipe>";})
        .def("__repr__", [](const py_recipe&){return "<arbor.recipe>";});

    // Probes
    pybind11::class_<arb::probe_info> probe(m, "probe");
    probe
        .def("__repr__", [](const arb::probe_info& p){return util::pprintf("<arbor.probe: tag {}>", p.tag);})
        .def("__str__",  [](const arb::probe_info& p){return util::pprintf("<arbor.probe: tag {}>", p.tag);});
}
} // namespace pyarb<|MERGE_RESOLUTION|>--- conflicted
+++ resolved
@@ -64,10 +64,9 @@
         "Python error already thrown");
 }
 
-<<<<<<< HEAD
 // Convert global properties inside a Python object to a
 // std::any, as required by the recipe interface.
-// This helper is only to called while holding the GIL.
+// This helper is only to called while holding the GIL, see above.
 static std::any convert_gprop(pybind11::object o) {
     if (o.is(pybind11::none())) {
         return {};
@@ -85,11 +84,8 @@
     "Python error already thrown");
 }
 
-std::vector<arb::event_generator> convert_gen(std::vector<pybind11::object> pygens, arb::cell_gid_type gid) {
-=======
 // This helper is only to called while holding the GIL, see above.
 static std::vector<arb::event_generator> convert_gen(std::vector<pybind11::object> pygens, arb::cell_gid_type gid) {
->>>>>>> a597ff8d
     using namespace std::string_literals;
     using pybind11::isinstance;
     using pybind11::cast;
@@ -119,7 +115,7 @@
         pybind11::gil_scoped_acquire guard;
         return convert_gen(impl_->event_generators(gid), gid);
     },
-        "Python error already thrown");
+    "Python error already thrown");
 }
 
 std::string con_to_string(const arb::cell_connection& c) {
