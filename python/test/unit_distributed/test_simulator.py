--- conflicted
+++ resolved
@@ -46,11 +46,7 @@
     def event_generators(self, gid):
         sched_dt = 0.25
         weight = 400
-<<<<<<< HEAD
         return [A.event_generator("tgt", weight, A.regular_schedule(sched_dt)) for gid in range(0, self.num_cells())]
-=======
-        return [A.event_generator(0, weight, A.regular_schedule(sched_dt)) for gid in range(0, self.num_cells())]
->>>>>>> c63a5afe
 
     def probes(self, gid):
         return []
