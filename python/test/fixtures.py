--- conflicted
+++ resolved
@@ -154,33 +154,7 @@
 
     pass
 
-<<<<<<< HEAD
-
-@_fixture
-def cable_cell():
-    # (1) Create a morphology with a single (cylindrical) segment of length=diameter=6 μm
-    tree = arbor.segment_tree()
-    tree.append(
-        arbor.mnpos,
-        arbor.mpoint(-3, 0, 0, 3),
-        arbor.mpoint(3, 0, 0, 3),
-        tag=1,
-    )
-
-    # (2) Define the soma and its midpoint
-    labels = arbor.label_dict({"soma": "(tag 1)", "midpoint": "(location 0 0.5)"})
-
-    # (3) Create cell and set properties
-    decor = arbor.decor()
-    decor.set_property(Vm=-40)
-    decor.paint('"soma"', arbor.density("hh"))
-    decor.place('"midpoint"', arbor.iclamp(10, 2, 0.8), "iclamp")
-    decor.place('"midpoint"', arbor.spike_detector(-10), "detector")
-    return arbor.cable_cell(tree, labels, decor)
-
-
-=======
->>>>>>> d06d74a6
+
 @_fixture
 class art_spiker_recipe(arbor.recipe):
     """
@@ -227,14 +201,13 @@
         )
 
         # (2) Define the soma and its midpoint
-        labels = arbor.label_dict({'soma':   '(tag 1)',
-                                   'midpoint': '(location 0 0.5)'})
+        labels = arbor.label_dict({"soma": "(tag 1)", "midpoint": "(location 0 0.5)"})
 
         # (3) Create cell and set properties
         decor = arbor.decor()
         decor.set_property(Vm=-40)
-        decor.paint('"soma"', arbor.density('hh'))
-        decor.place('"midpoint"', arbor.iclamp( 10, 2, 0.8), "iclamp")
+        decor.paint('"soma"', arbor.density("hh"))
+        decor.place('"midpoint"', arbor.iclamp(10, 2, 0.8), "iclamp")
         decor.place('"midpoint"', arbor.spike_detector(-10), "detector")
 
         # return tuple of tree, labels, and decor for creating a cable cell (can still be modified before calling arbor.cable_cell())
@@ -249,21 +222,23 @@
             tree, labels, decor = self._cable_cell_elements()
             return arbor.cable_cell(tree, labels, decor)
 
+
 @_fixture
 def sum_weight_hh_spike():
-	""" 
+    """
     Fixture returning connection weight for 'expsyn_stdp' mechanism which is just enough to evoke an immediate spike
     at t=1ms in the 'hh' neuron in 'art_spiker_recipe'
     """
-	return 0.4
+    return 0.4
+
 
 @_fixture
 def sum_weight_hh_spike_2():
-	""" 
+    """
     Fixture returning connection weight for 'expsyn_stdp' mechanism which is just enough to evoke an immediate spike
     at t=1.8ms in the 'hh' neuron in 'art_spiker_recipe'
     """
-	return 0.36
+    return 0.36
 
 
 @_fixture
