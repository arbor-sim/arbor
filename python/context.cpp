#include <iostream>
#include <optional>
#include <sstream>
#include <string>

#include <pybind11/pybind11.h>

#include <arbor/version.hpp>
#include <arbor/arbexcept.hpp>

#include <arborenv/default_env.hpp>

#include "context.hpp"
#include "conversion.hpp"
#include "error.hpp"
#include "strprintf.hpp"

#ifdef ARB_MPI_ENABLED
#include "mpi.hpp"
#endif

namespace pyarb {

std::ostream& operator<<(std::ostream& o, const context_shim& ctx) {
    auto& c = ctx.context;
    const char* gpu = arb::has_gpu(c)? "True": "False";
    const char* mpi = arb::has_mpi(c)? "True": "False";
    return
        o << "<arbor.context: num_threads " << arb::num_threads(c)
          << ", has_gpu " << gpu
          << ", has_mpi " << mpi
          << ", num_ranks " << arb::num_ranks(c)
          << ">";
}

<<<<<<< HEAD

// proc_alloc getter and setter (in order to assert when being set)
proc_allocation_shim::proc_allocation_shim(unsigned threads, pybind11::object gpu) {
=======
// A Python shim that holds the information that describes an arb::proc_allocation.
struct proc_allocation_shim {
    std::optional<int> gpu_id = {};
    unsigned long num_threads = 1;
    bool bind_procs = false;
    bool bind_threads = false;

    proc_allocation_shim(unsigned threads, pybind11::object gpu, bool bp, bool bt) {
>>>>>>> ad0b3044
        set_num_threads(threads);
        set_gpu_id(gpu);
        set_bind_procs(bp);
        set_bind_threads(bt);
    }

<<<<<<< HEAD
void proc_allocation_shim::set_gpu_id(pybind11::object gpu) {
    auto gpu_id = py2optional<int>(gpu, "gpu_id must be None, or a non-negative integer", is_nonneg());
    proc_allocation.gpu_id = gpu_id.value_or(-1);
};

void proc_allocation_shim::set_num_threads(unsigned threads) {
    if (0==threads) {
        throw arb::zero_thread_requested_error(threads);
    }
    proc_allocation.num_threads = threads;
};

context_shim make_context_shim(proc_allocation_shim alloc, pybind11::object mpi) {

=======
    proc_allocation_shim(): proc_allocation_shim(1, pybind11::none(), false, false) {}

    // getter and setter (in order to assert when being set)
    void set_gpu_id(pybind11::object gpu) {
        gpu_id = py2optional<int>(gpu, "gpu_id must be None, or a non-negative integer", is_nonneg());
    };

    void set_num_threads(unsigned threads) {
        if (0==threads) {
            throw arb::zero_thread_requested_error(threads);
        }
        num_threads = threads;
    };

    bool get_bind_threads() const { return bind_threads; }
    bool get_bind_procs() const { return bind_procs; }

    void set_bind_threads(bool f) { bind_threads = f; }
    void set_bind_procs(bool f) { bind_procs = f; }


    std::optional<int> get_gpu_id() const { return gpu_id; }
    unsigned get_num_threads() const { return num_threads; }
    bool has_gpu() const { return bool(gpu_id); }

    // helper function to use arb::make_context(arb::proc_allocation)
    arb::proc_allocation allocation() const {
        return arb::proc_allocation(num_threads, gpu_id.value_or(-1), bind_procs, bind_threads);
    }
};

context_shim create_context(unsigned threads,
                            std::optional<int> gpu,
                            pybind11::object mpi, pybind11::object inter,
                            bool bind_p, bool bind_t) {
#ifndef ARB_GPU_ENABLED
    if (gpu) {
        throw pyarb_error("Attempt to set an GPU communicator but Arbor is not configured with GPU support.");
    }
#endif
    arb::proc_allocation alloc(threads, gpu.value_or(-1), bind_p, bind_t);
>>>>>>> ad0b3044
#ifndef ARB_MPI_ENABLED
    if (!mpi.is_none() || !inter.is_none()) {
        throw pyarb_error("Attempt to set an MPI communicator but Arbor is not configured with MPI support.");
    }
#else
<<<<<<< HEAD
    const char* mpi_err_str = "mpi must be None, or a known MPI communicator type. Supported MPI implementations = native"
#ifdef ARB_WITH_MPI4PY
    ", mpi4py.";
#else
    ". Consider installing mpi4py and rebuilding Arbor.";
#endif
    if (can_convert_to_mpi_comm(mpi)) {
        return context_shim(arb::make_context(alloc.proc_allocation, convert_to_mpi_comm(mpi)));
    }
    if (auto c = py2optional<mpi_comm_shim>(mpi, mpi_err_str)) {
        return context_shim(arb::make_context(alloc.proc_allocation, c->comm));
=======
    const char* mpi_err_str = "mpi must be None, or an MPI communicator";
    if (mpi.is_none() && !inter.is_none()) {
        throw pyarb_error("Attempted to set an intercommunicator without also providing a intracommunicator.");
    }
    if (can_convert_to_mpi_comm(mpi)) {
        if (can_convert_to_mpi_comm(inter)) {
            return context_shim(arb::make_context(alloc, convert_to_mpi_comm(mpi), convert_to_mpi_comm(inter)));
        }
        return context_shim(arb::make_context(alloc, convert_to_mpi_comm(mpi)));
    }
    if (auto c = py2optional<mpi_comm_shim>(mpi, mpi_err_str)) {
        if (auto i = py2optional<mpi_comm_shim>(inter, mpi_err_str)) {
            return context_shim(arb::make_context(alloc, c->comm, i->comm));
        }
        return context_shim(arb::make_context(alloc, c->comm));
    } else {
        if (py2optional<mpi_comm_shim>(inter, mpi_err_str)) {
            throw pyarb_error("Attempted to set an intercommunicator without also providing a intracommunicator.");
        }
>>>>>>> ad0b3044
    }
#endif
    return context_shim{arb::make_context(alloc.proc_allocation)};
}

std::ostream& operator<<(std::ostream& o, const proc_allocation_shim& alloc) {
    return o << "<arbor.proc_allocation: threads " << alloc.get_num_threads() << ", gpu_id " << util::to_string(alloc.get_gpu_id()) << ">";
}

void register_contexts(pybind11::module& m) {
    using namespace std::string_literals;
    using namespace pybind11::literals;

    // proc_allocation
    pybind11::class_<proc_allocation_shim> proc_allocation(m, "proc_allocation",
        "Enumerates the computational resources on a node to be used for simulation.");
    proc_allocation
<<<<<<< HEAD
        .def(pybind11::init<unsigned, pybind11::object>(),
            "threads"_a=1, "gpu_id"_a=pybind11::none(),
            "Construct an allocation with arguments:\n"
            "  threads: The number of threads to be used for execution. Must be set to 1 at minimum. 1 by default.\n"
            "  gpu_id:  The identifier of the GPU to use, None by default.\n")
        .def_property("threads", &proc_allocation_shim::get_num_threads, &proc_allocation_shim::set_num_threads,
            "The number of threads to be used for execution.")
=======
        .def(pybind11::init<unsigned, pybind11::object, bool, bool>(),
             pybind11::kw_only(),
             "threads"_a=1,
             "gpu_id"_a=pybind11::none(),
             "bind_procs"_a=false,
             "bind_threads"_a=false,
             "Construct an allocation with arguments:\n"
             "  threads: The number of threads available locally for execution. Must be set to 1 at minimum. 1 by default.\n"
             "  gpu_id:  The identifier of the GPU to use, None by default.\n")
        .def_property("threads", &proc_allocation_shim::get_num_threads, &proc_allocation_shim::set_num_threads,
            "The number of threads available locally for execution.")
        .def_property("bind_procs", &proc_allocation_shim::get_bind_procs, &proc_allocation_shim::set_bind_procs,
            "Try to bind MPI procs?")
        .def_property("bind_threads", &proc_allocation_shim::get_bind_threads, &proc_allocation_shim::set_bind_threads,
            "Try to bind threads?")
>>>>>>> ad0b3044
        .def_property("gpu_id", &proc_allocation_shim::get_gpu_id, &proc_allocation_shim::set_gpu_id,
            "The identifier of the GPU to use.\n"
            "Corresponds to the integer parameter used to identify GPUs in CUDA API calls.")
        .def_property_readonly("has_gpu", &proc_allocation_shim::has_gpu,
            "Whether a GPU is being used (True/False).")
        .def("__str__",  util::to_string<proc_allocation_shim>)
        .def("__repr__", util::to_string<proc_allocation_shim>);
    // context
    pybind11::class_<context_shim, std::shared_ptr<context_shim>> context(m, "context", "An opaque handle for the hardware resources used in a simulation.");
    context
        .def(pybind11::init(
<<<<<<< HEAD
            [](unsigned threads, pybind11::object gpu){
                return make_context_shim(proc_allocation_shim(threads,gpu), pybind11::none());
            }),
            "threads"_a = arbenv::default_concurrency(),
            "gpu_id"_a = arbenv::default_gpu()<0 ? pybind11::none() : arbenv::default_gpu() ),
            "Construct a default (non MPI) context. Variables are initialize as follow: \n"
            "  threads: Set to ARBENV_NUM_THREADS or the number the system makes available.\n"
            "  gpu_id:  If Arbor built with GPU support, the first GPU encountered will be chosen.")
        .def(pybind11::init(
            [](unsigned threads, pybind11::object gpu, pybind11::object mpi){
                return make_context_shim(proc_allocation_shim(threads, gpu), mpi);
            }),
            "threads"_a=1, "gpu_id"_a=pybind11::none(), "mpi"_a,
            "Construct a distributed context with arguments:\n"
            "  threads: The number of threads to be used for execution. Must be set to 1 at minimum. Defaults to the maximum number of threads the system makes available if gpu_id and mpi are not set, else defaults to 1.\n"
            "  gpu_id:  The identifier of the GPU to use, None by default. Only available if arbor.__config__['gpu']==True.\n"
            "  mpi:     The MPI communicator, None by default. Only available if arbor.__config__['mpi']==True. If set, threads defaulted to 1.\n")
        .def(pybind11::init(
            [](proc_allocation_shim alloc, pybind11::object mpi){
                return make_context_shim(alloc, mpi);
            }),
            "alloc"_a, "mpi"_a=pybind11::none(),
            "Construct a distributed context with arguments:\n"
            "  alloc:   The computational resources to be used for the simulation.\n"
            "  mpi:     The MPI communicator, None by default. Only available if arbor.__config__['mpi']==True.\n")
=======
                 [](unsigned threads, std::optional<int> gpu, pybind11::object mpi, pybind11::object inter, bool bind_p, bool bind_t){
                     return create_context(threads, gpu, mpi, pybind11::none(), bind_p, bind_t);
                 }),
             pybind11::kw_only(),
             "threads"_a=1,
             "gpu_id"_a=pybind11::none(),
             "mpi"_a=pybind11::none(),
             "inter"_a=pybind11::none(),
             "bind_procs"_a=false,
             "bind_threads"_a=false,
             "Construct a distributed context with arguments:\n"
             "  threads: The number of threads available locally for execution. Must be set to 1 at minimum. 1 by default.\n"
             "  gpu_id:  The identifier of the GPU to use, None by default. Only available if arbor.__config__['gpu']!=\"none\".\n"
             "  mpi:     The MPI communicator, None by default. Only available if arbor.__config__['mpi']==True.\n"
             "  inter:   An MPI intercommunicator used to connect to external simulations, None by default. Only available if arbor.__config__['mpi']==True.\n"
             "  bind_procs:   Create process binding mask.\n"
             "  bind_threads: Create thread binding mask.")
        .def(pybind11::init(
                 [](std::string threads,
                    std::optional<int> gpu,
                    pybind11::object mpi, pybind11::object inter,
                    bool bind_p, bool bind_t){
                     if ("avail_threads" == threads) {
                         return create_context(arbenv::thread_concurrency(),
                                               gpu,
                                               mpi, pybind11::none(),
                                               bind_p, bind_t);
                     }
                     throw pyarb_error(
                         util::pprintf("Attempt to set threads to {}. The only valid thread options are a positive integer greater than 0, or 'avial_threads'.", threads));

                 }),
             pybind11::kw_only(),
             "threads"_a=1,
             "gpu_id"_a=pybind11::none(),
             "mpi"_a=pybind11::none(),
             "inter"_a=pybind11::none(),
             "bind_procs"_a=false,
             "bind_threads"_a=false,
             "Construct a distributed context with arguments:\n"
             "  threads:      A string option describing the number of threads. Currently, only \"avail_threads\" is supported.\n"
             "  gpu_id:       The identifier of the GPU to use, None by default. Only available if arbor.__config__['gpu']!=\"none\".\n"
             "  mpi:          The MPI communicator, None by default. Only available if arbor.__config__['mpi']==True.\n"
             "  inter:   An MPI intercommunicator used to connect to external simulations, None by default. Only available if arbor.__config__['mpi']==True.\n"
             "  bind_procs:   Create process binding mask.\n"
             "  bind_threads: Create thread binding mask.")
        .def(pybind11::init(
                 [](proc_allocation_shim alloc, pybind11::object mpi, pybind11::object inter) {
                     return create_context(alloc.num_threads,
                                           alloc.gpu_id,
                                           mpi, inter,
                                           alloc.bind_procs, alloc.bind_threads);
                 }),
             "alloc"_a,
             pybind11::kw_only(),
             "mpi"_a=pybind11::none(),
             "inter"_a=pybind11::none(),
             "Construct a distributed context with arguments:\n"
             "  alloc:   The computational resources to be used for the simulation.\n"
             "  mpi:     The MPI communicator, None by default. Only available if arbor.__config__['mpi']==True.\n"
             "  inter:   An MPI intercommunicator used to connect to external simulations, None by default. Only available if arbor.__config__['mpi']==True.\n")
>>>>>>> ad0b3044
        .def_property_readonly("has_mpi", [](const context_shim& ctx){return arb::has_mpi(ctx.context);},
                               "Whether the context uses MPI for distributed communication.")
        .def_property_readonly("has_gpu", [](const context_shim& ctx){return arb::has_gpu(ctx.context);},
                               "Whether the context has a GPU.")
        .def_property_readonly("threads", [](const context_shim& ctx){return arb::num_threads(ctx.context);},
                               "The number of threads in the context's thread pool.")
        .def_property_readonly("ranks", [](const context_shim& ctx){return arb::num_ranks(ctx.context);},
                               "The number of distributed domains (equivalent to the number of MPI ranks).")
        .def_property_readonly("rank", [](const context_shim& ctx){return arb::rank(ctx.context);},
                               "The numeric id of the local domain (equivalent to MPI rank).")
        .def("__str__", util::to_string<context_shim>)
        .def("__repr__", util::to_string<context_shim>);
}

} // namespace pyarb<|MERGE_RESOLUTION|>--- conflicted
+++ resolved
@@ -21,6 +21,7 @@
 
 namespace pyarb {
 
+// printers
 std::ostream& operator<<(std::ostream& o, const context_shim& ctx) {
     auto& c = ctx.context;
     const char* gpu = arb::has_gpu(c)? "True": "False";
@@ -33,27 +34,22 @@
           << ">";
 }
 
-<<<<<<< HEAD
+std::ostream& operator<<(std::ostream& o, const proc_allocation_shim& alloc) {
+    return o << "<arbor.proc_allocation: threads " << alloc.get_num_threads() <<
+                ", gpu_id " << util::to_string(alloc.get_gpu_id()) << 
+                ", bind_threads " << util::to_string(alloc.get_bind_threads()) << 
+                ", bind_procs " << util::to_string(alloc.get_bind_procs()) << 
+                ">";
+}
 
 // proc_alloc getter and setter (in order to assert when being set)
-proc_allocation_shim::proc_allocation_shim(unsigned threads, pybind11::object gpu) {
-=======
-// A Python shim that holds the information that describes an arb::proc_allocation.
-struct proc_allocation_shim {
-    std::optional<int> gpu_id = {};
-    unsigned long num_threads = 1;
-    bool bind_procs = false;
-    bool bind_threads = false;
+proc_allocation_shim::proc_allocation_shim(unsigned threads, pybind11::object gpu, bool bp, bool bt) {
+    set_num_threads(threads);
+    set_gpu_id(gpu);
+    set_bind_procs(bp);
+    set_bind_threads(bt);
+}
 
-    proc_allocation_shim(unsigned threads, pybind11::object gpu, bool bp, bool bt) {
->>>>>>> ad0b3044
-        set_num_threads(threads);
-        set_gpu_id(gpu);
-        set_bind_procs(bp);
-        set_bind_threads(bt);
-    }
-
-<<<<<<< HEAD
 void proc_allocation_shim::set_gpu_id(pybind11::object gpu) {
     auto gpu_id = py2optional<int>(gpu, "gpu_id must be None, or a non-negative integer", is_nonneg());
     proc_allocation.gpu_id = gpu_id.value_or(-1);
@@ -66,98 +62,52 @@
     proc_allocation.num_threads = threads;
 };
 
-context_shim make_context_shim(proc_allocation_shim alloc, pybind11::object mpi) {
-
-=======
-    proc_allocation_shim(): proc_allocation_shim(1, pybind11::none(), false, false) {}
-
-    // getter and setter (in order to assert when being set)
-    void set_gpu_id(pybind11::object gpu) {
-        gpu_id = py2optional<int>(gpu, "gpu_id must be None, or a non-negative integer", is_nonneg());
-    };
-
-    void set_num_threads(unsigned threads) {
-        if (0==threads) {
-            throw arb::zero_thread_requested_error(threads);
-        }
-        num_threads = threads;
-    };
-
-    bool get_bind_threads() const { return bind_threads; }
-    bool get_bind_procs() const { return bind_procs; }
-
-    void set_bind_threads(bool f) { bind_threads = f; }
-    void set_bind_procs(bool f) { bind_procs = f; }
-
-
-    std::optional<int> get_gpu_id() const { return gpu_id; }
-    unsigned get_num_threads() const { return num_threads; }
-    bool has_gpu() const { return bool(gpu_id); }
-
-    // helper function to use arb::make_context(arb::proc_allocation)
-    arb::proc_allocation allocation() const {
-        return arb::proc_allocation(num_threads, gpu_id.value_or(-1), bind_procs, bind_threads);
-    }
-};
-
-context_shim create_context(unsigned threads,
-                            std::optional<int> gpu,
-                            pybind11::object mpi, pybind11::object inter,
-                            bool bind_p, bool bind_t) {
+// generators
+context_shim make_context_shim(proc_allocation_shim alloc, pybind11::object mpi, pybind11::object inter) {
 #ifndef ARB_GPU_ENABLED
-    if (gpu) {
+    if (alloc.has_gpu()) {
         throw pyarb_error("Attempt to set an GPU communicator but Arbor is not configured with GPU support.");
     }
 #endif
-    arb::proc_allocation alloc(threads, gpu.value_or(-1), bind_p, bind_t);
->>>>>>> ad0b3044
 #ifndef ARB_MPI_ENABLED
     if (!mpi.is_none() || !inter.is_none()) {
         throw pyarb_error("Attempt to set an MPI communicator but Arbor is not configured with MPI support.");
     }
 #else
-<<<<<<< HEAD
     const char* mpi_err_str = "mpi must be None, or a known MPI communicator type. Supported MPI implementations = native"
 #ifdef ARB_WITH_MPI4PY
     ", mpi4py.";
 #else
     ". Consider installing mpi4py and rebuilding Arbor.";
 #endif
-    if (can_convert_to_mpi_comm(mpi)) {
-        return context_shim(arb::make_context(alloc.proc_allocation, convert_to_mpi_comm(mpi)));
-    }
-    if (auto c = py2optional<mpi_comm_shim>(mpi, mpi_err_str)) {
-        return context_shim(arb::make_context(alloc.proc_allocation, c->comm));
-=======
-    const char* mpi_err_str = "mpi must be None, or an MPI communicator";
     if (mpi.is_none() && !inter.is_none()) {
         throw pyarb_error("Attempted to set an intercommunicator without also providing a intracommunicator.");
     }
     if (can_convert_to_mpi_comm(mpi)) {
         if (can_convert_to_mpi_comm(inter)) {
-            return context_shim(arb::make_context(alloc, convert_to_mpi_comm(mpi), convert_to_mpi_comm(inter)));
+            return context_shim(arb::make_context(alloc.proc_allocation, convert_to_mpi_comm(mpi), convert_to_mpi_comm(inter)));
         }
-        return context_shim(arb::make_context(alloc, convert_to_mpi_comm(mpi)));
+        return context_shim(arb::make_context(alloc.proc_allocation, convert_to_mpi_comm(mpi)));
     }
     if (auto c = py2optional<mpi_comm_shim>(mpi, mpi_err_str)) {
         if (auto i = py2optional<mpi_comm_shim>(inter, mpi_err_str)) {
-            return context_shim(arb::make_context(alloc, c->comm, i->comm));
+            return context_shim(arb::make_context(alloc.proc_allocation, c->comm, i->comm));
         }
-        return context_shim(arb::make_context(alloc, c->comm));
+        return context_shim(arb::make_context(alloc.proc_allocation, c->comm));
     } else {
         if (py2optional<mpi_comm_shim>(inter, mpi_err_str)) {
             throw pyarb_error("Attempted to set an intercommunicator without also providing a intracommunicator.");
         }
->>>>>>> ad0b3044
     }
 #endif
     return context_shim{arb::make_context(alloc.proc_allocation)};
 }
 
-std::ostream& operator<<(std::ostream& o, const proc_allocation_shim& alloc) {
-    return o << "<arbor.proc_allocation: threads " << alloc.get_num_threads() << ", gpu_id " << util::to_string(alloc.get_gpu_id()) << ">";
-}
+context_shim make_context_shim() {
+    return make_context_shim(proc_allocation_shim{arbenv::default_allocation()}, pybind11::none(), pybind11::none());
+};
 
+// pybind
 void register_contexts(pybind11::module& m) {
     using namespace std::string_literals;
     using namespace pybind11::literals;
@@ -166,15 +116,6 @@
     pybind11::class_<proc_allocation_shim> proc_allocation(m, "proc_allocation",
         "Enumerates the computational resources on a node to be used for simulation.");
     proc_allocation
-<<<<<<< HEAD
-        .def(pybind11::init<unsigned, pybind11::object>(),
-            "threads"_a=1, "gpu_id"_a=pybind11::none(),
-            "Construct an allocation with arguments:\n"
-            "  threads: The number of threads to be used for execution. Must be set to 1 at minimum. 1 by default.\n"
-            "  gpu_id:  The identifier of the GPU to use, None by default.\n")
-        .def_property("threads", &proc_allocation_shim::get_num_threads, &proc_allocation_shim::set_num_threads,
-            "The number of threads to be used for execution.")
-=======
         .def(pybind11::init<unsigned, pybind11::object, bool, bool>(),
              pybind11::kw_only(),
              "threads"_a=1,
@@ -182,15 +123,16 @@
              "bind_procs"_a=false,
              "bind_threads"_a=false,
              "Construct an allocation with arguments:\n"
-             "  threads: The number of threads available locally for execution. Must be set to 1 at minimum. 1 by default.\n"
-             "  gpu_id:  The identifier of the GPU to use, None by default.\n")
+             "  threads:      The number of threads available locally for execution. Must be set to 1 at minimum. 1 by default.\n"
+             "  gpu_id:       The identifier of the GPU to use, None by default.\n"
+             "  bind_procs:   Create process binding mask.\n"
+             "  bind_threads: Create thread binding mask.\n")
         .def_property("threads", &proc_allocation_shim::get_num_threads, &proc_allocation_shim::set_num_threads,
             "The number of threads available locally for execution.")
         .def_property("bind_procs", &proc_allocation_shim::get_bind_procs, &proc_allocation_shim::set_bind_procs,
             "Try to bind MPI procs?")
         .def_property("bind_threads", &proc_allocation_shim::get_bind_threads, &proc_allocation_shim::set_bind_threads,
             "Try to bind threads?")
->>>>>>> ad0b3044
         .def_property("gpu_id", &proc_allocation_shim::get_gpu_id, &proc_allocation_shim::set_gpu_id,
             "The identifier of the GPU to use.\n"
             "Corresponds to the integer parameter used to identify GPUs in CUDA API calls.")
@@ -198,39 +140,16 @@
             "Whether a GPU is being used (True/False).")
         .def("__str__",  util::to_string<proc_allocation_shim>)
         .def("__repr__", util::to_string<proc_allocation_shim>);
+
     // context
     pybind11::class_<context_shim, std::shared_ptr<context_shim>> context(m, "context", "An opaque handle for the hardware resources used in a simulation.");
     context
         .def(pybind11::init(
-<<<<<<< HEAD
-            [](unsigned threads, pybind11::object gpu){
-                return make_context_shim(proc_allocation_shim(threads,gpu), pybind11::none());
-            }),
-            "threads"_a = arbenv::default_concurrency(),
-            "gpu_id"_a = arbenv::default_gpu()<0 ? pybind11::none() : arbenv::default_gpu() ),
-            "Construct a default (non MPI) context. Variables are initialize as follow: \n"
-            "  threads: Set to ARBENV_NUM_THREADS or the number the system makes available.\n"
-            "  gpu_id:  If Arbor built with GPU support, the first GPU encountered will be chosen.")
+                [](){ return make_context_shim(); }),
+             "Construct a local context with proc_allocation = env.default_allocation().\n")
         .def(pybind11::init(
-            [](unsigned threads, pybind11::object gpu, pybind11::object mpi){
-                return make_context_shim(proc_allocation_shim(threads, gpu), mpi);
-            }),
-            "threads"_a=1, "gpu_id"_a=pybind11::none(), "mpi"_a,
-            "Construct a distributed context with arguments:\n"
-            "  threads: The number of threads to be used for execution. Must be set to 1 at minimum. Defaults to the maximum number of threads the system makes available if gpu_id and mpi are not set, else defaults to 1.\n"
-            "  gpu_id:  The identifier of the GPU to use, None by default. Only available if arbor.__config__['gpu']==True.\n"
-            "  mpi:     The MPI communicator, None by default. Only available if arbor.__config__['mpi']==True. If set, threads defaulted to 1.\n")
-        .def(pybind11::init(
-            [](proc_allocation_shim alloc, pybind11::object mpi){
-                return make_context_shim(alloc, mpi);
-            }),
-            "alloc"_a, "mpi"_a=pybind11::none(),
-            "Construct a distributed context with arguments:\n"
-            "  alloc:   The computational resources to be used for the simulation.\n"
-            "  mpi:     The MPI communicator, None by default. Only available if arbor.__config__['mpi']==True.\n")
-=======
-                 [](unsigned threads, std::optional<int> gpu, pybind11::object mpi, pybind11::object inter, bool bind_p, bool bind_t){
-                     return create_context(threads, gpu, mpi, pybind11::none(), bind_p, bind_t);
+                 [](unsigned threads, pybind11::object gpu, pybind11::object mpi, pybind11::object inter, bool bind_p, bool bind_t){
+                     return make_context_shim(proc_allocation_shim(threads, gpu, bind_p, bind_t), mpi, inter);
                  }),
              pybind11::kw_only(),
              "threads"_a=1,
@@ -239,7 +158,7 @@
              "inter"_a=pybind11::none(),
              "bind_procs"_a=false,
              "bind_threads"_a=false,
-             "Construct a distributed context with arguments:\n"
+             "Construct a context with arguments:\n"
              "  threads: The number of threads available locally for execution. Must be set to 1 at minimum. 1 by default.\n"
              "  gpu_id:  The identifier of the GPU to use, None by default. Only available if arbor.__config__['gpu']!=\"none\".\n"
              "  mpi:     The MPI communicator, None by default. Only available if arbor.__config__['mpi']==True.\n"
@@ -247,50 +166,17 @@
              "  bind_procs:   Create process binding mask.\n"
              "  bind_threads: Create thread binding mask.")
         .def(pybind11::init(
-                 [](std::string threads,
-                    std::optional<int> gpu,
-                    pybind11::object mpi, pybind11::object inter,
-                    bool bind_p, bool bind_t){
-                     if ("avail_threads" == threads) {
-                         return create_context(arbenv::thread_concurrency(),
-                                               gpu,
-                                               mpi, pybind11::none(),
-                                               bind_p, bind_t);
-                     }
-                     throw pyarb_error(
-                         util::pprintf("Attempt to set threads to {}. The only valid thread options are a positive integer greater than 0, or 'avial_threads'.", threads));
-
-                 }),
-             pybind11::kw_only(),
-             "threads"_a=1,
-             "gpu_id"_a=pybind11::none(),
-             "mpi"_a=pybind11::none(),
-             "inter"_a=pybind11::none(),
-             "bind_procs"_a=false,
-             "bind_threads"_a=false,
-             "Construct a distributed context with arguments:\n"
-             "  threads:      A string option describing the number of threads. Currently, only \"avail_threads\" is supported.\n"
-             "  gpu_id:       The identifier of the GPU to use, None by default. Only available if arbor.__config__['gpu']!=\"none\".\n"
-             "  mpi:          The MPI communicator, None by default. Only available if arbor.__config__['mpi']==True.\n"
-             "  inter:   An MPI intercommunicator used to connect to external simulations, None by default. Only available if arbor.__config__['mpi']==True.\n"
-             "  bind_procs:   Create process binding mask.\n"
-             "  bind_threads: Create thread binding mask.")
-        .def(pybind11::init(
                  [](proc_allocation_shim alloc, pybind11::object mpi, pybind11::object inter) {
-                     return create_context(alloc.num_threads,
-                                           alloc.gpu_id,
-                                           mpi, inter,
-                                           alloc.bind_procs, alloc.bind_threads);
+                     return make_context_shim(alloc, mpi, inter);
                  }),
              "alloc"_a,
              pybind11::kw_only(),
              "mpi"_a=pybind11::none(),
              "inter"_a=pybind11::none(),
-             "Construct a distributed context with arguments:\n"
+             "Construct a context with arguments:\n"
              "  alloc:   The computational resources to be used for the simulation.\n"
              "  mpi:     The MPI communicator, None by default. Only available if arbor.__config__['mpi']==True.\n"
              "  inter:   An MPI intercommunicator used to connect to external simulations, None by default. Only available if arbor.__config__['mpi']==True.\n")
->>>>>>> ad0b3044
         .def_property_readonly("has_mpi", [](const context_shim& ctx){return arb::has_mpi(ctx.context);},
                                "Whether the context uses MPI for distributed communication.")
         .def_property_readonly("has_gpu", [](const context_shim& ctx){return arb::has_gpu(ctx.context);},
