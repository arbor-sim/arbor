#include <stdexcept>
#include <sstream>
#include <string>

#include <arbor/common_types.hpp>
#include <arbor/schedule.hpp>
#include <arbor/util/optional.hpp>

#include <pybind11/pybind11.h>
#include <pybind11/pytypes.h>
#include <pybind11/stl.h>

#include "conversion.hpp"
#include "error.hpp"
#include "event_generator.hpp"
#include "schedule.hpp"

namespace pyarb {

<<<<<<< HEAD
namespace {
auto is_nonneg = [](auto&& t){ return t>=0.; };
}

// A Python shim that holds the information that describes an
// arb::regular_schedule. This is wrapped in pybind11, and users constructing
// a regular_schedule in python are manipulating this type. This is converted to
// an arb::regular_schedule when a C++ recipe is created from a Python recipe.
struct regular_schedule_shim {
    using time_type = arb::time_type;
    using opt_time_type = arb::util::optional<time_type>;

    opt_time_type tstart = {};
    opt_time_type tstop = {};
    time_type dt = 0;

    regular_schedule_shim() = default;

    regular_schedule_shim(pybind11::object t0, time_type deltat, pybind11::object t1) {
        set_tstart(t0);
        set_tstop(t1);
        set_dt(deltat);
    }

    // getter and setter (in order to assert when being set)
    void set_tstart(pybind11::object t) {
        tstart = py2optional<time_type>(t, "tstart must a non-negative number, or None", is_nonneg);
    };
    void set_tstop(pybind11::object t) {
        tstop = py2optional<time_type>(t, "tstop must a non-negative number, or None", is_nonneg);
    };
    void set_dt(time_type delta_t) {
        pyarb::assert_throw(is_nonneg(delta_t), "dt must be a non-negative number");
        dt = delta_t;
    };

    opt_time_type get_tstart() const { return tstart; }
    time_type get_dt()         const { return dt; }
    opt_time_type get_tstop()  const { return tstop; }

    arb::schedule schedule() const {
        return arb::regular_schedule(
                tstart.value_or(arb::terminal_time),
                dt,
                tstop.value_or(arb::terminal_time));
    }

};

// A Python shim for arb::explicit_schedule.
// This is wrapped in pybind11, and users constructing an explicit_schedule in
// Python are manipulating this type. This is converted to an
// arb::explicit_schedule when a C++ recipe is created from a Python recipe.

struct explicit_schedule_shim {
    using time_type = arb::time_type;

    std::vector<time_type> times;

    explicit_schedule_shim() = default;

    explicit_schedule_shim(std::vector<time_type> t) {
        set_times(t);
    }

    // getter and setter (in order to assert when being set)
    void set_times(std::vector<time_type> t) {
        times = std::move(t);
        // Sort the times in ascending order if necessary
        if (!std::is_sorted(times.begin(), times.end())) {
            std::sort(times.begin(), times.end());
        }
        // Assert that there are no negative times
        if (times.size()) {
            pyarb::assert_throw(is_nonneg(times[0]),
                    "explicit time schedule can not contain negative values");
        }
    };

    std::vector<time_type> get_times() const { return times; }

    arb::schedule schedule() const {
        return arb::explicit_schedule(times);
    }
};

// A Python shim for arb::poisson_schedule.
// This is wrapped in pybind11, and users constructing a poisson_schedule in
// Python are manipulating this type. This is converted to an
// arb::poisson_schedule when a C++ recipe is created from a Python recipe.

struct poisson_schedule_shim {
    using rng_type = std::mt19937_64;
    using time_type = arb::time_type;

    time_type tstart = arb::terminal_time;
    time_type freq = 10.;
    rng_type::result_type seed = 0;

    poisson_schedule_shim() = default;

    poisson_schedule_shim(time_type ts, time_type f, rng_type::result_type s) {
        set_tstart(ts);
        set_freq(f);
        seed = s;
    }

    void set_tstart(time_type t) {
        pyarb::assert_throw(is_nonneg(t), "tstart must be a non-negative number");
        tstart = t;
    };

    void set_freq(time_type f) {
        pyarb::assert_throw(is_nonneg(f), "frequency must be a non-negative number");
        freq = f;
    };

    const time_type get_tstart() const { return tstart; }
    const time_type get_freq() const { return freq; }

    arb::schedule schedule() const {
        // convert frequency to kHz.
        return arb::poisson_schedule(tstart, freq/1000., rng_type(seed));
    }
};

=======
>>>>>>> dfd312e3
template <typename Sched>
event_generator_shim make_event_generator(
        arb::cell_member_type target,
        double weight,
        const Sched& sched)
{
    return event_generator_shim(target, weight, sched.schedule());
}

void register_event_generators(pybind11::module& m) {
    using namespace pybind11::literals;

    pybind11::class_<event_generator_shim> event_generator(m, "event_generator");

    event_generator
        .def(pybind11::init<>(
            [](arb::cell_member_type target, double weight, const regular_schedule_shim& sched){
                return make_event_generator(target, weight, sched);}),
            "target"_a, "weight"_a, "sched"_a,
            "Construct an event generator with arguments:\n"
            "  target: The target synapse (gid, local_id).\n"
            "  weight: The weight of events to deliver.\n"
            "  sched:  A regular schedule of the events.")
        .def(pybind11::init<>(
            [](arb::cell_member_type target, double weight, const explicit_schedule_shim& sched){
                return make_event_generator(target, weight, sched);}),
            "target"_a, "weight"_a, "sched"_a,
            "Construct an event generator with arguments:\n"
            "  target: The target synapse (gid, local_id).\n"
            "  weight: The weight of events to deliver.\n"
            "  sched:  An explicit schedule of the events.")
        .def(pybind11::init<>(
            [](arb::cell_member_type target, double weight, const poisson_schedule_shim& sched){
                return make_event_generator(target, weight, sched);}),
            "target"_a, "weight"_a, "sched"_a,
            "Construct an event generator with arguments:\n"
            "  target: The target synapse (gid, local_id).\n"
            "  weight: The weight of events to deliver.\n"
            "  sched:  A poisson schedule of the events.")
        .def_readwrite("target", &event_generator_shim::target,
             "The target synapse (gid, local_id).")
        .def_readwrite("weight", &event_generator_shim::weight,
             "The weight of events to deliver.")
        .def("__str__", [](const event_generator_shim&){return "<arbor.event_generator>";})
        .def("__repr__", [](const event_generator_shim&){return "<arbor.event_generator>";});
}

} // namespace pyarb<|MERGE_RESOLUTION|>--- conflicted
+++ resolved
@@ -17,135 +17,6 @@
 
 namespace pyarb {
 
-<<<<<<< HEAD
-namespace {
-auto is_nonneg = [](auto&& t){ return t>=0.; };
-}
-
-// A Python shim that holds the information that describes an
-// arb::regular_schedule. This is wrapped in pybind11, and users constructing
-// a regular_schedule in python are manipulating this type. This is converted to
-// an arb::regular_schedule when a C++ recipe is created from a Python recipe.
-struct regular_schedule_shim {
-    using time_type = arb::time_type;
-    using opt_time_type = arb::util::optional<time_type>;
-
-    opt_time_type tstart = {};
-    opt_time_type tstop = {};
-    time_type dt = 0;
-
-    regular_schedule_shim() = default;
-
-    regular_schedule_shim(pybind11::object t0, time_type deltat, pybind11::object t1) {
-        set_tstart(t0);
-        set_tstop(t1);
-        set_dt(deltat);
-    }
-
-    // getter and setter (in order to assert when being set)
-    void set_tstart(pybind11::object t) {
-        tstart = py2optional<time_type>(t, "tstart must a non-negative number, or None", is_nonneg);
-    };
-    void set_tstop(pybind11::object t) {
-        tstop = py2optional<time_type>(t, "tstop must a non-negative number, or None", is_nonneg);
-    };
-    void set_dt(time_type delta_t) {
-        pyarb::assert_throw(is_nonneg(delta_t), "dt must be a non-negative number");
-        dt = delta_t;
-    };
-
-    opt_time_type get_tstart() const { return tstart; }
-    time_type get_dt()         const { return dt; }
-    opt_time_type get_tstop()  const { return tstop; }
-
-    arb::schedule schedule() const {
-        return arb::regular_schedule(
-                tstart.value_or(arb::terminal_time),
-                dt,
-                tstop.value_or(arb::terminal_time));
-    }
-
-};
-
-// A Python shim for arb::explicit_schedule.
-// This is wrapped in pybind11, and users constructing an explicit_schedule in
-// Python are manipulating this type. This is converted to an
-// arb::explicit_schedule when a C++ recipe is created from a Python recipe.
-
-struct explicit_schedule_shim {
-    using time_type = arb::time_type;
-
-    std::vector<time_type> times;
-
-    explicit_schedule_shim() = default;
-
-    explicit_schedule_shim(std::vector<time_type> t) {
-        set_times(t);
-    }
-
-    // getter and setter (in order to assert when being set)
-    void set_times(std::vector<time_type> t) {
-        times = std::move(t);
-        // Sort the times in ascending order if necessary
-        if (!std::is_sorted(times.begin(), times.end())) {
-            std::sort(times.begin(), times.end());
-        }
-        // Assert that there are no negative times
-        if (times.size()) {
-            pyarb::assert_throw(is_nonneg(times[0]),
-                    "explicit time schedule can not contain negative values");
-        }
-    };
-
-    std::vector<time_type> get_times() const { return times; }
-
-    arb::schedule schedule() const {
-        return arb::explicit_schedule(times);
-    }
-};
-
-// A Python shim for arb::poisson_schedule.
-// This is wrapped in pybind11, and users constructing a poisson_schedule in
-// Python are manipulating this type. This is converted to an
-// arb::poisson_schedule when a C++ recipe is created from a Python recipe.
-
-struct poisson_schedule_shim {
-    using rng_type = std::mt19937_64;
-    using time_type = arb::time_type;
-
-    time_type tstart = arb::terminal_time;
-    time_type freq = 10.;
-    rng_type::result_type seed = 0;
-
-    poisson_schedule_shim() = default;
-
-    poisson_schedule_shim(time_type ts, time_type f, rng_type::result_type s) {
-        set_tstart(ts);
-        set_freq(f);
-        seed = s;
-    }
-
-    void set_tstart(time_type t) {
-        pyarb::assert_throw(is_nonneg(t), "tstart must be a non-negative number");
-        tstart = t;
-    };
-
-    void set_freq(time_type f) {
-        pyarb::assert_throw(is_nonneg(f), "frequency must be a non-negative number");
-        freq = f;
-    };
-
-    const time_type get_tstart() const { return tstart; }
-    const time_type get_freq() const { return freq; }
-
-    arb::schedule schedule() const {
-        // convert frequency to kHz.
-        return arb::poisson_schedule(tstart, freq/1000., rng_type(seed));
-    }
-};
-
-=======
->>>>>>> dfd312e3
 template <typename Sched>
 event_generator_shim make_event_generator(
         arb::cell_member_type target,
