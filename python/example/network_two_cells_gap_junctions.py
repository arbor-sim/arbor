#!/usr/bin/env python3

<<<<<<< HEAD
import arbor as A
from arbor import units as U
=======
from builtins import enumerate
import arbor
>>>>>>> d4579b12
import argparse
import numpy as np

import pandas as pd  # You may have to pip install these.
import seaborn as sns  # You may have to pip install these.
import matplotlib.pyplot as plt


class TwoCellsWithGapJunction(A.recipe):
    def __init__(
        self, probes, Vms, length, radius, cm, rL, g, gj_g, cv_policy_max_extent
    ):
        """
        probes -- list of probes

        Vms -- membrane leak potentials of the two cells
        length -- length of cable in μm
        radius -- radius of cable in μm
        cm -- membrane capacitance in F/m^2
        rL -- axial resistivity in Ω·cm
        g -- membrane conductivity in S/cm^2
        gj_g -- gap junction conductivity in μS

        cv_policy_max_extent -- maximum extent of control volume in μm
        """

        # The base C++ class constructor must be called first, to ensure that
        # all memory in the C++ class is initialized correctly.
        A.recipe.__init__(self)

        self.the_probes = probes

        self.Vms = Vms
        self.length = length
        self.radius = radius
        self.cm = cm
        self.rL = rL
        self.g = g
        self.gj_g = gj_g

        self.cv_policy_max_extent = cv_policy_max_extent

        self.the_props = A.neuron_cable_properties()

    def num_cells(self):
        return 2

    def cell_kind(self, gid):
        assert gid in [0, 1]
        return A.cell_kind.cable

    def global_properties(self, kind):
        assert kind == arbor.cell_kind.cable
        return self.the_props

    def cell_description(self, gid):
        """A high level description of the cell with global identifier gid.

        For example the morphology, synapses and ion channels required
        to build a multi-compartment neuron.
        """
        assert gid in [0, 1]

        tree = A.segment_tree()

        tree.append(
            A.mnpos,
            A.mpoint(0, 0, 0, self.radius),
            A.mpoint(self.length, 0, 0, self.radius),
            tag=1,
        )

        labels = A.label_dict({"cell": "(tag 1)", "gj_site": "(location 0 0.5)"})

        decor = (
            A.decor()
            .set_property(
                Vm=self.Vms[gid] * U.mV,
                cm=self.cm * U.F / U.m2,
                rL=self.rL * U.Ohm * U.cm,
            )
            # add a gap junction mechanism at the "gj_site" location and label that specific mechanism on that location "gj_label"
            .place('"gj_site"', A.junction("gj", g=self.gj_g), "gj_label")
            .paint('"cell"', A.density(f"pas/e={self.Vms[gid]}", g=self.g))
        )

        if self.cv_policy_max_extent is not None:
            policy = A.cv_policy_max_extent(self.cv_policy_max_extent)
            decor.discretization(policy)
        else:
            decor.discretization(A.cv_policy_single())

        return A.cable_cell(tree, decor, labels)

    def gap_junctions_on(self, gid):
        # create a bidirectional gap junction from cell 0 at label "gj_label" to cell 1 at label "gj_label" and back.
        if gid == 0:
            tgt = 1
        elif gid == 1:
            tgt = 0
        else:
            raise RuntimeError("Invalid GID for example.")
        return [A.gap_junction_connection((tgt, "gj_label"), "gj_label", 1)]

    def probes(self, gid):
        assert gid in [0, 1]
        return self.the_probes


if __name__ == "__main__":
    parser = argparse.ArgumentParser(
        description="Two cells connected via a gap junction"
    )

    parser.add_argument(
        "--Vms",
        help="membrane leak potentials in mV",
        type=float,
        default=[-100, -60],
        nargs=2,
    )
    parser.add_argument("--length", help="cell length in μm", type=float, default=100)
    parser.add_argument("--radius", help="cell radius in μm", type=float, default=3)
    parser.add_argument(
        "--cm", help="membrane capacitance in F/m^2", type=float, default=0.005
    )
    parser.add_argument(
        "--rL", help="axial resistivity in Ω·cm", type=float, default=90
    )
    parser.add_argument(
        "--g", help="membrane conductivity in S/cm^2", type=float, default=0.001
    )

    parser.add_argument(
        "--gj_g", help="gap junction conductivity in μS", type=float, default=0.01
    )

    parser.add_argument(
        "--cv_policy_max_extent",
        help="maximum extent of control volume in μm",
        type=float,
    )

    # parse the command line arguments
    args = parser.parse_args()

    # set up membrane voltage probes at the position of the gap junction
    probes = [A.cable_probe_membrane_voltage('"gj_site"', "Um")]
    recipe = TwoCellsWithGapJunction(probes, **vars(args))

    # configure the simulation and handles for the probes
    sim = A.simulation(recipe)

    T = 5
    dt = 0.01
    handles = [
<<<<<<< HEAD
        sim.sample((gid, "Um"), A.regular_schedule(dt * U.ms))
=======
        sim.sample((gid, "Um"), arbor.regular_schedule(dt))
        for i, _ in enumerate(probes)
>>>>>>> d4579b12
        for gid in range(recipe.num_cells())
    ]

    # run the simulation for 5 ms
<<<<<<< HEAD
    sim.run(tfinal=5 * U.ms, dt=dt * U.ms)
=======
    sim.run(tfinal=T, dt=dt)
>>>>>>> d4579b12

    # retrieve the sampled membrane voltages and convert to a pandas DataFrame
    print("Plotting results ...")
    df_list = []
    for probe, handle in enumerate(handles):
        samples, meta = sim.samples(handle)[0]
        df_list.append(
            pd.DataFrame(
                {"t/ms": samples[:, 0], "U/mV": samples[:, 1], "Cell": f"{probe}"}
            )
        )
<<<<<<< HEAD

    df = pd.concat(df_list, ignore_index=True)
=======
    df = pandas.concat(df_list, ignore_index=True)
>>>>>>> d4579b12

    fg, ax = plt.subplots()

    # plot the membrane potentials of the two cells as function of time
    sns.lineplot(ax=ax, data=df, x="t/ms", y="U/mV", hue="Cell", errorbar=None)

    # area of cells
    area = args.length * 1e-6 * 2 * np.pi * args.radius * 1e-6

    # total and gap junction conductance in base units
    cell_g = area * args.g / 1e-4
    si_gj_g = args.gj_g * 1e-6

    # weight
    w = (si_gj_g + cell_g) / (2 * si_gj_g + cell_g)

    # indicate the expected equilibrium potentials
    for i, j in [[0, 1], [1, 0]]:
        weighted_potential = args.Vms[i] + w * (args.Vms[j] - args.Vms[i])
        ax.axhline(weighted_potential, linestyle="dashed", color="black", alpha=0.5)
        ax.text(
            2,
            weighted_potential,
            f"$\\tilde U_{j} = U_{j} + w\\cdot(U_{j} - U_{i})$",
            va="center",
            ha="center",
            backgroundcolor="w",
        )
        ax.text(
            2, args.Vms[j], f"$U_{j}$", va="center", ha="center", backgroundcolor="w"
        )

    ax.set_xlim(0, T)

    # plot the initial/nominal resting potentials
    for gid, Vm in enumerate(args.Vms):
        ax.axhline(Vm, linestyle="dashed", color="black", alpha=0.5)

    fg.savefig("two_cell_gap_junctions_result.svg")<|MERGE_RESOLUTION|>--- conflicted
+++ resolved
@@ -1,12 +1,8 @@
 #!/usr/bin/env python3
 
-<<<<<<< HEAD
+
 import arbor as A
 from arbor import units as U
-=======
-from builtins import enumerate
-import arbor
->>>>>>> d4579b12
 import argparse
 import numpy as np
 
@@ -163,21 +159,13 @@
     T = 5
     dt = 0.01
     handles = [
-<<<<<<< HEAD
         sim.sample((gid, "Um"), A.regular_schedule(dt * U.ms))
-=======
-        sim.sample((gid, "Um"), arbor.regular_schedule(dt))
-        for i, _ in enumerate(probes)
->>>>>>> d4579b12
+        for _ in enumerate(probes)
         for gid in range(recipe.num_cells())
     ]
 
     # run the simulation for 5 ms
-<<<<<<< HEAD
     sim.run(tfinal=5 * U.ms, dt=dt * U.ms)
-=======
-    sim.run(tfinal=T, dt=dt)
->>>>>>> d4579b12
 
     # retrieve the sampled membrane voltages and convert to a pandas DataFrame
     print("Plotting results ...")
@@ -189,12 +177,8 @@
                 {"t/ms": samples[:, 0], "U/mV": samples[:, 1], "Cell": f"{probe}"}
             )
         )
-<<<<<<< HEAD
 
     df = pd.concat(df_list, ignore_index=True)
-=======
-    df = pandas.concat(df_list, ignore_index=True)
->>>>>>> d4579b12
 
     fg, ax = plt.subplots()
 
