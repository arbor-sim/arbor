#!/usr/bin/env python3

from builtins import enumerate
import arbor
import argparse
import numpy as np

import pandas  # You may have to pip install these.
import seaborn  # You may have to pip install these.
import matplotlib.pyplot as plt


class TwoCellsWithGapJunction(arbor.recipe):
    def __init__(
        self, probes, Vms, length, radius, cm, rL, g, gj_g, cv_policy_max_extent
    ):
        """
        probes -- list of probes

        Vms -- membrane leak potentials of the two cells
        length -- length of cable in μm
        radius -- radius of cable in μm
        cm -- membrane capacitance in F/m^2
        rL -- axial resistivity in Ω·cm
        g -- membrane conductivity in S/cm^2
        gj_g -- gap junction conductivity in μS

        cv_policy_max_extent -- maximum extent of control volume in μm
        """

        # The base C++ class constructor must be called first, to ensure that
        # all memory in the C++ class is initialized correctly.
        arbor.recipe.__init__(self)

        self.the_probes = probes

        self.Vms = Vms
        self.length = length
        self.radius = radius
        self.cm = cm
        self.rL = rL
        self.g = g
        self.gj_g = gj_g

        self.cv_policy_max_extent = cv_policy_max_extent

        self.the_props = arbor.neuron_cable_properties()

    def num_cells(self):
        return 2

    def cell_kind(self, gid):
        assert gid in [0, 1]
        return arbor.cell_kind.cable

    def global_properties(self, kind):
        assert kind == arbor.cell_kind.cable
        return self.the_props

    def cell_description(self, gid):
        """A high level description of the cell with global identifier gid.

        For example the morphology, synapses and ion channels required
        to build a multi-compartment neuron.
        """
        assert gid in [0, 1]

        tree = arbor.segment_tree()

        tree.append(
            arbor.mnpos,
            arbor.mpoint(0, 0, 0, self.radius),
            arbor.mpoint(self.length, 0, 0, self.radius),
            tag=1,
        )

        labels = arbor.label_dict({"cell": "(tag 1)", "gj_site": "(location 0 0.5)"})

        decor = (
            arbor.decor()
            .set_property(Vm=self.Vms[gid])
            .set_property(cm=self.cm)
            .set_property(rL=self.rL)
            # add a gap junction mechanism at the "gj_site" location and label that specific mechanism on that location "gj_label"
            .place('"gj_site"', arbor.junction("gj", g=self.gj_g), "gj_label")
            .paint('"cell"', arbor.density(f"pas/e={self.Vms[gid]}", g=self.g))
        )

        if self.cv_policy_max_extent is not None:
            policy = arbor.cv_policy_max_extent(self.cv_policy_max_extent)
            decor.discretization(policy)
        else:
            decor.discretization(arbor.cv_policy_single())

        return arbor.cable_cell(tree, decor, labels)

    def gap_junctions_on(self, gid):
        # create a bidirectional gap junction from cell 0 at label "gj_label" to cell 1 at label "gj_label" and back.
        if gid == 0:
            tgt = 1
        elif gid == 1:
            tgt = 0
        else:
            raise RuntimeError("Invalid GID for example.")
        return [arbor.gap_junction_connection((tgt, "gj_label"), "gj_label", 1)]

    def probes(self, gid):
        assert gid in [0, 1]
        return self.the_probes


if __name__ == "__main__":
    parser = argparse.ArgumentParser(
        description="Two cells connected via a gap junction"
    )

    parser.add_argument(
        "--Vms",
        help="membrane leak potentials in mV",
        type=float,
        default=[-100, -60],
        nargs=2,
    )
    parser.add_argument("--length", help="cell length in μm", type=float, default=100)
    parser.add_argument("--radius", help="cell radius in μm", type=float, default=3)
    parser.add_argument(
        "--cm", help="membrane capacitance in F/m^2", type=float, default=0.005
    )
    parser.add_argument(
        "--rL", help="axial resistivity in Ω·cm", type=float, default=90
    )
    parser.add_argument(
        "--g", help="membrane conductivity in S/cm^2", type=float, default=0.001
    )

    parser.add_argument(
        "--gj_g", help="gap junction conductivity in μS", type=float, default=0.01
    )

    parser.add_argument(
        "--cv_policy_max_extent",
        help="maximum extent of control volume in μm",
        type=float,
    )

    # parse the command line arguments
    args = parser.parse_args()

    # set up membrane voltage probes at the position of the gap junction
    probes = [arbor.cable_probe_membrane_voltage('"gj_site"', "Um")]
    recipe = TwoCellsWithGapJunction(probes, **vars(args))

    # configure the simulation and handles for the probes
    sim = arbor.simulation(recipe)

    T = 5
    dt = 0.01
<<<<<<< HEAD

    handles = [
        sim.sample((gid, i), arbor.regular_schedule(dt))
        for i, _ in enumerate(probes)
=======
    handles = [
        sim.sample((gid, "Um"), arbor.regular_schedule(dt))
>>>>>>> 9312a4a7
        for gid in range(recipe.num_cells())
    ]

    # run the simulation for 5 ms
    sim.run(tfinal=T, dt=dt)

    # retrieve the sampled membrane voltages and convert to a pandas DataFrame
    print("Plotting results ...")
    df_list = []
    for probe, handle in enumerate(handles):
        samples, meta = sim.samples(handle)[0]
        df_list.append(
            pandas.DataFrame(
                {"t/ms": samples[:, 0], "U/mV": samples[:, 1], "Cell": f"{probe}"}
            )
        )
    df = pandas.concat(df_list, ignore_index=True)

    fig, ax = plt.subplots()

    # plot the membrane potentials of the two cells as function of time
    seaborn.lineplot(ax=ax, data=df, x="t/ms", y="U/mV", hue="Cell", errorbar=None)

    # area of cells
    area = args.length * 1e-6 * 2 * np.pi * args.radius * 1e-6

    # total and gap junction conductance in base units
    cell_g = area * args.g / 1e-4
    si_gj_g = args.gj_g * 1e-6

    # weight
    w = (si_gj_g + cell_g) / (2 * si_gj_g + cell_g)

    # indicate the expected equilibrium potentials
    for i, j in [[0, 1], [1, 0]]:
        weighted_potential = args.Vms[i] + w * (args.Vms[j] - args.Vms[i])
        ax.axhline(weighted_potential, linestyle="dashed", color="black", alpha=0.5)
        ax.text(
            2,
            weighted_potential,
            f"$\\tilde U_{j} = U_{j} + w\\cdot(U_{j} - U_{i})$",
            va="center",
            ha="center",
            backgroundcolor="w",
        )
        ax.text(
            2, args.Vms[j], f"$U_{j}$", va="center", ha="center", backgroundcolor="w"
        )

    ax.set_xlim(0, T)

    # plot the initial/nominal resting potentials
    for gid, Vm in enumerate(args.Vms):
        ax.axhline(Vm, linestyle="dashed", color="black", alpha=0.5)

    fig.savefig("two_cell_gap_junctions_result.svg")<|MERGE_RESOLUTION|>--- conflicted
+++ resolved
@@ -155,15 +155,9 @@
 
     T = 5
     dt = 0.01
-<<<<<<< HEAD
-
-    handles = [
-        sim.sample((gid, i), arbor.regular_schedule(dt))
-        for i, _ in enumerate(probes)
-=======
     handles = [
         sim.sample((gid, "Um"), arbor.regular_schedule(dt))
->>>>>>> 9312a4a7
+        for i, _ in enumerate(probes)
         for gid in range(recipe.num_cells())
     ]
 
