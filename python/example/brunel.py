#!/usr/bin/env python3

import arbor
import argparse
import numpy as np
from numpy.random import RandomState

"""
A Brunel network consists of nexc excitatory LIF neurons and ninh inhibitory
LIF neurons. Each neuron in the network receives in_degree_prop * nexc
excitatory connections chosen randomly, in_degree_prop * ninh inhibitory
connections and next (external) Poisson connections. All the connections have
the same delay. The strenght of excitatory and Poisson connections is given by
parameter weight, whereas the strength of inhibitory connections is
rel_inh_strength * weight. Poisson neurons all spike independently with expected
number of spikes given by parameter poiss_lambda. Because of the refractory
period, the activity is mostly driven by Poisson neurons and recurrent
connections have a small effect.

Call with parameters, for example:
./brunel.py -n 400 -m 100 -e 20 -p 0.1 -w 1.2 -d 1 -g 0.5 -l 5 -t 100 -s 1 -G 50 -S 123 -f spikes.txt
"""


# Samples m unique values in interval [start, end) - gid.
# We exclude gid because we don't want self-loops.
def sample_subset(gen, gid, start, end, m):
    idx = np.arange(start, end)
    if start <= gid < end:
        idx = np.delete(idx, gid - start)
    gen.shuffle(idx)
    return idx[:m]


class brunel_recipe(arbor.recipe):
    def __init__(
        self,
        nexc,
        ninh,
        next,
        in_degree_prop,
        weight,
        delay,
        rel_inh_strength,
        poiss_lambda,
        seed=42,
    ):
        arbor.recipe.__init__(self)

        # Make sure that in_degree_prop in the interval (0, 1]
        if not 0.0 < in_degree_prop <= 1.0:
            print(
                "The proportion of incoming connections should be in the interval (0, 1]."
            )
            quit()

        self.ncells_exc_ = nexc
        self.ncells_inh_ = ninh
        self.delay_ = delay
        self.seed_ = seed

        # Set up the parameters.
        self.weight_exc_ = weight
        self.weight_inh_ = -rel_inh_strength * weight
        self.weight_ext_ = weight
        self.in_degree_exc_ = round(in_degree_prop * nexc)
        self.in_degree_inh_ = round(in_degree_prop * ninh)
        # each cell receives next incoming Poisson sources with mean rate poiss_lambda, which is equivalent
        # to a single Poisson source with mean rate next*poiss_lambda
        self.lambda_ = next * poiss_lambda

    def num_cells(self):
        return self.ncells_exc_ + self.ncells_inh_

    def cell_kind(self, gid):
        return arbor.cell_kind.lif

    def connections_on(self, gid):
        gen = RandomState(gid + self.seed_)
        connections = []
        # Add incoming excitatory connections.
        connections = [
            arbor.connection((i, "src"), "tgt", self.weight_exc_, self.delay_)
            for i in sample_subset(gen, gid, 0, self.ncells_exc_, self.in_degree_exc_)
        ]
        # Add incoming inhibitory connections.
        connections += [
            arbor.connection((i, "src"), "tgt", self.weight_inh_, self.delay_)
            for i in sample_subset(
                gen,
                gid,
                self.ncells_exc_,
                self.ncells_exc_ + self.ncells_inh_,
                self.in_degree_inh_,
            )
        ]

        return connections

    def cell_description(self, gid):
        cell = arbor.lif_cell("src", "tgt")
        cell.tau_m = 10
        cell.V_th = 10
        cell.C_m = 20
        cell.E_L = 0
        cell.V_m = 0
        cell.t_ref = 2
        return cell

    def event_generators(self, gid):
        t0 = 0
        sched = arbor.poisson_schedule(t0, self.lambda_, gid + self.seed_)
        return [arbor.event_generator("tgt", self.weight_ext_, sched)]


if __name__ == "__main__":
    parser = argparse.ArgumentParser(description="Brunel model miniapp.")
    parser.add_argument(
        "-n",
        "--n-excitatory",
        dest="nexc",
        type=int,
        default=400,
        help="Number of cells in the excitatory population",
    )
    parser.add_argument(
        "-m",
        "--n-inhibitory",
        dest="ninh",
        type=int,
        default=100,
        help="Number of cells in the inhibitory population",
    )
    parser.add_argument(
        "-e",
        "--n-external",
        dest="next",
        type=int,
        default=40,
        help="Number of incoming Poisson (external) connections per cell",
    )
    parser.add_argument(
        "-p",
        "--in-degree-prop",
        dest="syn_per_cell_prop",
        type=float,
        default=0.05,
        help="Proportion of the connections received per cell",
    )
    parser.add_argument(
        "-w",
        "--weight",
        dest="weight",
        type=float,
        default=1.2,
        help="Weight of excitatory connections",
    )
    parser.add_argument(
        "-d",
        "--delay",
        dest="delay",
        type=float,
        default=0.1,
        help="Delay of all connections",
    )
    parser.add_argument(
        "-g",
        "--rel-inh-w",
        dest="rel_inh_strength",
        type=float,
        default=1,
        help="Relative strength of inhibitory synapses with respect to the excitatory ones",
    )
    parser.add_argument(
        "-l",
        "--lambda",
        dest="poiss_lambda",
        type=float,
        default=1,
        help="Mean firing rate from a single poisson cell (kHz)",
    )
    parser.add_argument(
        "-t",
        "--tfinal",
        dest="tfinal",
        type=float,
        default=100,
        help="Length of the simulation period (ms)",
    )
    parser.add_argument(
        "-s", "--dt", dest="dt", type=float, default=1, help="Simulation time step (ms)"
    )
    parser.add_argument(
        "-G",
        "--group-size",
        dest="group_size",
        type=int,
        default=10,
        help="Number of cells per cell group",
    )
    parser.add_argument(
        "-S",
        "--seed",
        dest="seed",
        type=int,
        default=42,
        help="Seed for poisson spike generators",
    )
    parser.add_argument(
        "-f",
        "--write-spikes",
        dest="spike_file_output",
        type=str,
        help="Save spikes to file",
    )
    # parser.add_argument('-z', '--profile-rank-zero', dest='profile_only_zero', action='store_true', help='Only output profile information for rank 0')
    parser.add_argument(
        "-v",
        "--verbose",
        dest="verbose",
        action="store_true",
        help="Print more verbose information to stdout",
    )

    opt = parser.parse_args()
    if opt.verbose:
        print("Running brunel.py with the following settings:")
        for k, v in vars(opt).items():
            print(f"{k} = {v}")

<<<<<<< HEAD
    context = arbor.context()
=======
    context = arbor.context(threads="avail_threads")
    if arbor.config()["profiling"]:
        arbor.profiler_initialize(context)
>>>>>>> ad0b3044
    print(context)

    meters = arbor.meter_manager()
    meters.start(context)

    recipe = brunel_recipe(
        opt.nexc,
        opt.ninh,
        opt.next,
        opt.syn_per_cell_prop,
        opt.weight,
        opt.delay,
        opt.rel_inh_strength,
        opt.poiss_lambda,
        opt.seed,
    )

    meters.checkpoint("recipe-create", context)

    hint = arbor.partition_hint()
    hint.cpu_group_size = 5000
    hints = {arbor.cell_kind.lif: hint}
    decomp = arbor.partition_load_balance(recipe, context, hints)
    print(decomp)

    meters.checkpoint("load-balance", context)

    sim = arbor.simulation(recipe, context, decomp)
    sim.record(arbor.spike_recording.all)

    meters.checkpoint("simulation-init", context)

    sim.run(opt.tfinal, opt.dt)

    meters.checkpoint("simulation-run", context)

    # Print profiling information
    print(arbor.meter_report(meters, context))
    if arbor.config()["profiling"]:
        print(arbor.profiler_summary())

    # Print spike times
    print(f"{len(sim.spikes())} spikes generated.")

    if opt.spike_file_output:
        with open(opt.spike_file_output, "w") as the_file:
            for meta, data in sim.spikes():
                the_file.write(f"{meta[0]} {data:3.3f}\n")<|MERGE_RESOLUTION|>--- conflicted
+++ resolved
@@ -228,13 +228,9 @@
         for k, v in vars(opt).items():
             print(f"{k} = {v}")
 
-<<<<<<< HEAD
     context = arbor.context()
-=======
-    context = arbor.context(threads="avail_threads")
     if arbor.config()["profiling"]:
         arbor.profiler_initialize(context)
->>>>>>> ad0b3044
     print(context)
 
     meters = arbor.meter_manager()
