#!/usr/bin/env python3
# This script is included in documentation. Adapt line numbers if touched.

import arbor
import pandas  # You may have to pip install these.
import seaborn  # You may have to pip install these.

# The corresponding generic recipe version of `single_cell_model.py`.

# (1) Create a morphology with a single (cylindrical) segment of length=diameter=6 μm

tree = arbor.segment_tree()
tree.append(arbor.mnpos, arbor.mpoint(-3, 0, 0, 3), arbor.mpoint(3, 0, 0, 3), tag=1)

# (2) Define the soma and its midpoint

labels = arbor.label_dict({"soma": "(tag 1)", "midpoint": "(location 0 0.5)"})

# (3) Create cell and set properties
<<<<<<< HEAD
decor = (
    arbor.decor()
    .set_property(Vm=-40)
    .paint('"soma"', arbor.density("hh"))
    .place('"midpoint"', arbor.iclamp(10, 2, 0.8), "iclamp")
    .place('"midpoint"', arbor.spike_detector(-10), "detector")
)

=======

decor = arbor.decor()
decor.set_property(Vm=-40)
decor.paint('"soma"', arbor.density("hh"))
decor.place('"midpoint"', arbor.iclamp(10, 2, 0.8), "iclamp")
decor.place('"midpoint"', arbor.spike_detector(-10), "detector")
>>>>>>> 3aeea7e2
cell = arbor.cable_cell(tree, labels, decor)

# (4) Define a recipe for a single cell and set of probes upon it.
# This constitutes the corresponding generic recipe version of
# `single_cell_model.py`.


class single_recipe(arbor.recipe):
    def __init__(self):
        # (4.1) The base C++ class constructor must be called first, to ensure that
        # all memory in the C++ class is initialized correctly.
        arbor.recipe.__init__(self)
        self.the_props = arbor.neuron_cable_properties()

    def num_cells(self):
        # (4.2) Override the num_cells method
        return 1

    def cell_kind(self, gid):
        # (4.3) Override the cell_kind method
        return arbor.cell_kind.cable

    def cell_description(self, gid):
        # (4.4) Override the cell_description method
        return cell

    def probes(self, gid):
        # (4.5) Override the probes method with a voltage probe located on "midpoint"
        return [arbor.cable_probe_membrane_voltage('"midpoint"')]

    def global_properties(self, kind):
        # (4.6) Override the global_properties method
        return self.the_props


# (5) Instantiate recipe.

recipe = single_recipe()

# (6) Create simulation. When their defaults are sufficient, context and domain decomposition don't
# have to be manually specified and the simulation can be created with just the recipe as argument.

sim = arbor.simulation(recipe)

# (7) Create and run simulation and set up 10 kHz (every 0.1 ms) sampling on the probe.
# The probe is located on cell 0, and is the 0th probe on that cell, thus has probe_id (0, 0).

sim.record(arbor.spike_recording.all)
handle = sim.sample((0, 0), arbor.regular_schedule(0.1))
sim.run(tfinal=30)

# (8) Collect results.

spikes = sim.spikes()
data, meta = sim.samples(handle)[0]

if len(spikes) > 0:
    print("{} spikes:".format(len(spikes)))
    for t in spikes["time"]:
        print("{:3.3f}".format(t))
else:
    print("no spikes")

print("Plotting results ...")

df = pandas.DataFrame({"t/ms": data[:, 0], "U/mV": data[:, 1]})
seaborn.relplot(data=df, kind="line", x="t/ms", y="U/mV", ci=None).savefig(
    "single_cell_recipe_result.svg"
)

df.to_csv("single_cell_recipe_result.csv", float_format="%g")<|MERGE_RESOLUTION|>--- conflicted
+++ resolved
@@ -17,7 +17,7 @@
 labels = arbor.label_dict({"soma": "(tag 1)", "midpoint": "(location 0 0.5)"})
 
 # (3) Create cell and set properties
-<<<<<<< HEAD
+#
 decor = (
     arbor.decor()
     .set_property(Vm=-40)
@@ -26,14 +26,6 @@
     .place('"midpoint"', arbor.spike_detector(-10), "detector")
 )
 
-=======
-
-decor = arbor.decor()
-decor.set_property(Vm=-40)
-decor.paint('"soma"', arbor.density("hh"))
-decor.place('"midpoint"', arbor.iclamp(10, 2, 0.8), "iclamp")
-decor.place('"midpoint"', arbor.spike_detector(-10), "detector")
->>>>>>> 3aeea7e2
 cell = arbor.cable_cell(tree, labels, decor)
 
 # (4) Define a recipe for a single cell and set of probes upon it.
