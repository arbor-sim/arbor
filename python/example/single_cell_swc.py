--- conflicted
+++ resolved
@@ -1,6 +1,3 @@
-<<<<<<< HEAD
-mport arbor
-=======
 # NOTE: deprecating spherical roots changes the behavior of this model.
 # There is no soma, because only the root sample has tag 1, which will be
 # ignored as it is always the proximal end of any cable segment.
@@ -12,7 +9,6 @@
 #     attached to the soma.
 
 import arbor
->>>>>>> efa85c86
 from arbor import mechanism as mech
 from arbor import location as loc
 import matplotlib.pyplot as plt
