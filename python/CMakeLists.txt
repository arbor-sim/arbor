include(FindPythonModule) # required for find_python_module

# Set up pybind11 as an external project.
set(pb11_src_dir "${PROJECT_SOURCE_DIR}/python/pybind11")
check_git_submodule(pybind11 "${pb11_src_dir}")

if(NOT pybind11_avail)
    message(FATAL_ERROR "The git submodule for pybind11 is not available, required for python support")
endif()

# Set up pybind11, which is used to generate Python bindings.
# Pybind11 has good cmake support, so just add the pybind11 directory,
# instead of using find_package.
set(PYBIND11_CPP_STANDARD -std=c++14)
add_subdirectory(pybind11)

# The Python library. MODULE will make a Python-exclusive model.
add_library(pyarb MODULE
    config.cpp
    context.cpp
    event_generator.cpp
    identifiers.cpp
    mpi.cpp
    pyarb.cpp
    recipe.cpp
<<<<<<< HEAD
    simulation.cpp
    strings.cpp
=======
    schedule.cpp
>>>>>>> f02a795d
)

target_link_libraries(pyarb PRIVATE arbor pybind11::module)

# The output name of the pyarb .so file is "arbor", to facilitate "import arbor"
set_target_properties(pyarb PROPERTIES OUTPUT_NAME arbor)
# With this, the full name of the library will be something like:
#   arbor.cpython-37m-x86_64-linux-gnu.so
set_target_properties(pyarb PROPERTIES PREFIX "${PYTHON_MODULE_PREFIX}" SUFFIX "${PYTHON_MODULE_EXTENSION}")

# Add support for mpi4py if available.
if (ARB_WITH_MPI)
    find_python_module(mpi4py)
    if (HAVE_MPI4PY)
        target_include_directories(pyarb PRIVATE "${PY_MPI4PY}/include")
        target_compile_definitions(pyarb PRIVATE -DARB_WITH_MPI4PY)
    endif()
endif()

# Determine the installation path, according to the Python version.
find_package(PythonInterp REQUIRED)
set(ARB_PYEXECDIR "${CMAKE_INSTALL_LIBDIR}/python${PYTHON_VERSION_MAJOR}.${PYTHON_VERSION_MINOR}/site-packages")
install(TARGETS pyarb LIBRARY DESTINATION ${ARB_PYEXECDIR})<|MERGE_RESOLUTION|>--- conflicted
+++ resolved
@@ -23,12 +23,8 @@
     mpi.cpp
     pyarb.cpp
     recipe.cpp
-<<<<<<< HEAD
     simulation.cpp
-    strings.cpp
-=======
     schedule.cpp
->>>>>>> f02a795d
 )
 
 target_link_libraries(pyarb PRIVATE arbor pybind11::module)
