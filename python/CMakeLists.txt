include(GNUInstallDirs)

set(PYBIND11_CPP_STANDARD -std=c++17)

if(ARB_USE_BUNDLED_PYBIND11)
  include(FindPythonModule) # required for find_python_module

  # Set up pybind11 as an external project.
  set(pb11_src_dir "${PROJECT_SOURCE_DIR}/ext/pybind11")
  check_git_submodule(pybind11 "${pb11_src_dir}")

  if(NOT pybind11_avail)
    message(FATAL_ERROR "The git submodule for pybind11 is not available, required for python support")
  endif()

  # Set up pybind11, which is used to generate Python bindings.
  # Pybind11 has good cmake support, so just add the pybind11 directory,
  # instead of using find_package.
  add_subdirectory(${pb11_src_dir} pybind11)
else()
  find_package(pybind11 2.10.0 REQUIRED)
endif()

set(pyarb_source
    cable_cell_io.cpp
    probes.cpp
    cells.cpp
    config.cpp
    context.cpp
    domain_decomposition.cpp
    error.cpp
    event_generator.cpp
    identifiers.cpp
    mechanism.cpp
    morphology.cpp
    mpi.cpp
    profiler.cpp
    pyarb.cpp
    label_dict.cpp
    recipe.cpp
    schedule.cpp
    simulation.cpp
    single_cell_model.cpp
    env.cpp
<<<<<<< HEAD
    remote.cpp
=======
    units.cpp
>>>>>>> 9f20e838
)

set_property(SOURCE config.cpp PROPERTY COMPILE_DEFINITIONS ARB_BINARY="${CMAKE_INSTALL_BINDIR}"         APPEND)
set_property(SOURCE config.cpp PROPERTY COMPILE_DEFINITIONS ARB_LIB="${CMAKE_INSTALL_LIBDIR}"            APPEND)
set_property(SOURCE config.cpp PROPERTY COMPILE_DEFINITIONS ARB_DATA="${CMAKE_INSTALL_DATAROOTDIR}"      APPEND)
set_property(SOURCE config.cpp PROPERTY COMPILE_DEFINITIONS ARB_CXX_COMPILER="${CMAKE_CXX_COMPILER}"     APPEND)
set_property(SOURCE config.cpp PROPERTY COMPILE_DEFINITIONS ARB_PREFIX="${CMAKE_INSTALL_PREFIX}"         APPEND)
set_property(SOURCE config.cpp PROPERTY COMPILE_DEFINITIONS ARB_PYTHON_LIB_PATH="${ARB_PYTHON_LIB_PATH}" APPEND)

# compile the pyarb sources into an object library that will be
# use by both the Python wrapper target (pyarb) and for the
# unit tests of the C++ components in the Python wrapper.
add_library(pyarb_obj OBJECT ${pyarb_source})
set_target_properties(pyarb_obj PROPERTIES CXX_VISIBILITY_PRESET hidden)
target_link_libraries(pyarb_obj PRIVATE arbor arborenv arborio pybind11::module)

# The Python library. MODULE will make a Python-exclusive model.
add_library(pyarb MODULE $<TARGET_OBJECTS:pyarb_obj>)

# The output name of the pyarb .so file is "_arbor"
set_target_properties(pyarb PROPERTIES OUTPUT_NAME _arbor)
# With this, the full name of the library will be something like:
#   arbor.cpython-36m-x86_64-linux-gnu.so
set_target_properties(pyarb PROPERTIES PREFIX "${PYTHON_MODULE_PREFIX}" SUFFIX "${PYTHON_MODULE_EXTENSION}")

# This dependency has to be spelt out again, despite being added to
# pyarb_obj because CMake.
target_link_libraries(pyarb PRIVATE arbor arborenv arborio pybind11::module)

# Add support for mpi4py if available.
if (ARB_WITH_MPI)
    find_python_module(mpi4py)
    if (HAVE_MPI4PY)
        target_include_directories(pyarb_obj PRIVATE "${PY_MPI4PY}/include")
        target_compile_definitions(pyarb_obj PRIVATE -DARB_WITH_MPI4PY)
    endif()
endif()

# For unit tests on C++ side of Python wrappers
add_subdirectory(test)

# Create the Python module in the build directory.
# The module contains the dynamic library, __init__.py and VERSION information.
set(python_mod_path "${CMAKE_CURRENT_BINARY_DIR}/arbor")
set_target_properties(pyarb PROPERTIES LIBRARY_OUTPUT_DIRECTORY "${python_mod_path}")
file(COPY "${PROJECT_SOURCE_DIR}/python/__init__.py" DESTINATION "${python_mod_path}")
file(COPY "${PROJECT_SOURCE_DIR}/VERSION" DESTINATION "${python_mod_path}")

# Set the installation path

# Ask Python where it keeps its system (platform) packages.
file(WRITE "${CMAKE_BINARY_DIR}/install-prefix" "${CMAKE_INSTALL_PREFIX}")

execute_process(
    COMMAND ${PYTHON_EXECUTABLE} "${PROJECT_SOURCE_DIR}/scripts/where.py"
    INPUT_FILE "${CMAKE_BINARY_DIR}/install-prefix"
    OUTPUT_VARIABLE ARB_PYTHON_LIB_PATH_DEFAULT_REL
    OUTPUT_STRIP_TRAILING_WHITESPACE)

# convert to absolute path if needed (could be a relative path if ccmake was used)
get_filename_component(ARB_PYTHON_LIB_PATH_DEFAULT "${ARB_PYTHON_LIB_PATH_DEFAULT_REL}"
    REALPATH  BASE_DIR "${CMAKE_BINARY_DIR}")

# Default to installing in that path, override with user specified ARB_PYTHON_LIB_PATH
set(ARB_PYTHON_LIB_PATH ${ARB_PYTHON_LIB_PATH_DEFAULT} CACHE PATH "path for installing Python module for Arbor.")
message(STATUS "Python module installation path: ${ARB_PYTHON_LIB_PATH}")

if(DEFINED SKBUILD_PROJECT_NAME)
  # Building wheel through scikit-build-core
  set(_python_module_install_path .)
else()
  set(_python_module_install_path ${ARB_PYTHON_LIB_PATH}/arbor)
endif()

install(TARGETS pyarb DESTINATION ${_python_module_install_path})
install(FILES ${CMAKE_CURRENT_SOURCE_DIR}/__init__.py DESTINATION ${_python_module_install_path})
install(DIRECTORY ${CMAKE_CURRENT_SOURCE_DIR}/stubs/arbor/ DESTINATION ${_python_module_install_path})
install(FILES ${PROJECT_SOURCE_DIR}/VERSION ${PROJECT_SOURCE_DIR}/README.md ${PROJECT_SOURCE_DIR}/LICENSE DESTINATION ${_python_module_install_path})<|MERGE_RESOLUTION|>--- conflicted
+++ resolved
@@ -42,11 +42,8 @@
     simulation.cpp
     single_cell_model.cpp
     env.cpp
-<<<<<<< HEAD
     remote.cpp
-=======
     units.cpp
->>>>>>> 9f20e838
 )
 
 set_property(SOURCE config.cpp PROPERTY COMPILE_DEFINITIONS ARB_BINARY="${CMAKE_INSTALL_BINDIR}"         APPEND)
