include(GNUInstallDirs)

<<<<<<< HEAD
set(PYBIND11_CPP_STANDARD -std=c++20)

if(ARB_USE_BUNDLED_PYBIND11)
  include(FindPythonModule) # required for find_python_module

  # Set up pybind11 as an external project.
  set(pb11_src_dir "${PROJECT_SOURCE_DIR}/ext/pybind11")
  check_git_submodule(pybind11 "${pb11_src_dir}")

  if(NOT pybind11_avail)
    message(FATAL_ERROR "The git submodule for pybind11 is not available, required for python support")
  endif()

  # Set up pybind11, which is used to generate Python bindings.
  # Pybind11 has good cmake support, so just add the pybind11 directory,
  # instead of using find_package.
  add_subdirectory(${pb11_src_dir} pybind11)
else()
  find_package(pybind11 2.10.0 REQUIRED)
endif()

=======
>>>>>>> f81b4f2f
set(pyarb_source
    cable_cell_io.cpp
    probes.cpp
    cells.cpp
    config.cpp
    context.cpp
    domain_decomposition.cpp
    error.cpp
    event_generator.cpp
    identifiers.cpp
    mechanism.cpp
    morphology.cpp
    mpi.cpp
    network.cpp
    profiler.cpp
    pyarb.cpp
    label_dict.cpp
    recipe.cpp
    schedule.cpp
    simulation.cpp
    single_cell_model.cpp
    env.cpp
    remote.cpp
    units.cpp
)

set_property(SOURCE config.cpp PROPERTY COMPILE_DEFINITIONS ARB_BINARY="${CMAKE_INSTALL_BINDIR}"         APPEND)
set_property(SOURCE config.cpp PROPERTY COMPILE_DEFINITIONS ARB_LIB="${CMAKE_INSTALL_LIBDIR}"            APPEND)
set_property(SOURCE config.cpp PROPERTY COMPILE_DEFINITIONS ARB_DATA="${CMAKE_INSTALL_DATAROOTDIR}"      APPEND)
set_property(SOURCE config.cpp PROPERTY COMPILE_DEFINITIONS ARB_CXX_COMPILER="${CMAKE_CXX_COMPILER}"     APPEND)
set_property(SOURCE config.cpp PROPERTY COMPILE_DEFINITIONS ARB_PREFIX="${CMAKE_INSTALL_PREFIX}"         APPEND)
set_property(SOURCE config.cpp PROPERTY COMPILE_DEFINITIONS ARB_PYTHON_LIB_PATH="${ARB_PYTHON_LIB_PATH}" APPEND)

# compile the pyarb sources into an object library that will be
# use by both the Python wrapper target (pyarb) and for the
# unit tests of the C++ components in the Python wrapper.
add_library(pyarb_obj OBJECT ${pyarb_source})
set_target_properties(pyarb_obj PROPERTIES CXX_VISIBILITY_PRESET hidden)
target_link_libraries(pyarb_obj PRIVATE arbor arborenv arborio pybind11::module)

# The Python library. MODULE will make a Python-exclusive model.
add_library(pyarb MODULE $<TARGET_OBJECTS:pyarb_obj>)

# The output name of the pyarb .so file is "_arbor"
set_target_properties(pyarb PROPERTIES OUTPUT_NAME _arbor)
# With this, the full name of the library will be something like:
#   arbor.cpython-36m-x86_64-linux-gnu.so
set_target_properties(pyarb PROPERTIES PREFIX "${PYTHON_MODULE_PREFIX}" SUFFIX "${PYTHON_MODULE_EXTENSION}")

# This dependency has to be spelt out again, despite being added to
# pyarb_obj because CMake.
target_link_libraries(pyarb PRIVATE arbor arborenv arborio pybind11::module)

# Add support for mpi4py if available.
if (ARB_WITH_MPI)
    find_python_module(mpi4py)
    if (HAVE_MPI4PY)
        target_include_directories(pyarb_obj PRIVATE "${PY_MPI4PY}/include")
        target_compile_definitions(pyarb_obj PRIVATE -DARB_WITH_MPI4PY)
    endif()
endif()

# For unit tests on C++ side of Python wrappers
add_subdirectory(test)

# Create the Python module in the build directory.
# The module contains the dynamic library, __init__.py and VERSION information.
set(python_mod_path "${CMAKE_CURRENT_BINARY_DIR}/arbor")
set_target_properties(pyarb PROPERTIES LIBRARY_OUTPUT_DIRECTORY "${python_mod_path}")
file(COPY "${PROJECT_SOURCE_DIR}/python/__init__.py" DESTINATION "${python_mod_path}")
file(COPY "${PROJECT_SOURCE_DIR}/VERSION" DESTINATION "${python_mod_path}")

# Set the installation path

# Ask Python where it keeps its system (platform) packages.
file(WRITE "${CMAKE_BINARY_DIR}/install-prefix" "${CMAKE_INSTALL_PREFIX}")

execute_process(
    COMMAND ${PYTHON_EXECUTABLE} "${PROJECT_SOURCE_DIR}/scripts/where.py"
    INPUT_FILE "${CMAKE_BINARY_DIR}/install-prefix"
    OUTPUT_VARIABLE ARB_PYTHON_LIB_PATH_DEFAULT_REL
    OUTPUT_STRIP_TRAILING_WHITESPACE)

# convert to absolute path if needed (could be a relative path if ccmake was used)
get_filename_component(ARB_PYTHON_LIB_PATH_DEFAULT "${ARB_PYTHON_LIB_PATH_DEFAULT_REL}"
    REALPATH  BASE_DIR "${CMAKE_BINARY_DIR}")

# Default to installing in that path, override with user specified ARB_PYTHON_LIB_PATH
set(ARB_PYTHON_LIB_PATH ${ARB_PYTHON_LIB_PATH_DEFAULT} CACHE PATH "path for installing Python module for Arbor.")
message(VERBOSE "Python module installation path: ${ARB_PYTHON_LIB_PATH}")
mark_as_advanced(FORCE ARB_PYTHON_LIB_PATH)

# generate type stubs and copy them to the expected places
if(ARB_BUILD_PYTHON_STUBS)
  find_python_module(pybind11_stubgen REQUIRED)
else()
    find_python_module(pybind11_stubgen)
endif()
if(HAVE_PYBIND11_STUBGEN)
  add_custom_command(TARGET pyarb POST_BUILD
                     COMMAND
                       PYTHONPATH=${CMAKE_BINARY_DIR}/python:$ENV{PYTHONPATH} pybind11-stubgen -o ${CMAKE_BINARY_DIR}/stubs arbor
                     BYPRODUCTS ${CMAKE_BINARY_DIR}/stubs
                     USES_TERMINAL
                     COMMENT "Generating type stubs")
endif()

if(DEFINED SKBUILD_PROJECT_NAME)
  # Building wheel through scikit-build-core
  set(_python_module_install_path .)
else()
  set(_python_module_install_path ${ARB_PYTHON_LIB_PATH}/arbor)
endif()

install(TARGETS pyarb DESTINATION ${_python_module_install_path})
if(HAVE_PYBIND11_STUBGEN)
  install(DIRECTORY ${CMAKE_BINARY_DIR}/stubs/arbor/ DESTINATION ${_python_module_install_path})
endif()
install(FILES ${CMAKE_CURRENT_SOURCE_DIR}/__init__.py DESTINATION ${_python_module_install_path})
install(FILES ${PROJECT_SOURCE_DIR}/VERSION ${PROJECT_SOURCE_DIR}/README.md ${PROJECT_SOURCE_DIR}/LICENSE DESTINATION ${_python_module_install_path})<|MERGE_RESOLUTION|>--- conflicted
+++ resolved
@@ -1,29 +1,5 @@
 include(GNUInstallDirs)
 
-<<<<<<< HEAD
-set(PYBIND11_CPP_STANDARD -std=c++20)
-
-if(ARB_USE_BUNDLED_PYBIND11)
-  include(FindPythonModule) # required for find_python_module
-
-  # Set up pybind11 as an external project.
-  set(pb11_src_dir "${PROJECT_SOURCE_DIR}/ext/pybind11")
-  check_git_submodule(pybind11 "${pb11_src_dir}")
-
-  if(NOT pybind11_avail)
-    message(FATAL_ERROR "The git submodule for pybind11 is not available, required for python support")
-  endif()
-
-  # Set up pybind11, which is used to generate Python bindings.
-  # Pybind11 has good cmake support, so just add the pybind11 directory,
-  # instead of using find_package.
-  add_subdirectory(${pb11_src_dir} pybind11)
-else()
-  find_package(pybind11 2.10.0 REQUIRED)
-endif()
-
-=======
->>>>>>> f81b4f2f
 set(pyarb_source
     cable_cell_io.cpp
     probes.cpp
