--- conflicted
+++ resolved
@@ -71,15 +71,11 @@
     pyarb::register_simulation(m, global_ptr);
     pyarb::register_arborenv(m);
     pyarb::register_single_cell(m);
-<<<<<<< HEAD
+    pyarb::register_network(m);
     #ifdef ARB_MPI_ENABLED
     pyarb::register_mpi(m);
     pyarb::register_remote(m);
     #endif
-
-=======
-    pyarb::register_network(m);
->>>>>>> 689eea33
 
     // This is the fallback. All specific translators take precedence by being
     // registered *later*.
