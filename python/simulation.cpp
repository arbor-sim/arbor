--- conflicted
+++ resolved
@@ -218,15 +218,14 @@
     simulation
         // A custom constructor that wraps a python recipe with arb::recipe_shim
         // before forwarding it to the arb::recipe constructor.
-<<<<<<< HEAD
         .def(py::init(
-                 [global_ptr](std::shared_ptr<py_recipe>& rec,
+                 [global_ptr](std::shared_ptr<recipe>& rec,
                               std::optional<std::shared_ptr<context_shim>> ctx_,
-                              const std::optional<arb::domain_decomposition>& decomp,
+                              std::optional<arb::domain_decomposition> decomp,
                               std::uint64_t seed) {
                      try {
                          auto ctx = ctx_ ? ctx_.value() : std::make_shared<context_shim>(make_context_shim());
-                         auto dec = decomp.value_or(arb::partition_load_balance(py_recipe_shim(rec), ctx->context));
+                         auto dec = decomp.value_or(arb::partition_load_balance(recipe_shim(rec), ctx->context));
                          return new simulation_shim(rec, *ctx, dec, seed, global_ptr);
                      }
                      catch (...) {
@@ -236,27 +235,6 @@
                  }),
              // Release the python gil, so that callbacks into the python recipe don't deadlock.
              py::call_guard<py::gil_scoped_release>(),
-=======
-        .def(pybind11::init(
-                 [global_ptr](std::shared_ptr<recipe>& rec,
-                              const std::shared_ptr<context_shim>& ctx_,
-                              const std::optional<arb::domain_decomposition>& decomp,
-                              std::uint64_t seed) {
-                try {
-                    auto ctx = ctx_ ? ctx_ : std::make_shared<context_shim>(make_context_shim());
-                    auto dec = decomp.value_or(arb::partition_load_balance(recipe_shim(rec), ctx->context));
-                    return new simulation_shim(rec, *ctx, dec, seed, global_ptr);
-                }
-                catch (...) {
-                    py_reset_and_throw();
-                    throw;
-                }
-            }),
-            // Release the python gil, so that callbacks into the python recipe don't deadlock.
-            pybind11::call_guard<pybind11::gil_scoped_release>(),
-            "Initialize the model described by a recipe, with cells and network distributed\n"
-            "according to the domain decomposition and computational resources described by a context.",
->>>>>>> c3917750
              "recipe"_a,
              "context"_a=py::none(),
              "domains"_a=py::none(),
