#include <memory>
#include <pybind11/numpy.h>
#include <pybind11/pybind11.h>
#include <pybind11/stl.h>
#include <pybind11/functional.h>

#include <arbor/common_types.hpp>
#include <arbor/sampling.hpp>
#include <arbor/simulation.hpp>

#include "context.hpp"
#include "error.hpp"
#include "pyarb.hpp"
#include "recipe.hpp"
#include "schedule.hpp"

#include <arborio/json_serdes.hpp>
#include <arbor/serdes.hpp>

namespace py = pybind11;

namespace pyarb {

// Argument type for simulation_shim::record() (see below).

enum class spike_recording {
    off, local, all
};

// Wraps an arb::simulation object and in addition manages a set of
// sampler callbacks for retrieving probe data.

class simulation_shim {
    std::unique_ptr<arb::simulation> sim_;
    std::vector<arb::spike> spike_record_;
    pyarb_global_ptr global_ptr_;

    using sample_recorder_ptr = std::unique_ptr<sample_recorder>;
    using sample_recorder_vec = std::vector<sample_recorder_ptr>;

    // These are only used as the target sampler of a single probe id.
    struct sampler_callback {
        std::shared_ptr<sample_recorder_vec> recorders;

        void operator()(arb::probe_metadata pm, const arb::sample_records& records) { recorders->at(pm.index)->record(pm.meta, records); }

        py::list samples() const {
            std::size_t size = recorders->size();
            py::list result(size);

            for (std::size_t i = 0; i<size; ++i) {
                result[i] = py::make_tuple(recorders->at(i)->samples(), recorders->at(i)->meta());
            }
            return result;
        }
    };

    std::unordered_map<arb::sampler_association_handle, sampler_callback> sampler_map_;

public:
<<<<<<< HEAD
    simulation_shim(std::shared_ptr<recipe>& rec, const context_shim& ctx, const arb::domain_decomposition& decomp, std::uint64_t seed, pyarb_global_ptr global_ptr):
        global_ptr_(global_ptr) {
=======
    simulation_shim(std::shared_ptr<recipe>& rec, const context_shim& ctx, const arb::domain_decomposition_ptr decomp, std::uint64_t seed, pyarb_global_ptr global_ptr):
        global_ptr_(global_ptr)
    {
>>>>>>> c2678998
        try {
            sim_.reset(new arb::simulation(recipe_shim(rec), ctx.context, decomp, seed));
        }
        catch (...) {
            py_reset_and_throw();
            throw;
        }
    }

    void update(std::shared_ptr<recipe>& rec) {
        try {
            sim_->update(recipe_shim(rec));
        }
        catch (...) {
            py_reset_and_throw();
            throw;
        }
    }


    std::string serialize() {
        arborio::json_serdes writer;
        arb::serializer serializer{writer};
        arb::serialize(serializer, "sim", *sim_);
        return writer.get_json().dump();
    }

    void deserialize(const std::string& data) {
        arborio::json_serdes writer;
        writer.set_json(nlohmann::json::parse(data));
        arb::serializer serializer{writer};
        arb::deserialize(serializer, "sim", *sim_);
    }

    void set_remote_spike_filter(const arb::spike_predicate& p) { return sim_->set_remote_spike_filter(p); }

    void reset() {
        sim_->reset();
        spike_record_.clear();
        for (auto&& [handle, cb]: sampler_map_) {
            for (auto& rec: *cb.recorders) {
                rec->reset();
            }
        }
    }

    void clear_samplers() {
        spike_record_.clear();
        for (auto&& [handle, cb]: sampler_map_) {
            for (auto& rec: *cb.recorders) {
                rec->reset();
            }
        }
    }

    arb::time_type run(const arb::units::quantity& tfinal, const arb::units::quantity& dt) {
        return sim_->run(tfinal, dt);
    }

    void record(spike_recording policy) {
        auto spike_recorder = [this](const std::vector<arb::spike>& spikes) {
            auto old_size = spike_record_.size();
            // Append the new spikes to the end of the spike record.
            spike_record_.insert(spike_record_.end(), spikes.begin(), spikes.end());
            // Sort the newly appended spikes.
            std::sort(spike_record_.begin()+old_size, spike_record_.end(),
                      [](const auto& lhs, const auto& rhs) {
                          return std::tie(lhs.time, lhs.source.gid, lhs.source.index)<std::tie(rhs.time, rhs.source.gid, rhs.source.index);
                      });
        };

        switch (policy) {
        case spike_recording::off:
            sim_->set_global_spike_callback();
            sim_->set_local_spike_callback();
            break;
        case spike_recording::local:
            sim_->set_global_spike_callback();
            sim_->set_local_spike_callback(spike_recorder);
            break;
        case spike_recording::all:
            sim_->set_global_spike_callback(spike_recorder);
            sim_->set_local_spike_callback();
            break;
        }
    }

    py::object spikes() const {
        return py::array_t<arb::spike>(py::ssize_t(spike_record_.size()), spike_record_.data());
    }

    py::list get_probe_metadata(const arb::cell_address_type& probeset_id) const {
        py::list result;
        for (auto&& pm: sim_->get_probe_metadata(probeset_id)) {
             result.append(global_ptr_->probe_meta_converters.convert(pm.meta, pm.width));
        }
        return result;
    }

    arb::sampler_association_handle sample(const arb::cell_address_type& probeset_id, const pyarb::schedule_shim_base& sched) {
        std::shared_ptr<sample_recorder_vec> recorders{new sample_recorder_vec};

        for (const arb::probe_metadata& pm: sim_->get_probe_metadata(probeset_id)) {
            recorders->push_back(global_ptr_->recorder_factories.make_recorder(pm.meta, pm.width));
        }

        // Constructed callbacks are passed to the underlying simulator object, _and_ a copy
        // is kept in sampler_map_; the two copies share the same recorder data.

        sampler_callback cb{std::move(recorders)};
        auto sah = sim_->add_sampler(arb::one_probe(probeset_id), sched.schedule(), cb);
        sampler_map_.insert({sah, cb});

        return sah;
    }

    void remove_sampler(arb::sampler_association_handle sah) {
        sim_->remove_sampler(sah);
        sampler_map_.erase(sah);
    }

    void remove_all_samplers() {
        sim_->remove_all_samplers();
        sampler_map_.clear();
    }

    py::list samples(arb::sampler_association_handle sah) {
        if (auto iter = sampler_map_.find(sah); iter!=sampler_map_.end()) {
            return iter->second.samples();
        }
        else {
            return py::list{};
        }
    }

    void progress_banner() {
        sim_->set_epoch_callback(arb::epoch_progress_bar());
    }
};

void register_simulation(py::module& m, pyarb_global_ptr global_ptr) {
    using namespace py::literals;

    py::enum_<spike_recording>(m, "spike_recording")
       .value("off", spike_recording::off)
       .value("local", spike_recording::local)
       .value("all", spike_recording::all);

    // Simulation
    py::class_<simulation_shim> simulation(m, "simulation",
        "The executable form of a model.\n"
        "A simulation is constructed from a recipe, and then used to update and monitor model state.");
    simulation
        // A custom constructor that wraps a python recipe with arb::recipe_shim
        // before forwarding it to the arb::recipe constructor.
        .def(py::init(
                 [global_ptr](std::shared_ptr<recipe>& rec,
                              std::optional<std::shared_ptr<context_shim>> ctx_,
                              std::optional<arb::domain_decomposition_ptr> decomp,
                              std::uint64_t seed) {
                     try {
                         auto ctx = ctx_.value_or(std::make_shared<context_shim>(make_context_shim()));
                         auto dec = decomp.value_or(arb::partition_load_balance(recipe_shim(rec), ctx->context));
                         return new simulation_shim(rec, *ctx, dec, seed, global_ptr);
                     }
                     catch (...) {
                         py_reset_and_throw();
                         throw;
                     }
                 }),
             // Release the python gil, so that callbacks into the python recipe don't deadlock.
             py::call_guard<py::gil_scoped_release>(),
             "recipe"_a,
             "context"_a=py::none(),
             "domains"_a=py::none(),
             "seed"_a=0u,
             "Initialize the model described by a recipe, with cells and network distributed\n"
             "according to the domain decomposition and computational resources described by a\n"
             "context. Initialize PRNG using seed")
        .def("set_remote_spike_filter",
             &simulation_shim::set_remote_spike_filter,
             "pred"_a,
             "Add a callback to filter spikes going out over external connections. `pred` is"
             "a callable on the `spike` type. **Caution**: This will be extremely slow; use C++ "
             "if you want to make use of this.")
        .def("update", &simulation_shim::update,
             py::call_guard<py::gil_scoped_release>(),
             "Rebuild the connection table from recipe::connections_on and the event"
             "generators based on recipe::event_generators.",
             "recipe"_a)
        .def("deserialize", &simulation_shim::deserialize,
             py::call_guard<py::gil_scoped_release>(),
             "Deserialize the simulation object from a JSON string."
             "json"_a)
        .def("serialize", &simulation_shim::serialize,
             py::call_guard<py::gil_scoped_release>(),
             "Serialize the simulation object to a JSON string.")
        .def("reset", &simulation_shim::reset,
            py::call_guard<py::gil_scoped_release>(),
            "Reset the state of the simulation to its initial state.")
        .def("clear_samplers", &simulation_shim::clear_samplers,
             py::call_guard<py::gil_scoped_release>(),
             "Clearing spike and sample information. restoring memory")
        .def("run", &simulation_shim::run,
            py::call_guard<py::gil_scoped_release>(),
            "Run the simulation from current simulation time to tfinal [ms], with maximum time step size dt [ms].",
            "tfinal"_a, py::arg_v("dt", 0.025*arb::units::ms, "0.025*arbor.units.ms"))
        .def("record", &simulation_shim::record,
            "Disable or enable local or global spike recording.")
        .def("spikes", &simulation_shim::spikes,
            "Retrieve recorded spikes as numpy array.")
        .def("probe_metadata", &simulation_shim::get_probe_metadata,
            "Retrieve metadata associated with given probe id.",
            "probeset_id"_a)
        .def("probe_metadata",
             [](const simulation_shim& sim, const std::tuple<arb::cell_gid_type, arb::cell_tag_type>& addr) {
                 return sim.get_probe_metadata({std::get<0>(addr), std::get<1>(addr)});
             },
            "Retrieve metadata associated with given probe id.",
            "addr"_a)
        .def("probe_metadata",
             [](const simulation_shim& sim,
                arb::cell_gid_type gid, const arb::cell_tag_type& tag) {
                 return sim.get_probe_metadata({gid, tag});
             },
            "Retrieve metadata associated with given probe id.",
            "gid"_a, "tag"_a)
        .def("sample", &simulation_shim::sample,
            "Record data from probes with given probeset_id according to supplied schedule.\n"
            "Returns handle for retrieving data or removing the sampling.",
            "probeset_id"_a, "schedule"_a)
        .def("sample",
             [](simulation_shim& sim, arb::cell_gid_type gid, const arb::cell_tag_type& tag, const schedule_shim_base& schedule) {
                 return sim.sample({gid, tag}, schedule);
             },
            "Record data from probes with given probeset_id=(gid, tag) according to supplied schedule.\n"
            "Returns handle for retrieving data or removing the sampling.",
            "gid"_a, "tag"_a, "schedule"_a)
        .def("sample",
             [](simulation_shim& sim, const std::tuple<arb::cell_gid_type, const arb::cell_tag_type>& addr, const schedule_shim_base& schedule) {
                 return sim.sample({std::get<0>(addr), std::get<1>(addr)}, schedule);
             },
            "Record data from probes with given probeset_id=(gid, tag) according to supplied schedule.\n"
            "Returns handle for retrieving data or removing the sampling.",
            "probeset_id"_a, "schedule"_a)
        .def("samples", &simulation_shim::samples,
            "Retrieve sample data as a list, one element per probe associated with the query.",
            "handle"_a)
        .def("remove_sampler", &simulation_shim::remove_sampler,
            "Remove sampling associated with the given handle.",
            "handle"_a)
        .def("remove_all_samplers", &simulation_shim::remove_sampler,
            "Remove all sampling on the simulatr.")
        .def("progress_banner", &simulation_shim::progress_banner,
            "Show a text progress bar during simulation.");

}

} // namespace pyarb<|MERGE_RESOLUTION|>--- conflicted
+++ resolved
@@ -58,14 +58,9 @@
     std::unordered_map<arb::sampler_association_handle, sampler_callback> sampler_map_;
 
 public:
-<<<<<<< HEAD
-    simulation_shim(std::shared_ptr<recipe>& rec, const context_shim& ctx, const arb::domain_decomposition& decomp, std::uint64_t seed, pyarb_global_ptr global_ptr):
-        global_ptr_(global_ptr) {
-=======
     simulation_shim(std::shared_ptr<recipe>& rec, const context_shim& ctx, const arb::domain_decomposition_ptr decomp, std::uint64_t seed, pyarb_global_ptr global_ptr):
         global_ptr_(global_ptr)
     {
->>>>>>> c2678998
         try {
             sim_.reset(new arb::simulation(recipe_shim(rec), ctx.context, decomp, seed));
         }
