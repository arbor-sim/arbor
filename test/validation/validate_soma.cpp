#include <nlohmann/json.hpp>

#include <arbor/common_types.hpp>
#include <arbor/domain_decomposition.hpp>
#include <arbor/load_balance.hpp>
#include <arbor/mc_cell.hpp>
#include <arbor/recipe.hpp>
#include <arbor/simple_sampler.hpp>
#include <arbor/simulation.hpp>

#include "../common_cells.hpp"
#include "../simple_recipes.hpp"

#include "convergence_test.hpp"
#include "trace_analysis.hpp"
#include "util.hpp"
#include "validation_data.hpp"

#include "../gtest.h"

using namespace arb;

void validate_soma(backend_kind backend) {
    float sample_dt = g_trace_io.sample_dt();

    mc_cell c = make_cell_soma_only();

    cable1d_recipe rec{c};
    rec.add_probe(0, 0, cell_probe_address{{0, 0.5}, cell_probe_address::membrane_voltage});
    probe_label plabels[1] = {{"soma.mid", {0u, 0u}}};

<<<<<<< HEAD
    execution_context context(num_threads());
    hw::node_info nd(1, backend==backend_kind::gpu? 1: 0);
=======
    distributed_context context;
    proc_allocation nd;
    nd.num_gpus = (backend==backend_kind::gpu);

>>>>>>> d6af0c4d
    auto decomp = partition_load_balance(rec, nd, &context);
    simulation sim(rec, decomp, &context);

    nlohmann::json meta = {
        {"name", "membrane voltage"},
        {"model", "soma"},
        {"sim", "arbor"},
        {"units", "mV"},
        {"backend_kind", to_string(backend)}
    };

    convergence_test_runner<float> runner("dt", plabels, meta);
    runner.load_reference_data("numeric_soma.json");

    float t_end = 100.f;

    // use dt = 0.05, 0.02, 0.01, 0.005, 0.002,  ...
    double max_oo_dt = std::round(1.0/g_trace_io.min_dt());
    for (double base = 100; ; base *= 10) {
        for (double multiple: {5., 2., 1.}) {
            double oo_dt = base/multiple;
            if (oo_dt>max_oo_dt) goto end;

            sim.reset();
            float dt = float(1./oo_dt);
            runner.run(sim, dt, sample_dt, t_end, dt, {});
        }
    }
end:

    runner.report();
    runner.assert_all_convergence();
}

TEST(soma, numeric_ref) {
    validate_soma(backend_kind::multicore);
    if (local_allocation().num_gpus) {
        validate_soma(backend_kind::gpu);
    }
}<|MERGE_RESOLUTION|>--- conflicted
+++ resolved
@@ -29,15 +29,10 @@
     rec.add_probe(0, 0, cell_probe_address{{0, 0.5}, cell_probe_address::membrane_voltage});
     probe_label plabels[1] = {{"soma.mid", {0u, 0u}}};
 
-<<<<<<< HEAD
     execution_context context(num_threads());
-    hw::node_info nd(1, backend==backend_kind::gpu? 1: 0);
-=======
-    distributed_context context;
     proc_allocation nd;
     nd.num_gpus = (backend==backend_kind::gpu);
 
->>>>>>> d6af0c4d
     auto decomp = partition_load_balance(rec, nd, &context);
     simulation sim(rec, decomp, &context);
 
