--- conflicted
+++ resolved
@@ -343,81 +343,49 @@
     EXPECT_EQ(expected_ss_groups, ss_groups);
 }
 
-<<<<<<< HEAD
-TEST(domain_decomposition, compulsory_groups) {
-=======
 TEST(domain_decomposition, gj_recipe) {
->>>>>>> d053170c
     proc_allocation resources;
     resources.num_threads = 1;
     resources.gpu_id = -1;
     auto ctx = make_context(resources);
 
-<<<<<<< HEAD
-    auto R = gap_recipe();
-    const auto D0 = partition_load_balance(R, ctx);
-
-    EXPECT_EQ(9u, D0.num_groups());
-=======
     auto recipes = {gap_recipe(false), gap_recipe(true)};
     for (const auto& R: recipes) {
         const auto D0 = partition_load_balance(R, ctx);
-        EXPECT_EQ(9u, D0.groups.size());
->>>>>>> d053170c
+        EXPECT_EQ(9u, D0.num_groups());
 
         std::vector<std::vector<cell_gid_type>> expected_groups0 =
             {{1}, {5}, {6}, {10}, {12}, {14}, {0, 13}, {2, 7, 11}, {3, 4, 8, 9}};
 
-<<<<<<< HEAD
-    for (unsigned i = 0; i < 9u; i++) {
-        EXPECT_EQ(expected_groups0[i], D0.group(i).gids);
-    }
-=======
         for (unsigned i = 0; i < 9u; i++) {
-            EXPECT_EQ(expected_groups0[i], D0.groups[i].gids);
-        }
->>>>>>> d053170c
+            EXPECT_EQ(expected_groups0[i], D0.group(i).gids);
+        }
 
         // Test different group_hints
         partition_hint_map hints;
         hints[cell_kind::cable].cpu_group_size = 3;
         hints[cell_kind::cable].prefer_gpu = false;
 
-<<<<<<< HEAD
-    const auto D1 = partition_load_balance(R, ctx, hints);
-    EXPECT_EQ(5u, D1.num_groups());
-=======
         const auto D1 = partition_load_balance(R, ctx, hints);
-        EXPECT_EQ(5u, D1.groups.size());
->>>>>>> d053170c
+        EXPECT_EQ(5u, D1.num_groups());
 
          std::vector<std::vector<cell_gid_type>> expected_groups1 =
             {{1, 5, 6}, {10, 12, 14}, {0, 13}, {2, 7, 11}, {3, 4, 8, 9}};
 
-<<<<<<< HEAD
-    for (unsigned i = 0; i < 5u; i++) {
-        EXPECT_EQ(expected_groups1[i], D1.group(i).gids);
-    }
-=======
         for (unsigned i = 0; i < 5u; i++) {
-            EXPECT_EQ(expected_groups1[i], D1.groups[i].gids);
-        }
->>>>>>> d053170c
+            EXPECT_EQ(expected_groups1[i], D1.group(i).gids);
+        }
 
         hints[cell_kind::cable].cpu_group_size = 20;
         hints[cell_kind::cable].prefer_gpu = false;
 
-<<<<<<< HEAD
-    const auto D2 = partition_load_balance(R, ctx, hints);
-    EXPECT_EQ(1u, D2.num_groups());
-=======
         const auto D2 = partition_load_balance(R, ctx, hints);
-        EXPECT_EQ(1u, D2.groups.size());
+        EXPECT_EQ(1u, D2.num_groups());
 
         std::vector<cell_gid_type> expected_groups2 =
             {1, 5, 6, 10, 12, 14, 0, 13, 2, 7, 11, 3, 4, 8, 9};
 
-        EXPECT_EQ(expected_groups2, D2.groups[0].gids);
+        EXPECT_EQ(expected_groups2, D2.group(0).gids);
     }
 }
 
@@ -440,10 +408,9 @@
         auto R = custom_gap_recipe(gj_conns.size(), gj_conns);
         const auto D = partition_load_balance(R, ctx);
         std::vector<cell_gid_type> expected_group = {0, 1, 2, 3, 4, 5, 6};
->>>>>>> d053170c
-
-        EXPECT_EQ(1u, D.groups.size());
-        EXPECT_EQ(expected_group, D.groups[0].gids);
+
+        EXPECT_EQ(1u, D.num_groups());
+        EXPECT_EQ(expected_group, D.group(0).gids);
     }
     {
         std::vector<std::vector<gap_junction_connection>> gj_conns =
@@ -463,9 +430,34 @@
         const auto D = partition_load_balance(R, ctx);
         std::vector<std::vector<cell_gid_type>> expected_groups = {{6}, {0, 1, 2, 3}, {4, 5}, {7, 8, 9}};
 
-<<<<<<< HEAD
-    EXPECT_EQ(expected_groups2, D2.group(0).gids);
-
+        EXPECT_EQ(expected_groups.size(), D.num_groups());
+        for (unsigned i=0; i < expected_groups.size(); ++i) {
+            EXPECT_EQ(expected_groups[i], D.group(i).gids);
+        }
+    }
+    {
+        std::vector<std::vector<gap_junction_connection>> gj_conns =
+                {
+                        {},
+                        {},
+                        {},
+                        {gap_junction_connection({4, "gj"}, {"gj"}, 0.1)},
+                        {},
+                        {},
+                        {gap_junction_connection({5, "gj"}, {"gj"}, 0.1), gap_junction_connection({7, "gj"}, {"gj"}, 0.1)},
+                        {gap_junction_connection({5, "gj"}, {"gj"}, 0.1), gap_junction_connection({4, "gj"}, {"gj"}, 0.1)},
+                        {gap_junction_connection({0, "gj"}, {"gj"}, 0.1)},
+                        {}
+                };
+        auto R = custom_gap_recipe(gj_conns.size(), gj_conns);
+        const auto D = partition_load_balance(R, ctx);
+        std::vector<std::vector<cell_gid_type>> expected_groups = {{1}, {2}, {9}, {0, 8}, {3, 4, 5, 6, 7}};
+
+        EXPECT_EQ(expected_groups.size(), D.num_groups());
+        for (unsigned i=0; i < expected_groups.size(); ++i) {
+            EXPECT_EQ(expected_groups[i], D.group(i).gids);
+        }
+    }
 }
 
 TEST(domain_decomposition, partition_by_groups) {
@@ -526,7 +518,7 @@
         }
     }
     {
-        auto rec = gap_recipe();
+        auto rec = gap_recipe(true);
         std::vector<cell_gid_type> gids(rec.num_cells());
         std::iota(gids.begin(), gids.end(), 0);
         EXPECT_NO_THROW(domain_decomposition(rec, ctx,  {{cell_kind::cable, gids, backend_kind::multicore}}));
@@ -564,7 +556,7 @@
         EXPECT_THROW(domain_decomposition(rec, ctx, groups), duplicate_gid);
     }
     {
-        auto rec = gap_recipe();
+        auto rec = gap_recipe(true);
         std::vector<group_description> groups =
                 {{cell_kind::cable, {0, 1, 2, 3, 4, 5, 6, 7, 8, 9, 10, 11, 12, 13, 14}, backend_kind::multicore}};
         EXPECT_NO_THROW(domain_decomposition(rec, ctx, groups));
@@ -579,34 +571,4 @@
                   {cell_kind::cable, {1, 3, 4, 5, 6, 8, 9, 10, 12, 14}, backend_kind::multicore}};
         EXPECT_THROW(domain_decomposition(rec, ctx, groups), invalid_gj_cell_group);
     }
-=======
-        EXPECT_EQ(expected_groups.size(), D.groups.size());
-        for (unsigned i=0; i < expected_groups.size(); ++i) {
-            EXPECT_EQ(expected_groups[i], D.groups[i].gids);
-        }
-    }
-    {
-        std::vector<std::vector<gap_junction_connection>> gj_conns =
-            {
-                {},
-                {},
-                {},
-                {gap_junction_connection({4, "gj"}, {"gj"}, 0.1)},
-                {},
-                {},
-                {gap_junction_connection({5, "gj"}, {"gj"}, 0.1), gap_junction_connection({7, "gj"}, {"gj"}, 0.1)},
-                {gap_junction_connection({5, "gj"}, {"gj"}, 0.1), gap_junction_connection({4, "gj"}, {"gj"}, 0.1)},
-                {gap_junction_connection({0, "gj"}, {"gj"}, 0.1)},
-                {}
-            };
-        auto R = custom_gap_recipe(gj_conns.size(), gj_conns);
-        const auto D = partition_load_balance(R, ctx);
-        std::vector<std::vector<cell_gid_type>> expected_groups = {{1}, {2}, {9}, {0, 8}, {3, 4, 5, 6, 7}};
-
-        EXPECT_EQ(expected_groups.size(), D.groups.size());
-        for (unsigned i=0; i < expected_groups.size(); ++i) {
-            EXPECT_EQ(expected_groups[i], D.groups[i].gids);
-        }
-    }
->>>>>>> d053170c
 }