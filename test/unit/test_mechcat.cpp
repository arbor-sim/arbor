#include <string>

#include <arbor/arbexcept.hpp>
#include <arbor/fvm_types.hpp>
#include <arbor/mechanism.hpp>
#include <arbor/mechcat.hpp>
#include <arbor/mechinfo.hpp>

#include "common.hpp"

#ifndef LIBDIR
#warning "LIBDIR not set; defaulting to '.'"
#define LIBDIR "."
#endif

using namespace std::string_literals;
using namespace arb;

// Set up a small system of mechanisms and backends for testing,
// comprising:
//
// * Two mechanisms: burble and fleeb.
//
// * Two backends: foo and bar.
//
// * Three implementations of fleeb:
//   - Two for the foo backend: fleeb_foo and special_fleeb_foo.
//   - One for the bar backend: fleeb_bar.
//
// * One implementation of burble for the bar backend, with
//   a mismatched fingerprint: burble_bar.

// Mechanism info:

using field_kind = mechanism_field_spec::field_kind;

mechanism_info mk_burble_info() {
    mechanism_info info;
    info.globals     = {{"quux",  {field_kind::global, "nA", 2.3,   0, 10.}},
                        {"xyzzy", {field_kind::global, "mV", 5.1, -20, 20.}}};
    info.ions        = {{"x", {}}};
    info.fingerprint = "burbleprint";
    return info;
}

mechanism_info mk_fleeb_info() {
    mechanism_info info;
    info.globals     = {{"plugh", {field_kind::global, "C",   2.3,  0, 10.}},
                        {"norf",  {field_kind::global, "mGy", 0.1,  0, 5000.}}};
    info.ions        = {{"a", {}}, {"b", {}}, {"c", {}}, {"d", {}}};
    info.fingerprint = "fleebprint";
    return info;
}

// Backend classes:
struct test_backend {
    using iarray = std::vector<fvm_index_type>;
    using array  = std::vector<fvm_value_type>;

    test_backend(const std::unordered_map<std::string, arb_ion_state>& ions_): shared_{ions_} {}

    struct shared_state {
        shared_state(const std::unordered_map<std::string, arb_ion_state>& ions_): ions{ions_} {}

        void instantiate(mechanism& m, fvm_size_type id, const mechanism_overrides& o, const mechanism_layout& l) {
            m.ppack_ = {0};
            m.ppack_.width = l.cv.size();
            m.ppack_.mechanism_id = id;

            // Write mechanism global values to shared state to test instantiation call and catalogue global
            // variable overrides.
            for (auto& kv: o.globals) overrides.insert(kv);

            ASSERT_EQ(storage.count(id), 0ul);
            storage[id].resize(m.mech_.n_ions);
            m.ppack_.ion_states = storage[id].data();
            for (arb_size_type idx = 0; idx < m.mech_.n_ions; ++idx) {
                auto ion = m.mech_.ions[idx].name;
                if (o.ion_rebind.count(ion)) {
                    m.ppack_.ion_states[idx].current_density = ions.at(o.ion_rebind.at(ion)).current_density;
                } else {
                    m.ppack_.ion_states[idx] = ions.at(ion);
                }
            }
        }

        std::unordered_map<std::string, fvm_value_type> overrides;
        std::unordered_map<std::string, arb_ion_state> ions;
        std::unordered_map<arb_size_type, std::vector<arb_ion_state>> storage;
    };

    shared_state shared_;

    struct deliverable_event_stream {
        struct state {
            void* ev_data;
            int* begin_offset;
            int* end_offset;
            int n;
        };
        state& marked_events() { return state_; }
        state state_;
    };
};

struct foo_backend: test_backend {
    static constexpr arb_backend_kind kind = 42;
    foo_backend(): test_backend{{{ "a", arb_ion_state{(arb_value_type*)0x1, nullptr, nullptr, nullptr, nullptr, nullptr}},
                                 { "b", arb_ion_state{(arb_value_type*)0x2, nullptr, nullptr, nullptr, nullptr, nullptr}},
                                 { "c", arb_ion_state{(arb_value_type*)0x3, nullptr, nullptr, nullptr, nullptr, nullptr}},
                                 { "d", arb_ion_state{(arb_value_type*)0x4, nullptr, nullptr, nullptr, nullptr, nullptr}},
                                 { "e", arb_ion_state{(arb_value_type*)0x5, nullptr, nullptr, nullptr, nullptr, nullptr}},
                                 { "f", arb_ion_state{(arb_value_type*)0x6, nullptr, nullptr, nullptr, nullptr, nullptr}}}} {}
};

struct bar_backend: test_backend {
    static constexpr arb_backend_kind kind = 23;
    bar_backend(): test_backend{{{ "a", arb_ion_state{(arb_value_type*)0x7, nullptr, nullptr, nullptr, nullptr, nullptr}},
                                 { "b", arb_ion_state{(arb_value_type*)0x8, nullptr, nullptr, nullptr, nullptr, nullptr}},
                                 { "c", arb_ion_state{(arb_value_type*)0x8, nullptr, nullptr, nullptr, nullptr, nullptr}},
                                 { "d", arb_ion_state{(arb_value_type*)0x9, nullptr, nullptr, nullptr, nullptr, nullptr}},
                                 { "e", arb_ion_state{(arb_value_type*)0xa, nullptr, nullptr, nullptr, nullptr, nullptr}},
                                 { "f", arb_ion_state{(arb_value_type*)0xb, nullptr, nullptr, nullptr, nullptr, nullptr}}}} {}
};

// Fleeb implementations:

static arb_ion_info ion_list[] {{"a"}, {"b"}, {"c"}, {"d"}, {"e"}, {"f"}};

mechanism_ptr mk_fleeb_foo() {
    arb_mechanism_type m = {ARB_MECH_ABI_VERSION};
    m.fingerprint = "fleebprint";
    m.name        = "fleeb";
    m.kind        = arb_mechanism_kind_density;
    m.n_ions      = 6;
    m.ions        = ion_list;

    arb_mechanism_interface i = {0};
    i.backend    = foo_backend::kind;

    return std::make_unique<mechanism>(m, i);
}

mechanism_ptr mk_special_fleeb_foo() {
    arb_mechanism_type m = {ARB_MECH_ABI_VERSION};
    m.fingerprint = "fleebprint";
    m.name        = "special fleeb";
    m.kind        = arb_mechanism_kind_density;
    m.n_ions      = 6;
    m.ions        = ion_list;

    arb_mechanism_interface i = {0};
    i.backend    = foo_backend::kind;

    return std::make_unique<mechanism>(m, i);
}

mechanism_ptr mk_fleeb_bar() {
    arb_mechanism_type m = {ARB_MECH_ABI_VERSION};
    m.fingerprint = "fleebprint";
    m.name        = "fleeb";
    m.kind        = arb_mechanism_kind_density;
    m.n_ions      = 6;
    m.ions        = ion_list;

    arb_mechanism_interface i = {0};
    i.backend    = bar_backend::kind;

    return std::make_unique<mechanism>(m, i);
}

// Burble implementation:

mechanism_ptr mk_burble_bar() {
    arb_mechanism_type m = {ARB_MECH_ABI_VERSION};
    m.fingerprint = "fnord";
    m.name        = "burble";
    m.kind        = arb_mechanism_kind_density;
    m.n_ions      = 6;
    m.ions        = ion_list;

    arb_mechanism_interface i = {0};
    i.backend    = bar_backend::kind;

    return std::make_unique<mechanism>(m, i);
}

// Mechinfo equality test:

namespace arb {
static bool operator==(const mechanism_field_spec& a, const mechanism_field_spec& b) {
    return a.kind==b.kind && a.units==b.units && a.default_value==b.default_value && a.lower_bound==b.lower_bound && a.upper_bound==b.upper_bound;
}

static bool operator==(const ion_dependency& a, const ion_dependency& b) {
    return a.write_concentration_int==b.write_concentration_int && a.write_concentration_ext==b.write_concentration_ext;
}

static bool operator==(const mechanism_info& a, const mechanism_info& b) {
    return a.globals==b.globals && a.parameters==b.parameters && a.state==b.state && a.ions==b.ions && a.fingerprint==b.fingerprint;
}
}

mechanism_catalogue build_fake_catalogue() {
    mechanism_catalogue cat;

    cat.add("fleeb", mk_fleeb_info());
    cat.add("burble", mk_burble_info());

    // Add derived versions with global overrides:

    cat.derive("fleeb1",        "fleeb",         {{"plugh", 1.0}}, {{"a", "b"}, {"b", "a"}});
    cat.derive("special_fleeb", "fleeb",         {{"plugh", 2.0}});
    cat.derive("fleeb2",        "special_fleeb", {{"norf", 11.0}});
    cat.derive("fleeb3",        "fleeb1",        {}, {{"b", "c"}, {"c", "b"}});
    cat.derive("bleeble",       "burble",        {{"quux",  10.}, {"xyzzy", -20.}});

    // Attach implementations:

    cat.register_implementation("fleeb",         mk_fleeb_bar());
    cat.register_implementation("fleeb",         mk_fleeb_foo());
    cat.register_implementation("special_fleeb", mk_special_fleeb_foo());

    return cat;
}

TEST(mechcat, fingerprint) {
    auto cat = build_fake_catalogue();

    EXPECT_EQ("fleebprint", cat.fingerprint("fleeb"));
    EXPECT_EQ("fleebprint", cat.fingerprint("special_fleeb"));
    EXPECT_EQ("burbleprint", cat.fingerprint("burble"));
    EXPECT_EQ("burbleprint", cat.fingerprint("bleeble"));

    EXPECT_THROW(cat.register_implementation("burble", std::unique_ptr<mechanism>{mk_burble_bar()}),
        arb::fingerprint_mismatch);
}

TEST(mechcat, names) {
    // All names are caught; covers `add' and `derive'
    {
        auto cat = build_fake_catalogue();
        auto names  = cat.mechanism_names();
        auto expect = std::vector<std::string>{"bleeble", "burble", "fleeb", "fleeb1", "fleeb2", "fleeb3", "special_fleeb"};
        std::sort(names.begin(), names.end());
        EXPECT_EQ(names, expect);
    }

    // Deriving names does not add to catalogue
    {
        auto cat = build_fake_catalogue();
        auto info   = cat["burble/quux=3,xyzzy=4"];
        auto names  = cat.mechanism_names();
        auto expect = std::vector<std::string>{"bleeble", "burble", "fleeb", "fleeb1", "fleeb2", "fleeb3", "special_fleeb"};
        std::sort(names.begin(), names.end());
        EXPECT_EQ(names, expect);
    }

    // Deleting a mechanism removes it and all derived from it.
    {
        auto cat = build_fake_catalogue();
        cat.remove("fleeb");
        auto names  = cat.mechanism_names();
        auto expect = std::vector<std::string>{"bleeble", "burble"};
        std::sort(names.begin(), names.end());
        EXPECT_EQ(names, expect);
    }

    // Empty means empty.
    {
        auto cat = build_fake_catalogue();
        cat.remove("fleeb");
        cat.remove("burble");
        auto names  = cat.mechanism_names();
        auto expect = std::vector<std::string>{};
        std::sort(names.begin(), names.end());
        EXPECT_EQ(names, expect);
    }
}

#ifdef USE_DYNAMIC_CATALOGUES
TEST(mechcat, loading) {
    EXPECT_THROW(load_catalogue(LIBDIR "/does-not-exist-catalogue.so"), file_not_found_error);
#if defined(ARB_ARBOR_SHARED_LIBRARY)
#if defined(ARB_ON_MACOS)
    EXPECT_THROW(load_catalogue(LIBDIR "/libarbor.dylib"), bad_catalogue_error);
#else
    EXPECT_THROW(load_catalogue(LIBDIR "/libarbor.so"), bad_catalogue_error);
#endif
#else
    EXPECT_THROW(load_catalogue(LIBDIR "/libarbor.a"), bad_catalogue_error);
<<<<<<< HEAD
    const mechanism_catalogue cat = load_catalogue(LIBDIR "/dummy-catalogue.so");
    EXPECT_EQ(std::vector<std::string>{"dummy"}, cat.mechanism_names());
=======
#endif
    const mechanism_catalogue* cat = nullptr;
    EXPECT_NO_THROW(cat = &load_catalogue(LIBDIR "/dummy-catalogue.so"));
    ASSERT_NE(cat, nullptr);
    EXPECT_EQ(std::vector<std::string>{"dummy"}, cat->mechanism_names());
>>>>>>> fe297d91
}
#endif

TEST(mechcat, derived_info) {
    auto cat = build_fake_catalogue();

    EXPECT_EQ(mk_fleeb_info(),  cat["fleeb"]);
    EXPECT_EQ(mk_burble_info(), cat["burble"]);

    mechanism_info expected_special_fleeb = mk_fleeb_info();
    expected_special_fleeb.globals["plugh"].default_value = 2.0;
    EXPECT_EQ(expected_special_fleeb, cat["special_fleeb"]);

    mechanism_info expected_fleeb2 = mk_fleeb_info();
    expected_fleeb2.globals["plugh"].default_value = 2.0;
    expected_fleeb2.globals["norf"].default_value = 11.0;
    EXPECT_EQ(expected_fleeb2, cat["fleeb2"]);
}

TEST(mechcat, queries) {
    auto cat = build_fake_catalogue();

    EXPECT_TRUE(cat.has("fleeb"));
    EXPECT_TRUE(cat.has("special_fleeb"));
    EXPECT_TRUE(cat.has("fleeb1"));
    EXPECT_TRUE(cat.has("fleeb2"));
    EXPECT_TRUE(cat.has("burble"));
    EXPECT_TRUE(cat.has("bleeble"));
    EXPECT_FALSE(cat.has("corge"));

    EXPECT_TRUE(cat.is_derived("special_fleeb"));
    EXPECT_TRUE(cat.is_derived("fleeb1"));
    EXPECT_TRUE(cat.is_derived("fleeb2"));
    EXPECT_TRUE(cat.is_derived("bleeble"));
    EXPECT_FALSE(cat.is_derived("fleeb"));
    EXPECT_FALSE(cat.is_derived("burble"));
}

TEST(mechcat, remove) {
    auto cat = build_fake_catalogue();

    cat.remove("special_fleeb");
    EXPECT_TRUE(cat.has("fleeb"));
    EXPECT_TRUE(cat.has("fleeb1"));
    EXPECT_FALSE(cat.has("special_fleeb"));
    EXPECT_FALSE(cat.has("fleeb2")); // fleeb2 derived from special_fleeb.
}

bool cmp_mechs(const mechanism& a, const mechanism& b) {
    return
        (a.iface_.backend == b.iface_.backend) &&
        (a.iface_.partition_width == b.iface_.partition_width) &&
        (a.iface_.alignment == b.iface_.alignment) &&
        (a.iface_.init_mechanism == b.iface_.init_mechanism) &&
        (a.iface_.compute_currents == b.iface_.compute_currents) &&
        (a.iface_.apply_events == b.iface_.apply_events) &&
        (a.iface_.advance_state == b.iface_.advance_state) &&
        (a.iface_.write_ions == b.iface_.write_ions) &&
        (a.iface_.post_event == b.iface_.post_event) &&
        (a.mech_.abi_version == b.mech_.abi_version) &&
        (std::string{a.mech_.fingerprint} == std::string{b.mech_.fingerprint}) &&
        (std::string{a.mech_.name} == std::string{b.mech_.name}) &&
        (a.mech_.kind == b.mech_.kind) &&
        (a.mech_.is_linear == b.mech_.is_linear) &&
        (a.mech_.has_post_events == b.mech_.has_post_events) &&
        (a.mech_.globals == b.mech_.globals) && (a.mech_.n_globals == b.mech_.n_globals) &&
        (a.mech_.state_vars == b.mech_.state_vars) && (a.mech_.n_state_vars == b.mech_.n_state_vars) &&
        (a.mech_.parameters == b.mech_.parameters) && (a.mech_.n_parameters == b.mech_.n_parameters) &&
        (a.mech_.ions == b.mech_.ions) && (a.mech_.n_ions == b.mech_.n_ions);
}

TEST(mechcat, instance) {
    auto cat = build_fake_catalogue();

    EXPECT_THROW(cat.instance(bar_backend::kind, "burble"), arb::no_such_implementation);

    // All fleebs on the bar backend have the same implementation:

    auto fleeb_bar_inst = cat.instance(bar_backend::kind, "fleeb");
    auto fleeb1_bar_inst = cat.instance(bar_backend::kind, "fleeb1");
    auto special_fleeb_bar_inst = cat.instance(bar_backend::kind, "special_fleeb");
    auto fleeb2_bar_inst = cat.instance(bar_backend::kind, "fleeb2");

    auto fleeb_bar = mk_fleeb_bar();
    EXPECT_TRUE(cmp_mechs(*fleeb_bar, *fleeb_bar_inst.mech));
    EXPECT_TRUE(cmp_mechs(*fleeb_bar, *fleeb1_bar_inst.mech));
    EXPECT_TRUE(cmp_mechs(*fleeb_bar, *special_fleeb_bar_inst.mech));
    EXPECT_TRUE(cmp_mechs(*fleeb_bar, *fleeb2_bar_inst.mech));

    EXPECT_EQ("fleeb"s, fleeb2_bar_inst.mech->internal_name());

    // special_fleeb and fleeb2 (deriving from special_fleeb) have a specialized
    // implementation:

    auto fleeb_foo_inst = cat.instance(foo_backend::kind, "fleeb");
    auto fleeb1_foo_inst = cat.instance(foo_backend::kind, "fleeb1");
    auto special_fleeb_foo_inst = cat.instance(foo_backend::kind, "special_fleeb");
    auto fleeb2_foo_inst = cat.instance(foo_backend::kind,"fleeb2");

    auto fleeb_foo = mk_fleeb_foo();
    auto special_fleeb_foo = mk_special_fleeb_foo();
    EXPECT_TRUE(cmp_mechs(*fleeb_foo,  *fleeb_foo_inst.mech));
    EXPECT_TRUE(cmp_mechs(*fleeb_foo,  *fleeb1_foo_inst.mech));
    EXPECT_TRUE(cmp_mechs(*special_fleeb_foo, *special_fleeb_foo_inst.mech));
    EXPECT_TRUE(cmp_mechs(*special_fleeb_foo, *fleeb2_foo_inst.mech));

    EXPECT_EQ("fleeb"s, fleeb1_foo_inst.mech->internal_name());
    EXPECT_EQ("special fleeb"s, fleeb2_foo_inst.mech->internal_name());
}

TEST(mechcat, instantiate) {
    // Note: instantiating a mechanism doesn't normally have that mechanism
    // write its specialized global variables to shared state, but we do in
    // these tests for testing purposes.

    mechanism_layout layout = {{0u, 1u, 2u}, {}, {1., 2., 1.}, {1u, 1u, 1u}};
    bar_backend bar;

    auto cat = build_fake_catalogue();

    // Check ion rebinding:
    // fleeb1 should have ions 'a' and 'b' swapped;
    auto fleeb = cat.instance(bar_backend::kind, "fleeb/a=b,b=a");
    bar.shared_.instantiate(*fleeb.mech, 0, fleeb.overrides, layout);
    EXPECT_TRUE(bar.shared_.overrides.empty());


    EXPECT_EQ(bar.shared_.ions.at("b").current_density, fleeb.mech->ppack_.ion_states[0].current_density);
    EXPECT_EQ(bar.shared_.ions.at("a").current_density, fleeb.mech->ppack_.ion_states[1].current_density);
    EXPECT_EQ(bar.shared_.ions.at("c").current_density, fleeb.mech->ppack_.ion_states[2].current_density);
    EXPECT_EQ(bar.shared_.ions.at("d").current_density, fleeb.mech->ppack_.ion_states[3].current_density);
    EXPECT_EQ(bar.shared_.ions.at("e").current_density, fleeb.mech->ppack_.ion_states[4].current_density);
    EXPECT_EQ(bar.shared_.ions.at("f").current_density, fleeb.mech->ppack_.ion_states[5].current_density);

    bar.shared_.overrides.clear();

    // fleeb2 should swap 'b' and 'c' relative to fleeb1, so that
    // 'b' maps to the state 'c' ion, 'c' maps to the state 'a' ion,
    // and 'a' maps to the state 'b' ion.

    auto fleeb2 = cat.instance(bar_backend::kind, "fleeb2/a=b,b=c,c=a");
    bar.shared_.instantiate(*fleeb2.mech, 1, fleeb2.overrides, layout);

    EXPECT_EQ(bar.shared_.ions.at("b").current_density, fleeb2.mech->ppack_.ion_states[0].current_density);
    EXPECT_EQ(bar.shared_.ions.at("c").current_density, fleeb2.mech->ppack_.ion_states[1].current_density);
    EXPECT_EQ(bar.shared_.ions.at("a").current_density, fleeb2.mech->ppack_.ion_states[2].current_density);
    EXPECT_EQ(bar.shared_.ions.at("d").current_density, fleeb2.mech->ppack_.ion_states[3].current_density);
    EXPECT_EQ(bar.shared_.ions.at("e").current_density, fleeb2.mech->ppack_.ion_states[4].current_density);
    EXPECT_EQ(bar.shared_.ions.at("f").current_density, fleeb2.mech->ppack_.ion_states[5].current_density);

    EXPECT_EQ(2.0,  bar.shared_.overrides.at("plugh"));
    EXPECT_EQ(11.0, bar.shared_.overrides.at("norf"));

    // fleeb3 has a global ion binding
    auto fleeb3 = cat.instance(bar_backend::kind, "fleeb3");
    bar.shared_.instantiate(*fleeb3.mech, 3, fleeb3.overrides, layout);

    EXPECT_EQ(bar.shared_.ions.at("c").current_density, fleeb3.mech->ppack_.ion_states[0].current_density);
    EXPECT_EQ(bar.shared_.ions.at("a").current_density, fleeb3.mech->ppack_.ion_states[1].current_density);
    EXPECT_EQ(bar.shared_.ions.at("b").current_density, fleeb3.mech->ppack_.ion_states[2].current_density);
    EXPECT_EQ(bar.shared_.ions.at("d").current_density, fleeb3.mech->ppack_.ion_states[3].current_density);
    EXPECT_EQ(bar.shared_.ions.at("e").current_density, fleeb3.mech->ppack_.ion_states[4].current_density);
    EXPECT_EQ(bar.shared_.ions.at("f").current_density, fleeb3.mech->ppack_.ion_states[5].current_density);

    foo_backend foo;
    // fleeb1 has a global ion binding
    auto fleeb1 = cat.instance(foo_backend::kind, "fleeb1");
    foo.shared_.instantiate(*fleeb1.mech, 4, fleeb1.overrides, layout);

    EXPECT_EQ(foo.shared_.ions.at("b").current_density, fleeb1.mech->ppack_.ion_states[0].current_density);
    EXPECT_EQ(foo.shared_.ions.at("a").current_density, fleeb1.mech->ppack_.ion_states[1].current_density);
    EXPECT_EQ(foo.shared_.ions.at("c").current_density, fleeb1.mech->ppack_.ion_states[2].current_density);
    EXPECT_EQ(foo.shared_.ions.at("d").current_density, fleeb1.mech->ppack_.ion_states[3].current_density);
    EXPECT_EQ(foo.shared_.ions.at("e").current_density, fleeb1.mech->ppack_.ion_states[4].current_density);
    EXPECT_EQ(foo.shared_.ions.at("f").current_density, fleeb1.mech->ppack_.ion_states[5].current_density);
}

TEST(mechcat, bad_ion_rename) {
    auto cat = build_fake_catalogue();

    // missing ion
    EXPECT_THROW(cat.derive("ono", "fleeb", {}, {{"nosuchion", "x"}}), invalid_ion_remap);

    // two ions with the same name, the original 'b', and the renamed 'a'
    EXPECT_THROW(cat.derive("alas", "fleeb", {}, {{"a", "b"}}), invalid_ion_remap);
}

TEST(mechcat, implicit_deriv) {
    auto cat = build_fake_catalogue();

    mechanism_info burble_derived_info = cat["burble/quux=3,xyzzy=4"];
    EXPECT_EQ(3, burble_derived_info.globals["quux"].default_value);
    EXPECT_EQ(4, burble_derived_info.globals["xyzzy"].default_value);

    // If the mechanism is already in the catalogue though, don't make a new derivation.
    cat.derive("fleeb/plugh=5", "fleeb", {{"plugh", 7.0}}, {});
    mechanism_info deceptive = cat["fleeb/plugh=5"];
    EXPECT_EQ(7, deceptive.globals["plugh"].default_value);

    // Check ion rebinds, too.
    mechanism_info fleeb_derived_info = cat["fleeb/plugh=2,a=foo,b=bar"];
    EXPECT_EQ(2, fleeb_derived_info.globals["plugh"].default_value);
    EXPECT_FALSE(fleeb_derived_info.ions.count("a"));
    EXPECT_FALSE(fleeb_derived_info.ions.count("b"));
    EXPECT_TRUE(fleeb_derived_info.ions.count("foo"));
    EXPECT_TRUE(fleeb_derived_info.ions.count("bar"));

    // If only one ion, don't need to give lhs in reassignment.
    mechanism_info bleeble_derived_info = cat["bleeble/fish,quux=9"];
    EXPECT_EQ(9, bleeble_derived_info.globals["quux"].default_value);
    EXPECT_EQ(-20, bleeble_derived_info.globals["xyzzy"].default_value);
    EXPECT_EQ(1u, bleeble_derived_info.ions.size());
    EXPECT_TRUE(bleeble_derived_info.ions.count("fish"));

    // Can't omit lhs if there is more than one ion though.
    EXPECT_THROW(cat["fleeb/fish"], invalid_ion_remap);

    // Implicitly derived mechanisms should inherit implementations.
    auto fleeb2 = cat.instance(foo_backend::kind, "fleeb2");
    auto fleeb2_derived = cat.instance(foo_backend::kind, "fleeb2/plugh=4.5");
    EXPECT_EQ("special fleeb", fleeb2.mech->internal_name());
    EXPECT_EQ("special fleeb", fleeb2_derived.mech->internal_name());
    EXPECT_EQ(4.5, fleeb2_derived.overrides.globals.at("plugh"));

    // Requesting an implicitly derived instance with improper parameters should throw.
    EXPECT_THROW(cat.instance(foo_backend::kind, "fleeb2/fidget=7"), no_such_parameter);

    // Testing for implicit derivation though should not throw.
    EXPECT_TRUE(cat.has("fleeb2/plugh=7"));
    EXPECT_FALSE(cat.has("fleeb2/fidget=7"));
    EXPECT_TRUE(cat.is_derived("fleeb2/plugh=7"));
    EXPECT_FALSE(cat.is_derived("fleeb2/fidget=7"));
}

TEST(mechcat, copy) {
    auto cat = build_fake_catalogue();
    mechanism_catalogue cat2 = cat;

    EXPECT_EQ(cat["fleeb2"], cat2["fleeb2"]);

    auto fleeb2_inst = cat.instance(foo_backend::kind, "fleeb2");
    auto fleeb2_inst2 = cat2.instance(foo_backend::kind, "fleeb2");

    EXPECT_EQ(typeid(*fleeb2_inst.mech.get()), typeid(*fleeb2_inst2.mech.get()));
}

TEST(mechcat, import) {
    auto cat = build_fake_catalogue();
    mechanism_catalogue cat2;
    cat2.import(cat, "fake_");

    EXPECT_TRUE(cat.has("fleeb2"));
    EXPECT_FALSE(cat.has("fake_fleeb2"));

    EXPECT_TRUE(cat2.has("fake_fleeb2"));
    EXPECT_FALSE(cat2.has("fleeb2"));

    EXPECT_EQ(cat["fleeb2"], cat2["fake_fleeb2"]);

    auto fleeb2_inst  = cat.instance(foo_backend::kind, "fleeb2");
    auto fleeb2_inst2 = cat2.instance(foo_backend::kind, "fake_fleeb2");

    EXPECT_EQ(typeid(*fleeb2_inst.mech.get()), typeid(*fleeb2_inst2.mech.get()));
}

TEST(mechcat, import_collisions) {
    {
        auto cat = build_fake_catalogue();

        mechanism_catalogue cat2;
        EXPECT_NO_THROW(cat2.import(cat, "prefix:")); // Should have no collisions.
        EXPECT_NO_THROW(cat.import(cat2, "prefix:")); // Should have no collisions here either.

        // cat should have both original entries and copies with 'prefix:prefix:' prefixed.
        ASSERT_TRUE(cat.has("fleeb2"));
        ASSERT_TRUE(cat.has("prefix:prefix:fleeb2"));
    }

    // We should throw if there any collisions between base or derived mechanism
    // names between the catalogues. If the import fails, the catalogue should
    // remain unchanged.
    {
        // Collision between two base mechanisms.
        {
            auto cat = build_fake_catalogue();

            mechanism_catalogue other;
            other.add("fleeb", mk_burble_info()); // Note different mechanism info!

            EXPECT_THROW(cat.import(other, ""), arb::duplicate_mechanism);
            ASSERT_EQ(cat["fleeb"], mk_fleeb_info());
        }

        // Collision derived vs base.
        {
            auto cat = build_fake_catalogue();

            mechanism_catalogue other;
            other.add("fleeb2", mk_burble_info());

            auto fleeb2_info = cat["fleeb2"];
            EXPECT_THROW(cat.import(other, ""), arb::duplicate_mechanism);
            EXPECT_EQ(cat["fleeb2"], fleeb2_info);
        }

        // Collision base vs derived.
        {
            auto cat = build_fake_catalogue();

            mechanism_catalogue other;
            other.add("zonkers", mk_fleeb_info());
            other.derive("fleeb", "zonkers", {{"plugh", 8.}});
            ASSERT_FALSE(other["fleeb"]==mk_fleeb_info());

            ASSERT_FALSE(cat.has("zonkers"));
            EXPECT_THROW(cat.import(other, ""), arb::duplicate_mechanism);
            EXPECT_EQ(cat["fleeb"], mk_fleeb_info());
            EXPECT_FALSE(cat.has("zonkers"));
        }

        // Collision derived vs derived.
        {
            auto cat = build_fake_catalogue();

            mechanism_catalogue other;
            other.add("zonkers", mk_fleeb_info());
            other.derive("fleeb2", "zonkers", {{"plugh", 8.}});

            auto fleeb2_info = cat["fleeb2"];
            ASSERT_FALSE(other["fleeb2"]==fleeb2_info);

            ASSERT_FALSE(cat.has("zonkers"));
            EXPECT_THROW(cat.import(other, ""), arb::duplicate_mechanism);
            EXPECT_EQ(cat["fleeb2"], fleeb2_info);
            EXPECT_FALSE(cat.has("zonkers"));
        }
    }
}<|MERGE_RESOLUTION|>--- conflicted
+++ resolved
@@ -289,16 +289,9 @@
 #endif
 #else
     EXPECT_THROW(load_catalogue(LIBDIR "/libarbor.a"), bad_catalogue_error);
-<<<<<<< HEAD
     const mechanism_catalogue cat = load_catalogue(LIBDIR "/dummy-catalogue.so");
     EXPECT_EQ(std::vector<std::string>{"dummy"}, cat.mechanism_names());
-=======
 #endif
-    const mechanism_catalogue* cat = nullptr;
-    EXPECT_NO_THROW(cat = &load_catalogue(LIBDIR "/dummy-catalogue.so"));
-    ASSERT_NE(cat, nullptr);
-    EXPECT_EQ(std::vector<std::string>{"dummy"}, cat->mechanism_names());
->>>>>>> fe297d91
 }
 #endif
 
