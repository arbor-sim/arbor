# Build mechanisms used solely in unit tests.

set(test_mechanisms
    ca_linear
    celsius_test
    diam_test
    fixed_ica_current
    gj0
    gj1
    linear_ca_conc
    non_linear
    param_as_state
    point_ica_current
    post_events_syn
    read_cai_init
    read_eX
    test0_kin_diff
    test0_kin_conserve
    test0_kin_compartment
    test0_kin_steadystate
    test1_kin_diff
    test1_kin_conserve
    test1_kin_compartment
    test1_kin_steadystate
    test2_kin_diff
    test3_kin_diff
    test4_kin_compartment
    test5_nonlinear_diff
    test6_nonlinear_diff
    test_ca
    test_ca_read_valence
    test_cl_valence
    test_linear_state
    test_linear_init
    test_linear_init_shuffle
    test_kin1
    test_kinlva
    write_cai_breakpoint
    write_eX
    write_multiple_eX
    write_Xi_Xo
    mean_reverting_stochastic_process
    mean_reverting_stochastic_process2
    mean_reverting_stochastic_density_process
    mean_reverting_stochastic_density_process2
    stochastic_volatility
)

include(${PROJECT_SOURCE_DIR}/mechanisms/BuildModules.cmake)

make_catalogue(
    NAME    testing
    MOD     ${test_mechanisms}
    VERBOSE ${ARB_CAT_VERBOSE}
    ADD_DEPS OFF)

# Unit test sources

set(unit_sources
    ../common_cells.cpp
    test_abi.cpp
    test_asc.cpp
    test_any_cast.cpp
    test_any_ptr.cpp
    test_any_visitor.cpp
    test_backend.cpp
    test_cable_cell.cpp
    test_counter.cpp
    test_cv_geom.cpp
    test_cv_layout.cpp
    test_cv_policy.cpp
    test_cycle.cpp
    test_domain_decomposition.cpp
    test_dry_run_context.cpp
    test_event_binner.cpp
    test_event_delivery.cpp
    test_event_generators.cpp
    test_event_queue.cpp
    test_expected.cpp
    test_filter.cpp
    test_forest.cpp
    test_fvm_layout.cpp
    test_fvm_lowered.cpp
    test_diffusion.cpp
    test_iexpr.cpp
    test_index.cpp
    test_kinetic_linear.cpp
    test_lexcmp.cpp
    test_label_resolution.cpp
    test_lif_cell_group.cpp
    test_local_context.cpp
    test_maputil.cpp
    test_mask_stream.cpp
    test_math.cpp
    test_matrix.cpp
    test_mcable_map.cpp
    test_mc_cell_group.cpp
    test_mechanisms.cpp
    test_mech_temp_diam.cpp
    test_mechcat.cpp
    test_mechinfo.cpp
    test_merge_events.cpp
    test_merge_view.cpp
    test_morphology.cpp
    test_morph_components.cpp
    test_morph_embedding.cpp
    test_morph_expr.cpp
    test_morph_place.cpp
    test_morph_primitives.cpp
    test_morph_stitch.cpp
    test_multi_event_stream.cpp
    test_ordered_forest.cpp
    test_padded.cpp
    test_partition.cpp
    test_partition_by_constraint.cpp
    test_path.cpp
    test_piecewise.cpp
    test_pp_util.cpp
    test_probe.cpp
    test_rand.cpp
    test_range.cpp
    test_recipe.cpp
    test_ratelem.cpp
    test_schedule.cpp
    test_scope_exit.cpp
    test_sde.cpp
    test_segment_tree.cpp
    test_simd.cpp
    test_simulation.cpp
    test_span.cpp
    test_spike_source.cpp
    test_spikes.cpp
    test_spike_store.cpp
    test_stats.cpp
    test_strprintf.cpp
    test_swcio.cpp
    test_synapses.cpp
    test_s_expr.cpp
    test_thread.cpp
    test_threading_exceptions.cpp
    test_tree.cpp
    test_transform.cpp
    test_uninitialized.cpp
    test_unique.cpp
    test_unique_any.cpp
    test_vector.cpp
    test_version.cpp
<<<<<<< HEAD
    test_v_clamp.cpp
    test_sde.cpp
=======
>>>>>>> 38c6cb92

    # unit test driver
    test.cpp

    # common routines
    mech_private_field_access.cpp
    stats.cpp
    unit_test_catalogue.cpp
)

if(ARB_WITH_GPU)
    list(APPEND unit_sources
        test_intrin.cu
        test_gpu_stack.cu
        test_multi_event_stream_gpu.cu
        test_reduce_by_key.cu
        test_matrix_cpuvsgpu.cpp
        test_matrix_gpu.cpp
        test_mc_cell_group_gpu.cpp
        test_multi_event_stream_gpu.cpp
        test_spikes_gpu.cpp
        test_vector_gpu.cpp
    )
endif()

if(ARB_WITH_NEUROML)
    list(APPEND unit_sources test_nml_morphology.cpp)
endif()

if(ARB_WITH_CUDA_CLANG OR ARB_WITH_HIP_CLANG)
    set_source_files_properties(${unit_sources} PROPERTIES LANGUAGE CXX)
    set_source_files_properties(${test_mech_sources} PROPERTIES LANGUAGE CXX)
endif()

add_executable(unit EXCLUDE_FROM_ALL ${unit_sources} ${catalogue-testing-mechanisms})
add_dependencies(unit catalogue-testing-target)
add_dependencies(tests unit)


make_catalogue_standalone(
    NAME dummy
    SOURCES "${CMAKE_CURRENT_SOURCE_DIR}/dummy"
    MOD dummy
    CXX
    CXX_FLAGS_TARGET ${ARB_CXX_FLAGS_TARGET_FULL}
    VERBOSE ON)

if(ARB_WITH_NVCC)
    target_compile_options(dummy-catalogue PRIVATE -DARB_CUDA)
endif()

if(ARB_WITH_CUDA_CLANG)
    set(clang_options_ -DARB_CUDA -xcuda --cuda-gpu-arch=sm_60 --cuda-path=${CUDA_TOOLKIT_ROOT_DIR})
    target_compile_options(unit PRIVATE $<$<COMPILE_LANGUAGE:CXX>:${clang_options_}>)
endif()

if(ARB_WITH_HIP_CLANG)
    set(clang_options_ -DARB_HIP -xhip --amdgpu-target=gfx906 --amdgpu-target=gfx900)
    target_compile_options(unit PRIVATE $<$<COMPILE_LANGUAGE:CXX>:${clang_options_}>)
endif()
add_dependencies(unit dummy-catalogue)

if(ARB_WITH_GPU)
  target_compile_definitions(unit PRIVATE ARB_GPU_ENABLED)
endif()

if(ARB_WITH_NVCC)
    target_compile_options(unit PRIVATE -DARB_CUDA)
endif()

if(ARB_WITH_CUDA_CLANG)
    set(clang_options_ -DARB_CUDA -xcuda --cuda-gpu-arch=sm_60 --cuda-path=${CUDA_TOOLKIT_ROOT_DIR})
    target_compile_options(unit PRIVATE $<$<COMPILE_LANGUAGE:CXX>:${clang_options_}>)
endif()

if(ARB_WITH_HIP_CLANG)
    set(clang_options_ -DARB_HIP -xhip --amdgpu-target=gfx906 --amdgpu-target=gfx900)
    target_compile_options(unit PRIVATE $<$<COMPILE_LANGUAGE:CXX>:${clang_options_}>)
endif()

target_compile_options(unit PRIVATE ${ARB_CXX_FLAGS_TARGET_FULL})
target_compile_definitions(unit PRIVATE "-DDATADIR=\"${CMAKE_CURRENT_SOURCE_DIR}/../swc\"")
target_compile_definitions(unit PRIVATE "-DLIBDIR=\"${PROJECT_BINARY_DIR}/lib\"")
target_include_directories(unit PRIVATE "${CMAKE_CURRENT_BINARY_DIR}")
target_include_directories(unit PRIVATE "${CMAKE_CURRENT_BINARY_DIR}/generated/testing")
target_link_libraries(unit PRIVATE ext-gtest ext-random123 arbor arborenv arborio arborio-private-headers arbor-private-headers arbor-sup)<|MERGE_RESOLUTION|>--- conflicted
+++ resolved
@@ -145,11 +145,7 @@
     test_unique_any.cpp
     test_vector.cpp
     test_version.cpp
-<<<<<<< HEAD
     test_v_clamp.cpp
-    test_sde.cpp
-=======
->>>>>>> 38c6cb92
 
     # unit test driver
     test.cpp
