--- conflicted
+++ resolved
@@ -6,6 +6,7 @@
     diam_test
     fixed_ica_current
     linear_ca_conc
+    non_linear
     param_as_state
     point_ica_current
     post_events_syn
@@ -22,22 +23,6 @@
     test2_kin_diff
     test3_kin_diff
     test4_kin_compartment
-<<<<<<< HEAD
-=======
-    test1_kin_steadystate
-    fixed_ica_current
-    point_ica_current
-    non_linear
-    linear_ca_conc
-    test_cl_valence
-    test_ca_read_valence
-    read_eX
-    write_Xi_Xo
-    write_multiple_eX
-    write_eX
-    read_cai_init
-    write_cai_breakpoint
->>>>>>> a597ff8d
     test_ca
     test_ca_read_valence
     test_cl_valence
