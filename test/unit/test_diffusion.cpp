--- conflicted
+++ resolved
@@ -55,8 +55,7 @@
                 {arb::cable_probe_ion_ext_concentration_cell{"na"}, "nao"},
                 {arb::cable_probe_ion_diff_concentration{arb::ls::location(0, 0.5), "na"}, "cnad"},
                 {arb::cable_probe_ion_int_concentration{arb::ls::location(0, 0.5), "na"}, "cnai"},
-                {arb::cable_probe_ion_ext_concentration{arb::ls::location(0, 0.5), "na"}, "cnao"},
-    };
+                {arb::cable_probe_ion_ext_concentration{arb::ls::location(0, 0.5), "na"}, "cnao"},};
     }
     util::unique_any get_cell_description(arb::cell_gid_type) const override { return arb::cable_cell(morph, decor); }
 
@@ -112,11 +111,10 @@
     else             return testing::AssertionFailure() << str;
 }
 
-testing::AssertionResult run(const linear& rec, const result_t exp, const std::string& tag="nad") {
+testing::AssertionResult run_cell(const linear& rec, const result_t exp, const std::string& tag="nad") {
     result_t sample_values;
     auto sampler = [&sample_values](arb::probe_metadata pm, const arb::sample_records& recs) {
         sample_values.clear();
-<<<<<<< HEAD
         auto reader = arb::sample_reader<arb::cable_state_cell_meta_type>(pm.meta, recs);
         for (std::size_t ix = 0; ix < reader.n_row(); ++ix) {
             auto time = reader.time(ix);
@@ -124,16 +122,6 @@
                 auto cable = reader.metadata(iy);
                 auto value = reader.value(ix, iy);
                 sample_values.push_back({time, cable.prox_pos, value});
-=======
-        auto ptr = arb::util::any_cast<const arb::mcable_list*>(pm.meta);
-        if (ptr == nullptr) return;
-        auto n_cable = ptr->size();
-        for (std::size_t i = 0; i<n; ++i) {
-            const auto& [val, _ig] = *arb::util::any_cast<const arb::cable_sample_range*>(samples[i].data);
-            for (unsigned j = 0; j<n_cable; ++j) {
-                arb::mcable loc = (*ptr)[j];
-                sample_values.push_back({samples[i].time, loc.prox_pos, val[j]});
->>>>>>> c2678998
             }
         }
     };
@@ -144,26 +132,48 @@
     return all_near(sample_values, exp, epsilon);
 }
 
+testing::AssertionResult run(const linear& rec, const result_t exp, const std::string& tag="nad") {
+    result_t sample_values;
+    auto sampler = [&sample_values](arb::probe_metadata pm, const arb::sample_records& recs) {
+        sample_values.clear();
+        auto reader = arb::sample_reader<arb::cable_state_meta_type>(pm.meta, recs);
+        for (std::size_t ix = 0; ix < reader.n_row(); ++ix) {
+            auto time = reader.time(ix);
+            for (std::size_t iy = 0; iy < reader.n_column(); ++iy) {
+                auto loc   = reader.metadata(iy);
+                auto value = reader.value(ix, iy);
+                sample_values.push_back({time, loc.pos, value});
+            }
+        }
+    };
+    auto ctx = make_context({arbenv::default_concurrency(), with_gpu});
+    auto sim = simulation{rec, ctx, partition_load_balance(rec, ctx)};
+    sim.add_sampler(arb::one_tag(tag), arb::regular_schedule(0.1*arb::units::ms), sampler);
+    sim.run(0.11*arb::units::ms, 0.01*arb::units::ms);
+    return all_near(sample_values, exp, epsilon);
+}
+
+
 TEST(diffusion, errors) {
     {
         // Cannot R/W Xd w/o setting diffusivity
         auto rec = linear{30, 3, 1}.add_decay();
-        ASSERT_THROW(run(rec, {}), illegal_diffusive_mechanism);
+        ASSERT_THROW(run_cell(rec, {}), illegal_diffusive_mechanism);
     }
     {
         // Cannot R/W Xd w/o setting diffusivity
         auto rec = linear{30, 3, 1}.add_inject();
-        ASSERT_THROW(run(rec, {}), illegal_diffusive_mechanism);
+        ASSERT_THROW(run_cell(rec, {}), illegal_diffusive_mechanism);
     }
     {
         // No negative diffusivity
         auto rec = linear{30, 3, 1}.set_diffusivity(-42.0, "(all)"_reg);
-        ASSERT_THROW(run(rec, {}), cable_cell_error);
+        ASSERT_THROW(run_cell(rec, {}), cable_cell_error);
     }
     {
         // No negative diffusivity
         auto rec = linear{30, 3, 1}.set_diffusivity(-42.0);
-        ASSERT_THROW(run(rec, {}), cable_cell_error);
+        ASSERT_THROW(run_cell(rec, {}), cable_cell_error);
     }
 }
 
@@ -192,7 +202,7 @@
                     {0.100000, 0.700000, 0.000314},
                     {0.100000, 0.800000, 0.000010},
                     {0.100000, 0.900000, 0.000000}};
-    EXPECT_TRUE(run(rec, exp));
+    EXPECT_TRUE(run_cell(rec, exp));
 }
 
 TEST(diffusion, by_event) {
@@ -221,7 +231,7 @@
                     { 0.100000,  0.700000,  0.166753},
                     { 0.100000,  0.800000,  0.005465},
                     { 0.100000,  0.900000,  0.000149}};
-    EXPECT_TRUE(run(rec, exp));
+    EXPECT_TRUE(run_cell(rec, exp));
 }
 
 TEST(diffusion, decay) {
@@ -249,7 +259,7 @@
                     { 0.100000,  0.700000,  0.060647},
                     { 0.100000,  0.800000,  0.060647},
                     { 0.100000,  0.900000,  0.060647}};
-    EXPECT_TRUE(run(rec, exp));
+    EXPECT_TRUE(run_cell(rec, exp));
 }
 
 TEST(diffusion, decay_by_initial_concentration) {
@@ -278,7 +288,7 @@
                     { 0.100000,  0.700000,  0.000191},
                     { 0.100000,  0.800000,  0.000006},
                     { 0.100000,  0.900000,  0.000000}};
-    EXPECT_TRUE(run(rec, exp));
+    EXPECT_TRUE(run_cell(rec, exp));
 }
 
 TEST(diffusion, decay_by_event) {
@@ -308,7 +318,7 @@
                     { 0.100000,  0.700000,  0.101130},
                     { 0.100000,  0.800000,  0.003314},
                     { 0.100000,  0.900000,  0.000090}};
-    EXPECT_TRUE(run(rec, exp));
+    EXPECT_TRUE(run_cell(rec, exp));
 }
 
 TEST(diffusion, setting_diffusivity) {
@@ -378,19 +388,18 @@
     // NOTE: We are still, strictly speaking, failing this test since we don't
     //       get the expected values. However, as we are just checking that we
     //       can still probe elided arrary, that's OK.
-    EXPECT_NO_THROW(run(rec, exp, "nai"));
-    EXPECT_NO_THROW(run(rec, exp, "nao"));
-    EXPECT_NO_THROW(run(rec, exp, "nad"));
+    EXPECT_NO_THROW(run_cell(rec, exp, "nai"));
+    EXPECT_NO_THROW(run_cell(rec, exp, "nao"));
+    EXPECT_NO_THROW(run_cell(rec, exp, "nad"));
     EXPECT_NO_THROW(run(rec, exp, "cnai"));
     EXPECT_NO_THROW(run(rec, exp, "cnao"));
     EXPECT_NO_THROW(run(rec, exp, "cnad"));
 
     rec.set_diffusivity(1.0);
-    EXPECT_NO_THROW(run(rec, exp, "nai"));
-    EXPECT_NO_THROW(run(rec, exp, "nao"));
-    EXPECT_NO_THROW(run(rec, exp, "nad"));
+    EXPECT_NO_THROW(run_cell(rec, exp, "nai"));
+    EXPECT_NO_THROW(run_cell(rec, exp, "nao"));
+    EXPECT_NO_THROW(run_cell(rec, exp, "nad"));
     EXPECT_NO_THROW(run(rec, exp, "cnai"));
     EXPECT_NO_THROW(run(rec, exp, "cnao"));
     EXPECT_NO_THROW(run(rec, exp, "cnad"));
-
 }