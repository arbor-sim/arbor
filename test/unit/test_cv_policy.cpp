#include <iterator>
#include <numeric>
#include <utility>
#include <vector>

#include <arbor/util/optional.hpp>
#include <arbor/cable_cell.hpp>
#include <arbor/cable_cell_param.hpp>
#include <arbor/morph/morphology.hpp>
#include <arbor/morph/locset.hpp>
#include <arbor/morph/mprovider.hpp>
#include <arbor/morph/region.hpp>

#include "util/filter.hpp"
#include "util/rangeutil.hpp"
#include "util/span.hpp"

<<<<<<< HEAD
#include "common.hpp"
#include "unit_test_catalogue.hpp"
//#include "../common_cells.hpp"
#include "common_morphologies.hpp"
=======
#include "common_morphologies.hpp"
#include "morph_pred.hpp"
>>>>>>> 2e90a382

using namespace arb;
using util::make_span;
using testing::locset_eq;
using testing::region_eq;
using testing::mlocationlist_eq;

using namespace common_morphology;

namespace {
    template <typename... A>
    locset as_locset(mlocation head, A... tail) {
        return join(locset(head), locset(tail)...);
<<<<<<< HEAD
=======
    }
}

TEST(cv_policy, single) {
    // In all instances, expect the boundary points to correspond to
    // the extremal points of the completions of the components of the
    // supplied region.

    cable_cell cell(m_mlt_b6);
    for (region reg:
            {reg::all(), reg::branch(2), reg::cable(3, 0.25, 1.),
             join(reg::cable(1, 0.75, 1), reg::branch(3), reg::cable(2, 0, 0.5)),
             join(reg::cable(2, 0, 0.5), reg::branch(3), reg::cable(4, 0, 0.5))})
    {
        locset expected = ls::cboundary(reg);
        EXPECT_TRUE(locset_eq(cell.provider(), ls::cboundary(reg), cv_policy_single(reg).cv_boundary_points(cell)));
    }

    EXPECT_TRUE(locset_eq(cell.provider(), cv_policy_single().cv_boundary_points(cell), cv_policy_single(reg::all()).cv_boundary_points(cell)));
}

TEST(cv_policy, explicit_policy) {
    using L = mlocation;
    locset lset = as_locset(L{0, 0},  L{0, 0.5},  L{0, 1.},  L{1,  0.5},  L{4, 0.2});

    cv_policy pol = cv_policy_explicit(lset);
    for (auto& m: {m_reg_b6, m_mlt_b6}) {
        cable_cell cell(m);

        locset result = pol.cv_boundary_points(cell);
        locset expected = join(ls::boundary(reg::all()), lset);
        EXPECT_TRUE(locset_eq(cell.provider(), expected, result));
    }

    // With cables 1 and 2, expect to pick up (1, 0.5) from locset,
    // and cable ends (1, 0), (1, 1), (2, 0), (2, 1), as the two
    // cables constitute two components.

    region b12 = join(reg::branch(1), reg::branch(2));
    pol = cv_policy_explicit(lset, b12);
    for (auto& m: {m_reg_b6, m_mlt_b6}) {
        cable_cell cell(m);

        locset result = pol.cv_boundary_points(cell);
        locset expected = as_locset(L{1, 0}, L{1, 0.5}, L{1, 1}, L{2, 0}, L{2, 1});
        EXPECT_TRUE(locset_eq(cell.provider(), expected, result));
>>>>>>> 2e90a382
    }

<<<<<<< HEAD
TEST(cv_policy, explicit_policy) {
    using namespace common_morphology;
    using L = mlocation;
    locset lset = as_locset(L{0, 0},  L{0, 0.5},  L{0, 1.},  L{1,  0.5},  L{4, 0.2});

    cv_policy pol = cv_policy_explicit(lset);
    for (auto& m: {m_reg_b6, m_mlt_b6}) {
=======
    // Taking the completion of the two cables, the boundary of the region
    // will be (0, 1), (1, 1), (2, 1) for m_mlt_b6.

    pol = cv_policy_explicit(lset, reg::complete(b12));
    for (auto& m: {m_mlt_b6}) {
>>>>>>> 2e90a382
        cable_cell cell(m);

        locset result = pol.cv_boundary_points(cell);
        locset expected = as_locset(L{0, 1}, L{1, 0.5}, L{1, 1}, L{2, 1});
        EXPECT_TRUE(locset_eq(cell.provider(), expected, result));
    }
}

TEST(cv_policy, empty_morphology) {
    // Any policy applied to an empty morphology should give an empty locset.

    using namespace common_morphology;
    using namespace cv_policy_flag;

    cv_policy policies[] = {
        cv_policy_fixed_per_branch(3),
        cv_policy_fixed_per_branch(3, interior_forks),
        cv_policy_max_extent(0.234),
<<<<<<< HEAD
        cv_policy_max_extent(0.234, interior_forks)
=======
        cv_policy_max_extent(0.234, interior_forks),
        cv_policy_single(),
        cv_policy_single(reg::all()),
        cv_policy_explicit(ls::location(0, 0))
>>>>>>> 2e90a382
    };

    cable_cell cell(m_empty);

    for (auto& pol: policies) {
<<<<<<< HEAD
        EXPECT_EQ(empty_loclist, thingify(pol.cv_boundary_points(cell), cell.provider()));
=======
        EXPECT_TRUE(locset_eq(cell.provider(), ls::nil(), pol.cv_boundary_points(cell)));
>>>>>>> 2e90a382
    }
}

TEST(cv_policy, fixed_per_branch) {
    using namespace common_morphology;
    using namespace cv_policy_flag;
    using L = mlocation;

<<<<<<< HEAD
    // root branch only
    for (auto& morph: {m_reg_b1}) {
        cable_cell cell(morph);
=======
    // Root branch only:
    {
        cable_cell cell(m_reg_b1);
>>>>>>> 2e90a382
        {
            // boundary fork points
            cv_policy pol = cv_policy_fixed_per_branch(4);
            locset expected = as_locset(L{0, 0}, L{0, 0.25}, L{0, 0.5}, L{0, 0.75}, L{0, 1});
            EXPECT_TRUE(locset_eq(cell.provider(), expected, pol.cv_boundary_points(cell)));
        }
        {
            // interior fork points
            cv_policy pol = cv_policy_fixed_per_branch(4, interior_forks);
            locset points = pol.cv_boundary_points(cell);
            locset expected = as_locset(L{0, 0}, L{0, 0.125}, L{0, 0.375}, L{0, 0.625}, L{0, 0.875}, L{0, 1});
            EXPECT_TRUE(locset_eq(cell.provider(), expected, pol.cv_boundary_points(cell)));
        }
    }

<<<<<<< HEAD
    // spherical root, six branches and multiple top level branches cases:
    // expected points are the same.
    for (auto& morph: {m_mlt_b6}) {
        cable_cell cell(morph);
=======
    // Multiple top level branches:
    // top level branches are 0 and 3, terminal branches are 1, 2, 4 and 5.
    {
        cable_cell cell(m_mlt_b6);
>>>>>>> 2e90a382

        {
            // With boundary fork points:
            cv_policy pol = cv_policy_fixed_per_branch(2);
            locset expected = as_locset(
                L{0, 0}, L{0, 0.5}, L{0,1}, L{1, 0}, L{1, 0.5}, L{1,1}, L{2, 0}, L{2, 0.5}, L{2,1},
                L{3, 0}, L{3, 0.5}, L{3,1}, L{4, 0}, L{4, 0.5}, L{4,1}, L{5, 0}, L{5, 0.5}, L{5,1}
            );
            EXPECT_TRUE(locset_eq(cell.provider(), expected, pol.cv_boundary_points(cell)));
        }
        {
            // With interior fork points:
            cv_policy pol = cv_policy_fixed_per_branch(2, interior_forks);
            locset expected = as_locset(
                L{0, 0}, L{0, 0.25}, L{0, 0.75},
                L{1, 0.25}, L{1, 0.75}, L{1, 1.0},
                L{2, 0.25}, L{2, 0.75}, L{2, 1.0},
                L{3, 0}, L{3, 0.25}, L{3, 0.75},
                L{4, 0.25}, L{4, 0.75}, L{4, 1.0},
                L{5, 0.25}, L{5, 0.75}, L{5, 1.0}
            );
            EXPECT_TRUE(locset_eq(cell.provider(), expected, pol.cv_boundary_points(cell)));
        }
    }

    // Restrict to an incomplete subtree (distal half of branch 0 and all of branch 2)
    // in m_mlt_b6 morphology.
    {
        cable_cell cell(m_mlt_b6);
        region reg = mcable_list{{0, 0.5, 1.}, {2, 0., 1.}};
        {
            // With two per branch and fork points as boundaries, expect to see:
            //     (0, 0.5), (0, 0.75), (0, 1) on branch 0;
            //     (2, 0), (2, 0.5), (2, 1) on branch 2;
            //     (1, 0) on branch 1.
            cv_policy pol = cv_policy_fixed_per_branch(2, reg);
            locset expected = as_locset(
                L{0, 0.5}, L{0, 0.75}, L{0, 1},
                L{1, 0},
                L{2, 0}, L{2, 0.5}, L{2, 1}
            );
            EXPECT_TRUE(locset_eq(cell.provider(), expected, pol.cv_boundary_points(cell)));
        }
        {
            // With two per branch and interior forks, expect to see:
            //     (0, 0.5), (0, 0.625), (0, 0.0875) on branch 0;
            //     (2, 0.25), (2, 0.75), (2, 1) on branch 2;
            //     (1, 0) on branch 1.
            cv_policy pol = cv_policy_fixed_per_branch(2, reg, interior_forks);
            locset expected = as_locset(
                L{0, 0.5}, L{0, 0.625}, L{0, 0.875},
                L{1, 0},
                L{2, 0.25}, L{2, 0.75}, L{2, 1}
            );
            EXPECT_TRUE(locset_eq(cell.provider(), expected, pol.cv_boundary_points(cell)));
        }
    }
}

TEST(cv_policy, max_extent) {
    using namespace common_morphology;
    using namespace cv_policy_flag;
    using L = mlocation;

<<<<<<< HEAD
    // root branch only
    for (auto& morph: {m_reg_b1}) {
        cable_cell cell(morph);
=======
    // Root branch only:
    {
        cable_cell cell(m_reg_b1);
>>>>>>> 2e90a382
        ASSERT_EQ(1.0, cell.embedding().branch_length(0));

        {
            // Extent of 0.25 should give exact fp calculation, giving
            // 4 CVs on the root branch.
            cv_policy pol = cv_policy_max_extent(0.25);
            locset expected = as_locset(L{0, 0}, L{0, 0.25}, L{0, 0.5}, L{0, 0.75}, L{0, 1});
            EXPECT_TRUE(locset_eq(cell.provider(), expected, pol.cv_boundary_points(cell)));
        }
        {
            // Same, but applied to cable (0, 0.25, 0.75) should give 2 Cvs.
            cv_policy pol = cv_policy_max_extent(0.25, reg::cable(0, 0.25, 0.75));
            locset expected = as_locset(L{0, 0.25}, L{0, 0.5}, L{0, 0.75});
            EXPECT_TRUE(locset_eq(cell.provider(), expected, pol.cv_boundary_points(cell)));

        }
        {
            // Interior forks:
            cv_policy pol = cv_policy_max_extent(0.25, interior_forks);
            locset expected = as_locset(L{0, 0}, L{0, 0.125}, L{0, 0.375}, L{0, 0.625}, L{0, 0.875}, L{0, 1});
            EXPECT_TRUE(locset_eq(cell.provider(), expected, pol.cv_boundary_points(cell)));
        }
        {
            // Interior forks but restricted to sub-cable.
            cv_policy pol = cv_policy_max_extent(0.25, reg::cable(0, 0.25, 0.75), interior_forks);
            locset expected = as_locset(L{0, 0.25}, L{0, 0.375}, L{0, 0.625}, L{0, 0.75});
            EXPECT_TRUE(locset_eq(cell.provider(), expected, pol.cv_boundary_points(cell)));

        }
    }

    // Cell with varying branch lengths; extent not exact fraction:
    {
        cable_cell cell(m_mlt_b6);
        ASSERT_EQ(1.0, cell.embedding().branch_length(0));
        ASSERT_EQ(1.0, cell.embedding().branch_length(1));
        ASSERT_EQ(2.0, cell.embedding().branch_length(2));
        ASSERT_EQ(4.0, cell.embedding().branch_length(3));
        ASSERT_EQ(1.0, cell.embedding().branch_length(4));
        ASSERT_EQ(2.0, cell.embedding().branch_length(5));

        {
            // Max extent of 0.6 should give two CVs on branches of length 1,
            // four CVs on branches of length 2, and seven CVs on the branch of length 4.
            cv_policy pol = cv_policy_max_extent(0.6);
            mlocation_list points = thingify(pol.cv_boundary_points(cell), cell.provider());

            mlocation_list points_b012 = util::assign_from(util::filter(points, [](mlocation l) { return l.branch<3; }));
            mlocation_list expected_b012 = {
                {0, 0},  {0, 0.5},  {0, 1},
                {1, 0},  {1, 0.5},  {1, 1},
                {2, 0},  {2, 0.25}, {2, 0.5}, {2, 0.75}, {2, 1}
            };
            EXPECT_TRUE(mlocationlist_eq(expected_b012, points_b012));

            mlocation_list points_b3 = util::assign_from(util::filter(points, [](mlocation l) { return l.branch==3; }));
            EXPECT_EQ(8u, points_b3.size());
        }
    }
}

TEST(cv_policy, every_segment) {
    using namespace cv_policy_flag;

    // Cell with root branch and two child branches, with multiple samples per branch.
    // Fork is at (0., 0., 4.0).

    std::vector<mpoint> mp;
    mp.push_back({  0.,   0., 0., 0.5});

    arb::segment_tree tree;
    tree.append(mnpos, {0, 0, 0, 0.5}, {0, 0, 1, 0.5}, 1);
    tree.append(    0, {0, 0, 2, 0.5}, 1);
    tree.append(    1, {0, 0, 3, 0.5}, 1);
    tree.append(    2, {0, 0, 4, 0.5}, 1);

<<<<<<< HEAD
    tree.append(    3, {0, 1, 4, 0.5}, 1);
    tree.append(    4, {0, 2, 4, 0.5}, 1);
    tree.append(    5, {0, 3, 4, 0.5}, 1);
    tree.append(    6, {0, 4, 4, 0.5}, 1);

    tree.append(    3, {1, 0, 4, 0.5}, 1);
    tree.append(    8, {2, 0, 4, 0.5}, 1);
    tree.append(    9, {3, 0, 4, 0.5}, 1);
    tree.append(   10, {4, 0, 4, 0.5}, 1);

    morphology m(tree);

    // Including all samples:
    {
        cable_cell cell(m);
        cv_policy pol = cv_policy_every_segment();
        mlocation_list points = thingify(pol.cv_boundary_points(cell), cell.provider());
        util::sort(points);
=======
    std::vector<msize_t> parents = {mnpos, 0, 1, 2, 3, 4, 5, 6, 7, 4, 9, 10, 11 };
    morphology m{sample_tree(ms, parents), false};

    // Including all samples:
    {
        cable_cell cell(m);
        cv_policy pol = cv_policy_every_sample();

        mlocation_list expected = {
            {0, 0}, {0, 0.25}, {0, 0.5}, {0, 0.75}, {0, 1},
            {1, 0}, {1, 0.25}, {1, 0.5}, {1, 0.75}, {1, 1},
            {2, 0}, {2, 0.25}, {2, 0.5}, {2, 0.75}, {2, 1}
        };

        EXPECT_TRUE(locset_eq(cell.provider(), locset(expected), pol.cv_boundary_points(cell)));
    }
    // Restricting to the two child branches (disconnected):
    {
        cable_cell cell(m);
        region reg = join(reg::branch(1), reg::branch(2));
        cv_policy pol = cv_policy_every_sample(reg);
>>>>>>> 2e90a382

        // Get samples from branches 1 and 2, plus boundary points from completions of each
        // branch, viz. (0, 1), (2, 0), (1, 1) from branch 1 and (0, 1), (1, 0), (2, 1) from
        // branch 2.
        mlocation_list expected = {
<<<<<<< HEAD
            {0, 0}, {0, 0.25}, {0, 0.5}, {0, 0.75}, {0, 1.},
            {1, 0}, {1, 0.25}, {1, 0.5}, {1, 0.75}, {1, 1.},
            {2, 0}, {2, 0.25}, {2, 0.5}, {2, 0.75}, {2, 1.}
=======
            {0, 1},
            {1, 0}, {1, 0.25}, {1, 0.5}, {1, 0.75}, {1, 1},
            {2, 0}, {2, 0.25}, {2, 0.5}, {2, 0.75}, {2, 1}
>>>>>>> 2e90a382
        };

        EXPECT_TRUE(locset_eq(cell.provider(), locset(expected), pol.cv_boundary_points(cell)));
    }
}

TEST(cv_policy, domain) {
    using namespace cv_policy_flag;

    region reg1 = join(reg::branch(1), reg::cable(2, 0, 0.5));
    region reg2 = join(reg::branch(1), reg::cable(2, 0.5, 1), reg::cable(4, 0, 1));

    cable_cell cell(m_mlt_b6);

    EXPECT_TRUE(region_eq(cell.provider(), reg1, cv_policy_single(reg1).domain()));
    EXPECT_TRUE(region_eq(cell.provider(), reg1, cv_policy_fixed_per_branch(3, reg1).domain()));
    EXPECT_TRUE(region_eq(cell.provider(), reg1, cv_policy_fixed_per_branch(3, reg1, interior_forks).domain()));
    EXPECT_TRUE(region_eq(cell.provider(), reg1, cv_policy_max_extent(3, reg1).domain()));
    EXPECT_TRUE(region_eq(cell.provider(), reg1, cv_policy_max_extent(3, reg1, interior_forks).domain()));
    EXPECT_TRUE(region_eq(cell.provider(), reg1, cv_policy_every_sample(reg1).domain()));

    EXPECT_TRUE(region_eq(cell.provider(), join(reg1, reg2), (cv_policy_single(reg1)+cv_policy_single(reg2)).domain()));
    EXPECT_TRUE(region_eq(cell.provider(), join(reg1, reg2), (cv_policy_single(reg1)|cv_policy_single(reg2)).domain()));
}

TEST(cv_policy, combinators) {
    auto unique_sum = [](auto... a) { return ls::support(sum(locset(a)...)); };

    cable_cell cell(m_reg_b6);
    auto eval_locset_eq = [&cell](const locset& a, const cv_policy& p) {
        return locset_eq(cell.provider(), a, p.cv_boundary_points(cell));
    };

    {
        mlocation_list locs1{{0, 0.5}, {1, 0.25}, {2, 1}};
        mlocation_list locs2{{0, 0.75}, {1, 0.25}, {4, 0}};
        locset all_bdy = ls::boundary(reg::all());

        ASSERT_TRUE(eval_locset_eq(unique_sum(all_bdy, locs1), cv_policy_explicit(locs1)));
        ASSERT_TRUE(eval_locset_eq(unique_sum(all_bdy, locs2), cv_policy_explicit(locs2)));

        EXPECT_TRUE(eval_locset_eq(unique_sum(all_bdy, locs1, locs2), cv_policy_explicit(locs1)+cv_policy_explicit(locs2)));
        EXPECT_TRUE(eval_locset_eq(unique_sum(all_bdy, locs2), cv_policy_explicit(locs1)|cv_policy_explicit(locs2)));
    }

    {
        region reg12 = join(reg::branch(1), reg::branch(2));
        region reg23 = join(reg::branch(2), reg::branch(3));

        cv_policy pol12 = cv_policy_explicit(ls::on_branches(0.5), reg12);
        cv_policy pol23 = cv_policy_explicit(ls::on_branches(0.75), reg23);

        using L = mlocation;

        ASSERT_TRUE(eval_locset_eq(unique_sum(ls::boundary(reg12), L{1, 0.5}, L{2, 0.5}), pol12));
        ASSERT_TRUE(eval_locset_eq(unique_sum(ls::boundary(reg23), L{2, 0.75}, L{3, 0.75}), pol23));

        EXPECT_TRUE(eval_locset_eq(unique_sum(ls::boundary(reg12), ls::boundary(reg23), L{1, 0.5}, L{2, 0.5}, L{2, 0.75}, L{3, 0.75}),
            pol12+pol23));

        EXPECT_TRUE(eval_locset_eq(unique_sum(ls::boundary(reg12), ls::boundary(reg23), L{1, 0.5}, L{2, 0.75}, L{3, 0.75}),
            pol12|pol23));
    }
}<|MERGE_RESOLUTION|>--- conflicted
+++ resolved
@@ -15,15 +15,9 @@
 #include "util/rangeutil.hpp"
 #include "util/span.hpp"
 
-<<<<<<< HEAD
-#include "common.hpp"
-#include "unit_test_catalogue.hpp"
-//#include "../common_cells.hpp"
-#include "common_morphologies.hpp"
-=======
+#include "common_cells.hpp"
 #include "common_morphologies.hpp"
 #include "morph_pred.hpp"
->>>>>>> 2e90a382
 
 using namespace arb;
 using util::make_span;
@@ -37,8 +31,6 @@
     template <typename... A>
     locset as_locset(mlocation head, A... tail) {
         return join(locset(head), locset(tail)...);
-<<<<<<< HEAD
-=======
     }
 }
 
@@ -85,24 +77,13 @@
         locset result = pol.cv_boundary_points(cell);
         locset expected = as_locset(L{1, 0}, L{1, 0.5}, L{1, 1}, L{2, 0}, L{2, 1});
         EXPECT_TRUE(locset_eq(cell.provider(), expected, result));
->>>>>>> 2e90a382
-    }
-
-<<<<<<< HEAD
-TEST(cv_policy, explicit_policy) {
-    using namespace common_morphology;
-    using L = mlocation;
-    locset lset = as_locset(L{0, 0},  L{0, 0.5},  L{0, 1.},  L{1,  0.5},  L{4, 0.2});
-
-    cv_policy pol = cv_policy_explicit(lset);
-    for (auto& m: {m_reg_b6, m_mlt_b6}) {
-=======
+    }
+
     // Taking the completion of the two cables, the boundary of the region
     // will be (0, 1), (1, 1), (2, 1) for m_mlt_b6.
 
     pol = cv_policy_explicit(lset, reg::complete(b12));
     for (auto& m: {m_mlt_b6}) {
->>>>>>> 2e90a382
         cable_cell cell(m);
 
         locset result = pol.cv_boundary_points(cell);
@@ -114,48 +95,32 @@
 TEST(cv_policy, empty_morphology) {
     // Any policy applied to an empty morphology should give an empty locset.
 
-    using namespace common_morphology;
     using namespace cv_policy_flag;
 
     cv_policy policies[] = {
         cv_policy_fixed_per_branch(3),
         cv_policy_fixed_per_branch(3, interior_forks),
         cv_policy_max_extent(0.234),
-<<<<<<< HEAD
-        cv_policy_max_extent(0.234, interior_forks)
-=======
         cv_policy_max_extent(0.234, interior_forks),
         cv_policy_single(),
         cv_policy_single(reg::all()),
         cv_policy_explicit(ls::location(0, 0))
->>>>>>> 2e90a382
     };
 
     cable_cell cell(m_empty);
 
     for (auto& pol: policies) {
-<<<<<<< HEAD
-        EXPECT_EQ(empty_loclist, thingify(pol.cv_boundary_points(cell), cell.provider()));
-=======
         EXPECT_TRUE(locset_eq(cell.provider(), ls::nil(), pol.cv_boundary_points(cell)));
->>>>>>> 2e90a382
     }
 }
 
 TEST(cv_policy, fixed_per_branch) {
-    using namespace common_morphology;
     using namespace cv_policy_flag;
     using L = mlocation;
 
-<<<<<<< HEAD
-    // root branch only
-    for (auto& morph: {m_reg_b1}) {
-        cable_cell cell(morph);
-=======
     // Root branch only:
     {
         cable_cell cell(m_reg_b1);
->>>>>>> 2e90a382
         {
             // boundary fork points
             cv_policy pol = cv_policy_fixed_per_branch(4);
@@ -171,17 +136,10 @@
         }
     }
 
-<<<<<<< HEAD
-    // spherical root, six branches and multiple top level branches cases:
-    // expected points are the same.
-    for (auto& morph: {m_mlt_b6}) {
-        cable_cell cell(morph);
-=======
     // Multiple top level branches:
     // top level branches are 0 and 3, terminal branches are 1, 2, 4 and 5.
     {
         cable_cell cell(m_mlt_b6);
->>>>>>> 2e90a382
 
         {
             // With boundary fork points:
@@ -242,19 +200,12 @@
 }
 
 TEST(cv_policy, max_extent) {
-    using namespace common_morphology;
     using namespace cv_policy_flag;
     using L = mlocation;
 
-<<<<<<< HEAD
-    // root branch only
-    for (auto& morph: {m_reg_b1}) {
-        cable_cell cell(morph);
-=======
     // Root branch only:
     {
         cable_cell cell(m_reg_b1);
->>>>>>> 2e90a382
         ASSERT_EQ(1.0, cell.embedding().branch_length(0));
 
         {
@@ -322,42 +273,21 @@
     // Cell with root branch and two child branches, with multiple samples per branch.
     // Fork is at (0., 0., 4.0).
 
-    std::vector<mpoint> mp;
-    mp.push_back({  0.,   0., 0., 0.5});
-
-    arb::segment_tree tree;
-    tree.append(mnpos, {0, 0, 0, 0.5}, {0, 0, 1, 0.5}, 1);
-    tree.append(    0, {0, 0, 2, 0.5}, 1);
-    tree.append(    1, {0, 0, 3, 0.5}, 1);
-    tree.append(    2, {0, 0, 4, 0.5}, 1);
-
-<<<<<<< HEAD
-    tree.append(    3, {0, 1, 4, 0.5}, 1);
-    tree.append(    4, {0, 2, 4, 0.5}, 1);
-    tree.append(    5, {0, 3, 4, 0.5}, 1);
-    tree.append(    6, {0, 4, 4, 0.5}, 1);
-
-    tree.append(    3, {1, 0, 4, 0.5}, 1);
-    tree.append(    8, {2, 0, 4, 0.5}, 1);
-    tree.append(    9, {3, 0, 4, 0.5}, 1);
-    tree.append(   10, {4, 0, 4, 0.5}, 1);
-
-    morphology m(tree);
+    std::vector<mpoint> points;
+
+    points.push_back({  0.,   0., 0., 0.5});
+    for (auto i: make_span(4)) points.push_back({  0.,   0., i+1., 0.5});
+    for (auto i: make_span(4)) points.push_back({  0., i+1.,  4.0, 0.5});
+    for (auto i: make_span(4)) points.push_back({i+1.,    0,  4.0, 0.5});
+
+    std::vector<msize_t> parents = {mnpos, 0, 1, 2, 3, 4, 5, 6, 7, 4, 9, 10, 11 };
+    auto tree = segments_from_points(points, parents);
+    morphology m{tree};
 
     // Including all samples:
     {
         cable_cell cell(m);
         cv_policy pol = cv_policy_every_segment();
-        mlocation_list points = thingify(pol.cv_boundary_points(cell), cell.provider());
-        util::sort(points);
-=======
-    std::vector<msize_t> parents = {mnpos, 0, 1, 2, 3, 4, 5, 6, 7, 4, 9, 10, 11 };
-    morphology m{sample_tree(ms, parents), false};
-
-    // Including all samples:
-    {
-        cable_cell cell(m);
-        cv_policy pol = cv_policy_every_sample();
 
         mlocation_list expected = {
             {0, 0}, {0, 0.25}, {0, 0.5}, {0, 0.75}, {0, 1},
@@ -371,22 +301,15 @@
     {
         cable_cell cell(m);
         region reg = join(reg::branch(1), reg::branch(2));
-        cv_policy pol = cv_policy_every_sample(reg);
->>>>>>> 2e90a382
+        cv_policy pol = cv_policy_every_segment(reg);
 
         // Get samples from branches 1 and 2, plus boundary points from completions of each
         // branch, viz. (0, 1), (2, 0), (1, 1) from branch 1 and (0, 1), (1, 0), (2, 1) from
         // branch 2.
         mlocation_list expected = {
-<<<<<<< HEAD
-            {0, 0}, {0, 0.25}, {0, 0.5}, {0, 0.75}, {0, 1.},
-            {1, 0}, {1, 0.25}, {1, 0.5}, {1, 0.75}, {1, 1.},
-            {2, 0}, {2, 0.25}, {2, 0.5}, {2, 0.75}, {2, 1.}
-=======
             {0, 1},
             {1, 0}, {1, 0.25}, {1, 0.5}, {1, 0.75}, {1, 1},
             {2, 0}, {2, 0.25}, {2, 0.5}, {2, 0.75}, {2, 1}
->>>>>>> 2e90a382
         };
 
         EXPECT_TRUE(locset_eq(cell.provider(), locset(expected), pol.cv_boundary_points(cell)));
@@ -406,7 +329,7 @@
     EXPECT_TRUE(region_eq(cell.provider(), reg1, cv_policy_fixed_per_branch(3, reg1, interior_forks).domain()));
     EXPECT_TRUE(region_eq(cell.provider(), reg1, cv_policy_max_extent(3, reg1).domain()));
     EXPECT_TRUE(region_eq(cell.provider(), reg1, cv_policy_max_extent(3, reg1, interior_forks).domain()));
-    EXPECT_TRUE(region_eq(cell.provider(), reg1, cv_policy_every_sample(reg1).domain()));
+    EXPECT_TRUE(region_eq(cell.provider(), reg1, cv_policy_every_segment(reg1).domain()));
 
     EXPECT_TRUE(region_eq(cell.provider(), join(reg1, reg2), (cv_policy_single(reg1)+cv_policy_single(reg2)).domain()));
     EXPECT_TRUE(region_eq(cell.provider(), join(reg1, reg2), (cv_policy_single(reg1)|cv_policy_single(reg2)).domain()));
