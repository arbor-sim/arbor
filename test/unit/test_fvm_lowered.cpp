--- conflicted
+++ resolved
@@ -451,11 +451,7 @@
     cable1d_recipe rec(cells);
     rec.catalogue().derive("custom_kin1", "test_kin1", {{"tau", 20.0}});
 
-<<<<<<< HEAD
     cable_probe_total_ion_current_density where{builder.location({1, 0.3})};
-=======
-    cable_probe_total_ion_current_density where{mlocation{1, 0.3}};
->>>>>>> 8d866593
     rec.add_probe(0, 0, where);
     rec.add_probe(1, 0, where);
     rec.add_probe(2, 0, where);
