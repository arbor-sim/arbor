--- conflicted
+++ resolved
@@ -328,13 +328,8 @@
 
         float times[] = {10.f, 20.f};
 
-<<<<<<< HEAD
         execution_context context(num_threads());
-        auto decomp = partition_load_balance(rec, hw::node_info{1u, 0u}, &context);
-=======
-        distributed_context context;
         auto decomp = partition_load_balance(rec, proc_allocation{1, 0}, &context);
->>>>>>> d6af0c4d
         simulation sim(rec, decomp, &context);
         sim.add_sampler(all_probes, explicit_schedule(times), sampler);
         sim.run(30.0, 1.f/1024);
