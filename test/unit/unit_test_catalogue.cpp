#include <arbor/mechcat.hpp>
#include <arbor/version.hpp>

#include "testing_catalogue.hpp"

#ifdef ARB_GPU_ENABLED
#include "backends/gpu/fvm.hpp"
#endif
#include "backends/multicore/fvm.hpp"

#include "unit_test_catalogue.hpp"
<<<<<<< HEAD
#include "mechanisms/ca_linear.hpp"
#include "mechanisms/celsius_test.hpp"
#include "mechanisms/diam_test.hpp"
#include "mechanisms/gj0.hpp"
#include "mechanisms/gj1.hpp"
#include "mechanisms/non_linear.hpp"
#include "mechanisms/param_as_state.hpp"
#include "mechanisms/post_events_syn.hpp"
#include "mechanisms/test0_kin_diff.hpp"
#include "mechanisms/test_linear_state.hpp"
#include "mechanisms/test_linear_init.hpp"
#include "mechanisms/test_linear_init_shuffle.hpp"
#include "mechanisms/test0_kin_conserve.hpp"
#include "mechanisms/test0_kin_steadystate.hpp"
#include "mechanisms/test0_kin_compartment.hpp"
#include "mechanisms/test1_kin_compartment.hpp"
#include "mechanisms/test1_kin_diff.hpp"
#include "mechanisms/test1_kin_conserve.hpp"
#include "mechanisms/test2_kin_diff.hpp"
#include "mechanisms/test3_kin_diff.hpp"
#include "mechanisms/test4_kin_compartment.hpp"
#include "mechanisms/test5_nonlinear_diff.hpp"
#include "mechanisms/test6_nonlinear_diff.hpp"
#include "mechanisms/test1_kin_steadystate.hpp"
#include "mechanisms/fixed_ica_current.hpp"
#include "mechanisms/point_ica_current.hpp"
#include "mechanisms/linear_ca_conc.hpp"
#include "mechanisms/test_cl_valence.hpp"
#include "mechanisms/test_ca_read_valence.hpp"
#include "mechanisms/read_eX.hpp"
#include "mechanisms/write_Xi_Xo.hpp"
#include "mechanisms/write_multiple_eX.hpp"
#include "mechanisms/write_eX.hpp"
#include "mechanisms/read_cai_init.hpp"
#include "mechanisms/write_cai_breakpoint.hpp"
#include "mechanisms/test_ca.hpp"
#include "mechanisms/test_kin1.hpp"
#include "mechanisms/test_kinlva.hpp"
#include "mechanisms/mean_reverting_stochastic_process.hpp"
#include "mechanisms/mean_reverting_stochastic_process2.hpp"
#include "mechanisms/mean_reverting_stochastic_density_process.hpp"
#include "mechanisms/mean_reverting_stochastic_density_process2.hpp"
#include "mechanisms/stochastic_volatility.hpp"
=======
>>>>>>> 8b388e6b

#include "../gtest.h"

#define ADD_MECH(c, x) do {                                             \
    auto mech = make_testing_##x();                                     \
    c.add(#x, mech.type());                                             \
    c.register_implementation(#x, std::make_unique<arb::mechanism>(mech.type(), *mech.i_cpu())); \
    if (mech.i_gpu()) {                                                 \
        c.register_implementation(#x, std::make_unique<arb::mechanism>(mech.type(), *mech.i_gpu())); \
    }                                                                   \
    } while (false)

<<<<<<< HEAD
using namespace arb;

mechanism_catalogue make_unit_test_catalogue(const mechanism_catalogue& from) {
    mechanism_catalogue cat = from;

    ADD_MECH(cat, gj0);
    ADD_MECH(cat, gj1);
    ADD_MECH(cat, test_ca);
    ADD_MECH(cat, test_kin1);
    ADD_MECH(cat, test_kinlva);
    ADD_MECH(cat, ca_linear);
    ADD_MECH(cat, celsius_test);
    ADD_MECH(cat, diam_test);
    ADD_MECH(cat, param_as_state);
    ADD_MECH(cat, post_events_syn);
    ADD_MECH(cat, test_linear_state);
    ADD_MECH(cat, test_linear_init);
    ADD_MECH(cat, test_linear_init_shuffle);
    ADD_MECH(cat, test0_kin_diff);
    ADD_MECH(cat, test0_kin_conserve);
    ADD_MECH(cat, test0_kin_steadystate);
    ADD_MECH(cat, test0_kin_compartment);
    ADD_MECH(cat, test1_kin_diff);
    ADD_MECH(cat, test1_kin_conserve);
    ADD_MECH(cat, test2_kin_diff);
    ADD_MECH(cat, test3_kin_diff);
    ADD_MECH(cat, test1_kin_steadystate);
    ADD_MECH(cat, test1_kin_compartment);
    ADD_MECH(cat, test4_kin_compartment);
    ADD_MECH(cat, test5_nonlinear_diff);
    ADD_MECH(cat, test6_nonlinear_diff);
    ADD_MECH(cat, fixed_ica_current);
    ADD_MECH(cat, non_linear);
    ADD_MECH(cat, point_ica_current);
    ADD_MECH(cat, linear_ca_conc);
    ADD_MECH(cat, test_cl_valence);
    ADD_MECH(cat, test_ca_read_valence);
    ADD_MECH(cat, read_eX);
    ADD_MECH(cat, write_Xi_Xo);
    ADD_MECH(cat, write_multiple_eX);
    ADD_MECH(cat, write_eX);
    ADD_MECH(cat, read_cai_init);
    ADD_MECH(cat, write_cai_breakpoint);
    ADD_MECH(cat, mean_reverting_stochastic_process);
    ADD_MECH(cat, mean_reverting_stochastic_process2);
    ADD_MECH(cat, mean_reverting_stochastic_density_process);
    ADD_MECH(cat, mean_reverting_stochastic_density_process2);
    ADD_MECH(cat, stochastic_volatility);

    return cat;
=======
arb::mechanism_catalogue make_unit_test_catalogue(const arb::mechanism_catalogue& from) {
    auto result = from;
    result.import(arb::global_testing_catalogue(), "");
    return result;
>>>>>>> 8b388e6b
}
<|MERGE_RESOLUTION|>--- conflicted
+++ resolved
@@ -9,52 +9,6 @@
 #include "backends/multicore/fvm.hpp"
 
 #include "unit_test_catalogue.hpp"
-<<<<<<< HEAD
-#include "mechanisms/ca_linear.hpp"
-#include "mechanisms/celsius_test.hpp"
-#include "mechanisms/diam_test.hpp"
-#include "mechanisms/gj0.hpp"
-#include "mechanisms/gj1.hpp"
-#include "mechanisms/non_linear.hpp"
-#include "mechanisms/param_as_state.hpp"
-#include "mechanisms/post_events_syn.hpp"
-#include "mechanisms/test0_kin_diff.hpp"
-#include "mechanisms/test_linear_state.hpp"
-#include "mechanisms/test_linear_init.hpp"
-#include "mechanisms/test_linear_init_shuffle.hpp"
-#include "mechanisms/test0_kin_conserve.hpp"
-#include "mechanisms/test0_kin_steadystate.hpp"
-#include "mechanisms/test0_kin_compartment.hpp"
-#include "mechanisms/test1_kin_compartment.hpp"
-#include "mechanisms/test1_kin_diff.hpp"
-#include "mechanisms/test1_kin_conserve.hpp"
-#include "mechanisms/test2_kin_diff.hpp"
-#include "mechanisms/test3_kin_diff.hpp"
-#include "mechanisms/test4_kin_compartment.hpp"
-#include "mechanisms/test5_nonlinear_diff.hpp"
-#include "mechanisms/test6_nonlinear_diff.hpp"
-#include "mechanisms/test1_kin_steadystate.hpp"
-#include "mechanisms/fixed_ica_current.hpp"
-#include "mechanisms/point_ica_current.hpp"
-#include "mechanisms/linear_ca_conc.hpp"
-#include "mechanisms/test_cl_valence.hpp"
-#include "mechanisms/test_ca_read_valence.hpp"
-#include "mechanisms/read_eX.hpp"
-#include "mechanisms/write_Xi_Xo.hpp"
-#include "mechanisms/write_multiple_eX.hpp"
-#include "mechanisms/write_eX.hpp"
-#include "mechanisms/read_cai_init.hpp"
-#include "mechanisms/write_cai_breakpoint.hpp"
-#include "mechanisms/test_ca.hpp"
-#include "mechanisms/test_kin1.hpp"
-#include "mechanisms/test_kinlva.hpp"
-#include "mechanisms/mean_reverting_stochastic_process.hpp"
-#include "mechanisms/mean_reverting_stochastic_process2.hpp"
-#include "mechanisms/mean_reverting_stochastic_density_process.hpp"
-#include "mechanisms/mean_reverting_stochastic_density_process2.hpp"
-#include "mechanisms/stochastic_volatility.hpp"
-=======
->>>>>>> 8b388e6b
 
 #include "../gtest.h"
 
@@ -67,61 +21,8 @@
     }                                                                   \
     } while (false)
 
-<<<<<<< HEAD
-using namespace arb;
-
-mechanism_catalogue make_unit_test_catalogue(const mechanism_catalogue& from) {
-    mechanism_catalogue cat = from;
-
-    ADD_MECH(cat, gj0);
-    ADD_MECH(cat, gj1);
-    ADD_MECH(cat, test_ca);
-    ADD_MECH(cat, test_kin1);
-    ADD_MECH(cat, test_kinlva);
-    ADD_MECH(cat, ca_linear);
-    ADD_MECH(cat, celsius_test);
-    ADD_MECH(cat, diam_test);
-    ADD_MECH(cat, param_as_state);
-    ADD_MECH(cat, post_events_syn);
-    ADD_MECH(cat, test_linear_state);
-    ADD_MECH(cat, test_linear_init);
-    ADD_MECH(cat, test_linear_init_shuffle);
-    ADD_MECH(cat, test0_kin_diff);
-    ADD_MECH(cat, test0_kin_conserve);
-    ADD_MECH(cat, test0_kin_steadystate);
-    ADD_MECH(cat, test0_kin_compartment);
-    ADD_MECH(cat, test1_kin_diff);
-    ADD_MECH(cat, test1_kin_conserve);
-    ADD_MECH(cat, test2_kin_diff);
-    ADD_MECH(cat, test3_kin_diff);
-    ADD_MECH(cat, test1_kin_steadystate);
-    ADD_MECH(cat, test1_kin_compartment);
-    ADD_MECH(cat, test4_kin_compartment);
-    ADD_MECH(cat, test5_nonlinear_diff);
-    ADD_MECH(cat, test6_nonlinear_diff);
-    ADD_MECH(cat, fixed_ica_current);
-    ADD_MECH(cat, non_linear);
-    ADD_MECH(cat, point_ica_current);
-    ADD_MECH(cat, linear_ca_conc);
-    ADD_MECH(cat, test_cl_valence);
-    ADD_MECH(cat, test_ca_read_valence);
-    ADD_MECH(cat, read_eX);
-    ADD_MECH(cat, write_Xi_Xo);
-    ADD_MECH(cat, write_multiple_eX);
-    ADD_MECH(cat, write_eX);
-    ADD_MECH(cat, read_cai_init);
-    ADD_MECH(cat, write_cai_breakpoint);
-    ADD_MECH(cat, mean_reverting_stochastic_process);
-    ADD_MECH(cat, mean_reverting_stochastic_process2);
-    ADD_MECH(cat, mean_reverting_stochastic_density_process);
-    ADD_MECH(cat, mean_reverting_stochastic_density_process2);
-    ADD_MECH(cat, stochastic_volatility);
-
-    return cat;
-=======
 arb::mechanism_catalogue make_unit_test_catalogue(const arb::mechanism_catalogue& from) {
     auto result = from;
     result.import(arb::global_testing_catalogue(), "");
     return result;
->>>>>>> 8b388e6b
 }
