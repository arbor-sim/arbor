#pragma once

// A set of morphologies for testing discretization.

#include "util/span.hpp"

#include <arbor/morph/morphology.hpp>
#include <arbor/morph/primitives.hpp>
#include <arbor/morph/segment_tree.hpp>

#include <cstring>
#include <utility>
#include <vector>

#include "io/sepval.hpp"

namespace common_morphology {

inline arb::morphology make_morph(std::vector<arb::msize_t> parents, const char* name="") {
    auto nseg = parents.size();;
    auto point = [](int i) {return arb::mpoint{0, 0, (double)i, 0.5};};
    int tag = 1;

    if (!parents.size()) return {};

    arb::segment_tree tree;
    tree.append(arb::mnpos, point(-1), point(0), tag);
    for (arb::msize_t i=1; i<nseg; ++i) {
        int p = parents[i]==arb::mnpos? -1: parents[i];
        tree.append(parents[i], point(p), point(i), tag);
    }

    return arb::morphology(tree);
}

// Test morphologies for CV determination:
// Sample points have radius 0.5, giving an initial branch length of 1.0
// for morphologies with spherical roots.

<<<<<<< HEAD
static const arb::morphology m_empty = make_morph({});

// regular root, one branch
static const arb::morphology m_reg_b1 = make_morph({arb::mnpos});

// regular root, six branches
=======
static const arb::morphology m_empty;

// One branch.
static const arb::morphology m_reg_b1{arb::sample_tree(make_morph_samples(2), {arb::mnpos, 0u}), false};

// Six branches:
>>>>>>> 2e90a382
// branch 0 has child branches 1 and 2; branch 2 has child branches 3, 4 and 5.
static const arb::morphology m_reg_b6 = make_morph({arb::mnpos, 0u, 0u, 1u, 1u, 1u});

// Six branches, mutiple top level branches:
// branch 0 has child branches 1 and 2; branch 3 has child branches 4 and 5.
static const arb::morphology m_mlt_b6 = make_morph({arb::mnpos, 0u, 0u, arb::mnpos, 3u, 3u});

static std::pair<const char*, arb::morphology> test_morphologies[] = {
    {"m_empty",  m_empty},
    {"m_reg_b1", m_reg_b1},
    {"m_reg_b6", m_reg_b6},
    {"m_mlt_b6", m_mlt_b6}
};

} // namespace common_morphology<|MERGE_RESOLUTION|>--- conflicted
+++ resolved
@@ -37,21 +37,12 @@
 // Sample points have radius 0.5, giving an initial branch length of 1.0
 // for morphologies with spherical roots.
 
-<<<<<<< HEAD
-static const arb::morphology m_empty = make_morph({});
+static const arb::morphology m_empty;
 
 // regular root, one branch
 static const arb::morphology m_reg_b1 = make_morph({arb::mnpos});
 
-// regular root, six branches
-=======
-static const arb::morphology m_empty;
-
-// One branch.
-static const arb::morphology m_reg_b1{arb::sample_tree(make_morph_samples(2), {arb::mnpos, 0u}), false};
-
 // Six branches:
->>>>>>> 2e90a382
 // branch 0 has child branches 1 and 2; branch 2 has child branches 3, 4 and 5.
 static const arb::morphology m_reg_b6 = make_morph({arb::mnpos, 0u, 0u, 1u, 1u, 1u});
 
