--- conflicted
+++ resolved
@@ -123,7 +123,26 @@
     EXPECT_TRUE(m.semantic());
 }
 
-<<<<<<< HEAD
+// Regression test in #1893 we found that the solver segfaults when handed a
+// naked comparison statement.
+TEST(Module, solver_bug_1893) {
+    {
+        Module m(io::read_all(DATADIR "/mod_files/bug-1893.mod"), "bug-1893.mod");
+        EXPECT_NE(m.buffer().size(), 0);
+
+        Parser p(m, false);
+        EXPECT_TRUE(p.parse());
+        EXPECT_TRUE(m.semantic());
+    }
+    {
+        Module m(io::read_all(DATADIR "/mod_files/bug-1893-bad.mod"), "bug-1893.mod");
+        EXPECT_NE(m.buffer().size(), 0);
+
+        Parser p(m, false);
+        EXPECT_TRUE(p.parse());
+        EXPECT_FALSE(m.semantic());
+    }
+}
 
 TEST(Module, stochastic_point) {
     Module m(io::read_all(DATADIR "/mod_files/test9.mod"), "test9.mod");
@@ -159,25 +178,4 @@
 
     EXPECT_EQ(wnb.parameters.size(), 2u);
     EXPECT_EQ(wnb.used.size(), 2u);
-=======
-// Regression test in #1893 we found that the solver segfaults when handed a
-// naked comparison statement.
-TEST(Module, solver_bug_1893) {
-    {
-        Module m(io::read_all(DATADIR "/mod_files/bug-1893.mod"), "bug-1893.mod");
-        EXPECT_NE(m.buffer().size(), 0);
-
-        Parser p(m, false);
-        EXPECT_TRUE(p.parse());
-        EXPECT_TRUE(m.semantic());
-    }
-    {
-        Module m(io::read_all(DATADIR "/mod_files/bug-1893-bad.mod"), "bug-1893.mod");
-        EXPECT_NE(m.buffer().size(), 0);
-
-        Parser p(m, false);
-        EXPECT_TRUE(p.parse());
-        EXPECT_FALSE(m.semantic());
-    }
->>>>>>> 8494607e
 }